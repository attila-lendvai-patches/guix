--- conflicted
+++ resolved
@@ -4,12 +4,8 @@
 (authorizations
  (version 0)
 
-<<<<<<< HEAD
- (("D963 A5A3 8A80 3D52 4461  F914 7483 0A27 6C32 8EC2"
-=======
  (;; primary: "D963 A5A3 8A80 3D52 4461  F914 7483 0A27 6C32 8EC2"
   ("2841 9AC6 5038 7440 C7E9  2FFA 2208 D209 58C1 DEB0"
->>>>>>> 99b73f60
    (name "abcdw"))
   ("4FB9 9F49 2B12 A365 7997  E664 8246 0C08 2A0E E98F"
    (name "alezost"))
