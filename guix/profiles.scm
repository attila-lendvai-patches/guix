--- conflicted
+++ resolved
@@ -1661,108 +1661,6 @@
                     `((type . profile-hook)
                       (hook . manual-database))))
 
-<<<<<<< HEAD
-=======
-(define (texlive-configuration manifest)
-  "Return a derivation that builds a TeXlive configuration for the entries in
-MANIFEST."
-  (define entry->texlive-input
-    (match-lambda
-      (($ <manifest-entry> name version output thing deps)
-       (if (string-prefix? "texlive-" name)
-           (cons (gexp-input thing output)
-                 (append-map entry->texlive-input deps))
-           '()))))
-  (define texlive-bin
-    (module-ref (resolve-interface '(gnu packages tex)) 'texlive-bin))
-  (define coreutils
-    (module-ref (resolve-interface '(gnu packages base)) 'coreutils))
-  (define sed
-    (module-ref (resolve-interface '(gnu packages base)) 'sed))
-  (define updmap.cfg
-    (module-ref (resolve-interface '(gnu packages tex))
-                'texlive-default-updmap.cfg))
-  (define build
-    (with-imported-modules '((guix build utils)
-                             (guix build union))
-      #~(begin
-          (use-modules (guix build utils)
-                       (guix build union)
-                       (ice-9 popen))
-
-          ;; Build a modifiable union of all texlive inputs.  We do this so
-          ;; that TeX live can resolve the parent and grandparent directories
-          ;; correctly.  There might be a more elegant way to accomplish this.
-          (union-build #$output
-                       '#$(append-map entry->texlive-input
-                                      (manifest-entries manifest))
-                       #:create-all-directories? #t
-                       #:log-port (%make-void-port "w"))
-          (let ((texmf.cnf (string-append
-                            #$output
-                            "/share/texmf-dist/web2c/texmf.cnf")))
-            (when (file-exists? texmf.cnf)
-              (substitute* texmf.cnf
-                (("^TEXMFROOT = .*")
-                 (string-append "TEXMFROOT = " #$output "/share\n"))
-                (("^TEXMF = .*")
-                 "TEXMF = $TEXMFROOT/share/texmf-dist\n"))
-
-              ;; XXX: This is annoying, but it's necessary because texlive-bin
-              ;; does not provide wrapped executables.
-              (setenv "PATH"
-                      (string-append #$(file-append coreutils "/bin")
-                                     ":"
-                                     #$(file-append sed "/bin")))
-              (setenv "PERL5LIB" #$(file-append texlive-bin "/share/tlpkg"))
-              (setenv "TEXMF" (string-append #$output "/share/texmf-dist"))
-
-              ;; Remove invalid maps from config file.
-              (let* ((web2c (string-append #$output "/share/texmf-config/web2c/"))
-                     (maproot (string-append #$output "/share/texmf-dist/fonts/map/"))
-                     (updmap.cfg (string-append web2c "updmap.cfg")))
-                (mkdir-p web2c)
-
-                ;; Some profiles may already have this file, which prevents us
-                ;; from copying it.  Since we need to generate it from scratch
-                ;; anyway, we delete it here.
-                (when (file-exists? updmap.cfg)
-                  (delete-file updmap.cfg))
-                (copy-file #$updmap.cfg updmap.cfg)
-                (make-file-writable updmap.cfg)
-                (let* ((port (open-pipe* OPEN_WRITE
-                                         #$(file-append texlive-bin "/bin/updmap-sys")
-                                         "--syncwithtrees"
-                                         "--nohash"
-                                         "--force"
-                                         (string-append "--cnffile=" web2c "updmap.cfg"))))
-                  (display "Y\n" port)
-                  (when (not (zero? (status:exit-val (close-pipe port))))
-                    (error "failed to filter updmap.cfg")))
-
-                ;; Generate font maps.
-                (invoke #$(file-append texlive-bin "/bin/updmap-sys")
-                        (string-append "--cnffile=" web2c "updmap.cfg")
-                        (string-append "--dvipdfmxoutputdir="
-                                       maproot "updmap/dvipdfmx/")
-                        (string-append "--dvipsoutputdir="
-                                       maproot "updmap/dvips/")
-                        (string-append "--pdftexoutputdir="
-                                       maproot "updmap/pdftex/")))))
-          #t)))
-
-    (with-monad %store-monad
-      (if (any (cut string-prefix? "texlive-" <>)
-               (map manifest-entry-name (manifest-entries manifest)))
-          (gexp->derivation "texlive-configuration" build
-                            #:substitutable? #f
-                            #:local-build? #t
-                            #:properties
-                            `((type . profile-hook)
-                              (hook . texlive-configuration)))
-          (return #f))))
-
->>>>>>> 069399ee
 (define %default-profile-hooks
   ;; This is the list of derivation-returning procedures that are called by
   ;; default when making a non-empty profile.
