--- conflicted
+++ resolved
@@ -577,11 +577,7 @@
   %D%/packages/patches/crda-optional-gcrypt.patch		\
   %D%/packages/patches/crossmap-allow-system-pysam.patch	\
   %D%/packages/patches/clucene-contribs-lib.patch               \
-<<<<<<< HEAD
-=======
   %D%/packages/patches/cube-nocheck.patch			\
-  %D%/packages/patches/curl-bounds-check.patch			\
->>>>>>> a35532f5
   %D%/packages/patches/cursynth-wave-rand.patch			\
   %D%/packages/patches/cvs-2017-12836.patch			\
   %D%/packages/patches/cyrus-sasl-CVE-2013-4122.patch		\
