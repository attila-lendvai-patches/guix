;;; GNU Guix --- Functional package management for GNU
;;; Copyright © 2013, 2014, 2015, 2016, 2017, 2018, 2019, 2020 Ludovic Courtès <ludo@gnu.org>
;;; Copyright © 2016 Christopher Allan Webber <cwebber@dustycloud.org>
;;; Copyright © 2016, 2017 Leo Famulari <leo@famulari.name>
;;; Copyright © 2017 Mathieu Othacehe <m.othacehe@gmail.com>
;;; Copyright © 2017 Marius Bakke <mbakke@fastmail.com>
;;; Copyright © 2018 Chris Marusich <cmmarusich@gmail.com>
;;;
;;; This file is part of GNU Guix.
;;;
;;; GNU Guix is free software; you can redistribute it and/or modify it
;;; under the terms of the GNU General Public License as published by
;;; the Free Software Foundation; either version 3 of the License, or (at
;;; your option) any later version.
;;;
;;; GNU Guix is distributed in the hope that it will be useful, but
;;; WITHOUT ANY WARRANTY; without even the implied warranty of
;;; MERCHANTABILITY or FITNESS FOR A PARTICULAR PURPOSE.  See the
;;; GNU General Public License for more details.
;;;
;;; You should have received a copy of the GNU General Public License
;;; along with GNU Guix.  If not, see <http://www.gnu.org/licenses/>.

(define-module (gnu system vm)
  #:use-module (guix config)
  #:use-module (guix store)
  #:use-module (guix gexp)
  #:use-module (guix derivations)
  #:use-module (guix packages)
  #:use-module (guix monads)
  #:use-module (guix records)
  #:use-module (guix modules)
  #:use-module (guix utils)
  #:use-module (gcrypt hash)
  #:use-module (guix base32)
  #:use-module ((guix self) #:select (make-config.scm))

  #:use-module ((gnu build vm)
                #:select (qemu-command))
  #:use-module (gnu packages base)
  #:use-module (gnu packages bootloaders)
  #:use-module (gnu packages cdrom)
  #:use-module (gnu packages compression)
  #:use-module (gnu packages guile)
  #:autoload   (gnu packages gnupg) (guile-gcrypt)
  #:use-module (gnu packages gawk)
  #:use-module (gnu packages bash)
  #:use-module (gnu packages less)
  #:use-module (gnu packages virtualization)
  #:use-module (gnu packages disk)
  #:use-module (gnu packages zile)
  #:use-module (gnu packages linux)
  #:use-module (gnu packages admin)

  #:use-module (gnu bootloader)
  #:use-module (gnu bootloader grub)
  #:use-module (gnu system shadow)
  #:use-module (gnu system pam)
  #:use-module (gnu system linux-container)
  #:use-module (gnu system linux-initrd)
  #:use-module (gnu bootloader)
  #:use-module (gnu system file-systems)
  #:use-module (gnu system)
  #:use-module (gnu services)
  #:use-module (gnu services base)
  #:use-module (gnu system uuid)

  #:use-module (srfi srfi-1)
  #:use-module (srfi srfi-26)
  #:use-module (rnrs bytevectors)
  #:use-module (ice-9 match)

  #:export (expression->derivation-in-linux-vm
            qemu-image
            virtualized-operating-system
            system-qemu-image

            system-qemu-image/shared-store
            system-qemu-image/shared-store-script
            system-disk-image-in-vm
            system-docker-image

            virtual-machine
            virtual-machine?))


;;; Commentary:
;;;
;;; Tools to evaluate build expressions within virtual machines.
;;;
;;; Code:

(define %linux-vm-file-systems
  ;; File systems mounted for 'derivation-in-linux-vm'.  These are shared with
  ;; the host over 9p.
  ;;
  ;; The 9p documentation says that cache=loose is "intended for exclusive,
  ;; read-only mounts", without additional details.  It's much faster than the
  ;; default cache=none, especially when copying and registering store items.
  ;; Thus, use cache=loose, except for /xchg where we want to ensure
  ;; consistency.
  (list (file-system
          (mount-point (%store-prefix))
          (device "store")
          (type "9p")
          (needed-for-boot? #t)
          (flags '(read-only))
          (options "trans=virtio,cache=loose")
          (check? #f))
        (file-system
          (mount-point "/xchg")
          (device "xchg")
          (type "9p")
          (needed-for-boot? #t)
          (options "trans=virtio")
          (check? #f))
        (file-system
          (mount-point "/tmp")
          (device "tmp")
          (type "9p")
          (needed-for-boot? #t)
          (options "trans=virtio,cache=loose")
          (check? #f))))

(define not-config?
  ;; Select (guix …) and (gnu …) modules, except (guix config).
  (match-lambda
    (('guix 'config) #f)
    (('guix rest ...) #t)
    (('gnu rest ...) #t)
    (rest #f)))

(define gcrypt-sqlite3&co
  ;; Guile-Gcrypt, Guile-SQLite3, and their propagated inputs.
  (append-map (lambda (package)
                (cons package
                      (match (package-transitive-propagated-inputs package)
                        (((labels packages) ...)
                         packages))))
              (list guile-gcrypt guile-sqlite3)))

(define* (expression->derivation-in-linux-vm name exp
                                             #:key
                                             (system (%current-system))
                                             (linux linux-libre)
                                             initrd
                                             (qemu qemu-minimal)
                                             (env-vars '())
                                             (guile-for-build
                                              (%guile-for-build))
                                             (file-systems
                                              %linux-vm-file-systems)

                                             (single-file-output? #f)
                                             (make-disk-image? #f)
                                             (references-graphs #f)
                                             (memory-size 256)
                                             (disk-image-format "qcow2")
                                             (disk-image-size 'guess)

                                             (substitutable? #t))
  "Evaluate EXP in a QEMU virtual machine running LINUX with INITRD (a
derivation).  The virtual machine runs with MEMORY-SIZE MiB of memory.  In the
virtual machine, EXP has access to FILE-SYSTEMS, which, by default, includes a
9p share of the store, the '/xchg' where EXP should put its output file(s),
and a 9p share of /tmp.

If SINGLE-FILE-OUTPUT? is true, copy a single file from '/xchg' to OUTPUT.
Otherwise, copy the contents of /xchg to a new directory OUTPUT.

When MAKE-DISK-IMAGE? is true, then create a QEMU disk image of type
DISK-IMAGE-FORMAT (e.g., 'qcow2' or 'raw'), of DISK-IMAGE-SIZE bytes and
return it.  When DISK-IMAGE-SIZE is 'guess, estimate the image size based
based on the size of the closure of REFERENCES-GRAPHS.

When REFERENCES-GRAPHS is true, it must be a list of file name/store path
pairs, as for `derivation'.  The files containing the reference graphs are
made available under the /xchg CIFS share.

SUBSTITUTABLE? determines whether the returned derivation should be marked as
substitutable."
  (define user-builder
    (program-file "builder-in-linux-vm" exp))

  (define loader
    ;; Invoke USER-BUILDER instead using 'primitive-load'.  The reason for
    ;; this is to allow USER-BUILDER to dlopen stuff by using a full-featured
    ;; Guile, which it couldn't do using the statically-linked guile used in
    ;; the initrd.  See example at
    ;; <https://lists.gnu.org/archive/html/guix-devel/2017-10/msg00233.html>.
    (program-file "linux-vm-loader"
                  ;; Communicate USER-BUILDER's exit status via /xchg so that
                  ;; the host can distinguish between success, failure, and
                  ;; kernel panic.
                  #~(let ((status (system* #$user-builder)))
                      (call-with-output-file "/xchg/.exit-status"
                        (lambda (port)
                          (write status port)))
                      (sync)
                      (reboot))))

  (define-syntax-rule (check predicate)
    (let-system (system target)
      (predicate (or target system))))

  (let ((initrd (or initrd
                    (base-initrd file-systems
                                 #:on-error 'backtrace
                                 #:linux linux
                                 #:linux-modules %base-initrd-modules
                                 #:qemu-networking? #t))))

    (define builder
      ;; Code that launches the VM that evaluates EXP.
      (with-extensions gcrypt-sqlite3&co
        (with-imported-modules `(,@(source-module-closure
                                    '((guix build utils)
                                      (gnu build vm))
                                    #:select? not-config?)

                                 ;; For consumption by (gnu store database).
                                 ((guix config) => ,(make-config.scm)))
          #~(begin
              (use-modules (guix build utils)
                           (gnu build vm))

              (let* ((native-inputs
                      '#+(list qemu (canonical-package coreutils)))
                     (linux   (string-append
                               #+linux "/"
                               #+(system-linux-image-file-name system)))
                     (initrd  #+initrd)
                     (loader  #+loader)
                     (graphs  '#$(match references-graphs
                                   (((graph-files . _) ...) graph-files)
                                   (_ #f)))
                     (target  #$(let-system (system target)
                                  (or target system)))
                     (size    #$(if (eq? 'guess disk-image-size)
                                    #~(+ (* 70 (expt 2 20)) ;ESP
                                         (estimated-partition-size graphs))
                                    disk-image-size)))

                (set-path-environment-variable "PATH" '("bin") native-inputs)

                (load-in-linux-vm loader
                                  #:output #$output
                                  #:linux linux #:initrd initrd
                                  #:qemu (qemu-command target)
                                  #:memory-size #$memory-size
                                  #:make-disk-image? #$make-disk-image?
                                  #:single-file-output? #$single-file-output?
<<<<<<< HEAD
                                  #:target-arm32? #$(check target-arm32?)
                                  #:target-aarch64? #$(check target-aarch64?)
=======
>>>>>>> e88745a6
                                  #:disk-image-format #$disk-image-format
                                  #:disk-image-size size
                                  #:references-graphs graphs))))))

    (gexp->derivation name builder
                      ;; TODO: Require the "kvm" feature.
                      #:system system
                      #:target #f             ;EXP is always executed natively
                      #:env-vars env-vars
                      #:guile-for-build guile-for-build
                      #:references-graphs references-graphs
                      #:substitutable? substitutable?)))

(define (has-guix-service-type? os)
  "Return true if OS contains a service of the type GUIX-SERVICE-TYPE."
  (not (not (find (lambda (service)
                     (eq? (service-kind service) guix-service-type))
                   (operating-system-services os)))))

(define* (qemu-image #:key
                     (name "qemu-image")
                     (system (%current-system))
                     (target (%current-target-system))
                     (qemu qemu-minimal)
                     (disk-image-size 'guess)
                     (disk-image-format "qcow2")
                     (file-system-type "ext4")
                     (file-system-options '())
                     (device-nodes 'linux)
                     (extra-directives '())
                     file-system-label
                     file-system-uuid
                     os
                     bootcfg-drv
                     bootloader
                     (register-closures? (has-guix-service-type? os))
                     (inputs '())
                     copy-inputs?
                     (substitutable? #t))
  "Return a bootable, stand-alone QEMU image of type DISK-IMAGE-FORMAT (e.g.,
'qcow2' or 'raw'), with a root partition of type FILE-SYSTEM-TYPE.
Optionally, FILE-SYSTEM-LABEL can be specified as the volume name for the root
partition; likewise FILE-SYSTEM-UUID, if true, specifies the UUID of the root
partition (a UUID object).  FILE-SYSTEM-OPTIONS is an optional list of
command-line options passed to 'mkfs.ext4' (or similar).

The returned image is a full disk image that runs OS-DERIVATION,
with a GRUB installation that uses GRUB-CONFIGURATION as its configuration
file (GRUB-CONFIGURATION must be the name of a file in the VM.)

INPUTS is a list of inputs (as for packages).  When COPY-INPUTS? is true, copy
all of INPUTS into the image being built.  When REGISTER-CLOSURES? is true,
register INPUTS in the store database of the image so that Guix can be used in
the image.  By default, REGISTER-CLOSURES? is set to true only if a service of
type GUIX-SERVICE-TYPE is present in the services definition of the operating
system.

When DEVICE-NODES is 'linux, create Linux-device block and character devices
under /dev.  When it is 'hurd, do Hurdish things.

EXTRA-DIRECTIVES is an optional list of directives to populate the root file
system that is passed to 'populate-root-file-system'."
  (define schema
    (and register-closures?
         (local-file (search-path %load-path
                                  "guix/store/schema.sql"))))

  (define preserve-target
    (if target
        (lambda (obj)
          (with-parameters ((%current-target-system target))
            obj))
        identity))

  (define inputs*
    (map (match-lambda
           ((name thing)
            `(,name ,(preserve-target thing)))
           ((name thing output)
            `(,name ,(preserve-target thing) ,output)))
         inputs))

  (expression->derivation-in-linux-vm
   name
   (with-extensions gcrypt-sqlite3&co
     (with-imported-modules `(,@(source-module-closure '((gnu build vm)
                                                         (gnu build bootloader)
                                                         (gnu build hurd-boot)
                                                         (guix store database)
                                                         (guix build utils))
                                                       #:select? not-config?)
                              ((guix config) => ,(make-config.scm)))
       #~(begin
           (use-modules (gnu build bootloader)
                        (gnu build vm)
                        ((gnu build hurd-boot)
                         #:select (make-hurd-device-nodes))
                        ((gnu build linux-boot)
                         #:select (make-essential-device-nodes))
                        (guix store database)
                        (guix build utils)
                        (srfi srfi-26)
                        (ice-9 binary-ports))

           (sql-schema #$schema)

           ;; Allow non-ASCII file names--e.g., 'nss-certs'--to be decoded.
           (setenv "GUIX_LOCPATH"
                   #+(file-append glibc-utf8-locales "/lib/locale"))
           (setlocale LC_ALL "en_US.utf8")

           (let ((inputs
                  '#+(append (list parted e2fsprogs dosfstools)
                             (map canonical-package
                                  (list sed grep coreutils findutils gawk))))

                 ;; This variable is unused but allows us to add INPUTS-TO-COPY
                 ;; as inputs.
                 (to-register
                  '#$(map (match-lambda
                            ((name thing) thing)
                            ((name thing output) `(,thing ,output)))
                          inputs*)))

             (set-path-environment-variable "PATH" '("bin" "sbin") inputs)

             (let* ((graphs     '#$(match inputs
                                     (((names . _) ...)
                                      names)))
                    (initialize (root-partition-initializer
                                 #:extra-directives '#$extra-directives
                                 #:closures graphs
                                 #:copy-closures? #$copy-inputs?
                                 #:register-closures? #$register-closures?
                                 #:system-directory #$(preserve-target os)

                                 #:make-device-nodes
                                 #$(match device-nodes
                                     ('linux #~make-essential-device-nodes)
                                     ('hurd #~make-hurd-device-nodes))

                                 ;; Disable deduplication to speed things up,
                                 ;; and because it doesn't help much for a
                                 ;; single system generation.
                                 #:deduplicate? #f))
                    (root-size  #$(if (eq? 'guess disk-image-size)
                                      #~(max
                                         ;; Minimum 20 MiB root size
                                         (* 20 (expt 2 20))
                                         (estimated-partition-size
                                          (map (cut string-append "/xchg/" <>)
                                               graphs)))
                                      (- disk-image-size
                                         (* 50 (expt 2 20)))))
                    (partitions
                     (append
                      (list (partition
                             (size root-size)
                             (label #$file-system-label)
                             (uuid #$(and=> file-system-uuid
                                            uuid-bytevector))
                             (file-system #$file-system-type)
                             (file-system-options '#$file-system-options)
                             (flags '(boot))
                             (initializer initialize)))
                      ;; Append a small EFI System Partition for use with UEFI
                      ;; bootloaders if we are not targeting ARM because UEFI
                      ;; support in U-Boot is experimental.
                      ;;
                      ;; FIXME: ‘target-arm?’ may be not operate on the right
                      ;; system/target values.  Rewrite using ‘let-system’ when
                      ;; available.
                      (if #$(target-arm?)
                          '()
                          (list (partition
                                 ;; The standalone grub image is about 10MiB, but
                                 ;; leave some room for custom or multiple images.
                                 (size (* 40 (expt 2 20)))
                                 (label "GNU-ESP") ;cosmetic only
                                 ;; Use "vfat" here since this property is used
                                 ;; when mounting. The actual FAT-ness is based
                                 ;; on file system size (16 in this case).
                                 (file-system "vfat")
                                 (flags '(esp)))))))
                    (grub-efi #$(and (not (target-arm?)) grub-efi)))
               (initialize-hard-disk "/dev/vda"
                                     #:partitions partitions
                                     #:grub-efi grub-efi
                                     #:bootloader-package
                                     #+(bootloader-package bootloader)
                                     #:bootcfg #$(preserve-target bootcfg-drv)
                                     #:bootcfg-location
                                     #$(bootloader-configuration-file bootloader)
                                     #:bootloader-installer
                                     #+(bootloader-installer bootloader)))))))
   #:system system
   #:make-disk-image? #t
   #:disk-image-size disk-image-size
   #:disk-image-format disk-image-format
   #:references-graphs inputs*
   #:substitutable? substitutable?))

(define* (system-docker-image os
                              #:key
                              (name "guix-docker-image")
                              (register-closures? (has-guix-service-type? os))
                              shared-network?)
  "Build a docker image.  OS is the desired <operating-system>.  NAME is the
base name to use for the output file.  When SHARED-NETWORK? is true, assume
that the container will share network with the host and thus doesn't need a
DHCP client, nscd, and so on.

When REGISTER-CLOSURES? is true, register the closure of OS with Guix in the
resulting Docker image.  By default, REGISTER-CLOSURES? is set to true only if
a service of type GUIX-SERVICE-TYPE is present in the services definition of
the operating system."
  (define schema
    (and register-closures?
         (local-file (search-path %load-path
                                  "guix/store/schema.sql"))))

  (define boot-program
    ;; Program that runs the boot script of OS, which in turn starts shepherd.
    (program-file "boot-program"
                  #~(let ((system (cadr (command-line))))
                      (setenv "GUIX_NEW_SYSTEM" system)
                      (execl #$(file-append guile-2.2 "/bin/guile")
                             "guile" "--no-auto-compile"
                             (string-append system "/boot")))))


  (let ((os    (operating-system-with-gc-roots
                (containerized-operating-system os '()
                                                #:shared-network?
                                                shared-network?)
                (list boot-program)))
        (name  (string-append name ".tar.gz"))
        (graph "system-graph"))
    (define build
      (with-extensions (cons guile-json-3         ;for (guix docker)
                             gcrypt-sqlite3&co)   ;for (guix store database)
        (with-imported-modules `(,@(source-module-closure
                                    '((guix docker)
                                      (guix store database)
                                      (guix build utils)
                                      (guix build store-copy)
                                      (gnu build vm))
                                    #:select? not-config?)
                                 ((guix config) => ,(make-config.scm)))
          #~(begin
              (use-modules (guix docker)
                           (guix build utils)
                           (gnu build vm)
                           (srfi srfi-19)
                           (guix build store-copy)
                           (guix store database))

              ;; Set the SQL schema location.
              (sql-schema #$schema)

              ;; Allow non-ASCII file names--e.g., 'nss-certs'--to be decoded.
              (setenv "GUIX_LOCPATH"
                      #+(file-append glibc-utf8-locales "/lib/locale"))
              (setlocale LC_ALL "en_US.utf8")

              (let* (;; This initializer requires elevated privileges that are
                     ;; not normally available in the build environment (e.g.,
                     ;; it needs to create device nodes).  In order to obtain
                     ;; such privileges, we run it as root in a VM.
                     (initialize (root-partition-initializer
                                  #:closures '(#$graph)
                                  #:register-closures? #$register-closures?
                                  #:system-directory #$os
                                  ;; De-duplication would fail due to
                                  ;; cross-device link errors, so don't do it.
                                  #:deduplicate? #f))
                     ;; Even as root in a VM, the initializer would fail due to
                     ;; lack of privileges if we use a root-directory that is on
                     ;; a file system that is shared with the host (e.g., /tmp).
                     (root-directory "/guixsd-system-root"))
                (set-path-environment-variable "PATH" '("bin" "sbin") '(#+tar))
                (mkdir root-directory)
                (initialize root-directory)
                (build-docker-image
                 (string-append "/xchg/" #$name) ;; The output file.
                 (cons* root-directory
                        (map store-info-item
                             (call-with-input-file
                                 (string-append "/xchg/" #$graph)
                               read-reference-graph)))
                 #$os
                 #:entry-point '(#$boot-program #$os)
                 #:compressor '(#+(file-append gzip "/bin/gzip") "-9n")
                 #:creation-time (make-time time-utc 0 1)
                 #:transformations `((,root-directory -> ""))))))))

    (expression->derivation-in-linux-vm
     name build
     #:make-disk-image? #f
     #:single-file-output? #t
     #:references-graphs `((,graph ,os)))))


;;;
;;; VM and disk images.
;;;

(define* (system-disk-image-in-vm os
                                  #:key
                                  (name "disk-image")
                                  (file-system-type "ext4")
                                  (disk-image-size (* 900 (expt 2 20)))
                                  (volatile? #t)
                                  (substitutable? #t))
  "Return the derivation of a disk image of DISK-IMAGE-SIZE bytes of the
system described by OS.  Said image can be copied on a USB stick as is.  When
VOLATILE? is true, the root file system is made volatile; this is useful
to USB sticks meant to be read-only.

SUBSTITUTABLE? determines whether the returned derivation should be marked as
substitutable."
  (define root-label
    "Guix_image")

  (define (root-uuid os)
    ;; UUID of the root file system, computed in a deterministic fashion.
    ;; This is what we use to locate the root file system so it has to be
    ;; different from the user's own file system UUIDs.
    (operating-system-uuid os 'dce))

  (define file-systems-to-keep
    (remove (lambda (fs)
              (string=? (file-system-mount-point fs) "/"))
            (operating-system-file-systems os)))

  (let* ((os (operating-system (inherit os)
               ;; Since this is meant to be used on real hardware, don't
               ;; install QEMU networking or anything like that.  Assume USB
               ;; mass storage devices (usb-storage.ko) are available.
               (initrd (lambda (file-systems . rest)
                         (apply (operating-system-initrd os)
                                file-systems
                                #:volatile-root? volatile?
                                rest)))

               (bootloader (operating-system-bootloader os))

               ;; Force our own root file system.  (We need a "/" file system
               ;; to call 'root-uuid'.)
               (file-systems (cons (file-system
                                     (mount-point "/")
                                     (device "/dev/placeholder")
                                     (type file-system-type))
                                   file-systems-to-keep))))
         (uuid (root-uuid os))
         (os (operating-system
               (inherit os)
               (file-systems (cons (file-system
                                     (mount-point "/")
                                     (device uuid)
                                     (type file-system-type))
                                   file-systems-to-keep))))
        (bootcfg (operating-system-bootcfg os)))
    (qemu-image #:name name
                #:os os
                #:bootcfg-drv bootcfg
                #:bootloader (bootloader-configuration-bootloader
                              (operating-system-bootloader os))
                #:disk-image-size disk-image-size
                #:disk-image-format "raw"
                #:file-system-type file-system-type
                #:file-system-label root-label
                #:file-system-uuid uuid
                #:copy-inputs? #t
                #:inputs `(("system" ,os)
                           ("bootcfg" ,bootcfg))
                #:substitutable? substitutable?)))

(define* (system-qemu-image os
                            #:key
                            (file-system-type "ext4")
                            (disk-image-size (* 900 (expt 2 20))))
  "Return the derivation of a freestanding QEMU image of DISK-IMAGE-SIZE bytes
of the GNU system as described by OS."
  (define file-systems-to-keep
    ;; Keep only file systems other than root and not normally bound to real
    ;; devices.
    (remove (lambda (fs)
              (let ((target (file-system-mount-point fs))
                    (source (file-system-device fs)))
                (or (string=? target "/")
                    (string-prefix? "/dev/" source))))
            (operating-system-file-systems os)))

  (define root-uuid
    ;; UUID of the root file system.
    (operating-system-uuid os
                           (if (string=? file-system-type "iso9660")
                               'iso9660
                               'dce)))


  (let* ((os (operating-system (inherit os)
               ;; Assume we have an initrd with the whole QEMU shebang.

               ;; Force our own root file system.  Refer to it by UUID so that
               ;; it works regardless of how the image is used ("qemu -hda",
               ;; Xen, etc.).
               (file-systems (cons (file-system
                                     (mount-point "/")
                                     (device root-uuid)
                                     (type file-system-type))
                                   file-systems-to-keep))))
         (bootcfg (operating-system-bootcfg os)))
    (qemu-image  #:os os
                 #:bootcfg-drv bootcfg
                 #:bootloader (bootloader-configuration-bootloader
                               (operating-system-bootloader os))
                 #:disk-image-size disk-image-size
                 #:file-system-type file-system-type
                 #:file-system-uuid root-uuid
                 #:inputs `(("system" ,os)
                            ("bootcfg" ,bootcfg))
                 #:copy-inputs? #t)))


;;;
;;; VMs that share file systems with the host.
;;;

(define (file-system->mount-tag fs)
  "Return a 9p mount tag for host file system FS."
  ;; QEMU mount tags must be ASCII, at most 31-byte long, cannot contain
  ;; slashes, and cannot start with '_'.  Compute an identifier that
  ;; corresponds to the rules.
  (string-append "TAG"
                 (string-drop (bytevector->base32-string
                               (sha1 (string->utf8 fs)))
                              4)))

(define (mapping->file-system mapping)
  "Return a 9p file system that realizes MAPPING."
  (match mapping
    (($ <file-system-mapping> source target writable?)
     (file-system
       (mount-point target)
       (device (file-system->mount-tag source))
       (type "9p")
       (flags (if writable? '() '(read-only)))
       (options "trans=virtio,cache=loose")
       (check? #f)
       (create-mount-point? #t)))))

(define* (virtualized-operating-system os mappings #:optional (full-boot? #f))
  "Return an operating system based on OS suitable for use in a virtualized
environment with the store shared with the host.  MAPPINGS is a list of
<file-system-mapping> to realize in the virtualized OS."
  (define user-file-systems
    ;; Remove file systems that conflict with those added below, or that are
    ;; normally bound to real devices.
    (remove (lambda (fs)
              (let ((target (file-system-mount-point fs))
                    (source (file-system-device fs)))
                (or (string=? target (%store-prefix))
                    (string=? target "/")
                    (and (string? source)
                         (string-prefix? "/dev/" source))

                    ;; Labels and UUIDs are necessarily invalid in the VM.
                    (and (file-system-mount? fs)
                         (or (file-system-label? source)
                             (uuid? source))))))
            (operating-system-file-systems os)))

  (define virtual-file-systems
    (cons (file-system
            (mount-point "/")
            (device "/dev/vda1")
            (type "ext4"))

          (append (map mapping->file-system mappings)
                  user-file-systems)))

  (operating-system (inherit os)

    ;; XXX: Until we run QEMU with UEFI support (with the OVMF firmware),
    ;; force the traditional i386/BIOS method.
    ;; See <https://bugs.gnu.org/28768>.
    (bootloader (bootloader-configuration
                  (inherit (operating-system-bootloader os))
                  (bootloader grub-bootloader)
                  (target "/dev/vda")))

    (initrd (lambda (file-systems . rest)
              (apply (operating-system-initrd os)
                     file-systems
                     #:volatile-root? #t
                     rest)))

    ;; Disable swap.
    (swap-devices '())

    ;; XXX: When FULL-BOOT? is true, do not add a 9p mount for /gnu/store
    ;; since that would lead the bootloader config to look for the kernel and
    ;; initrd in it.
    (file-systems (if full-boot?
                      virtual-file-systems
                      (cons
                       (file-system
                         (inherit (mapping->file-system %store-mapping))
                         (needed-for-boot? #t))
                       virtual-file-systems)))))

(define* (system-qemu-image/shared-store
          os
          #:key
          (system (%current-system))
          (target (%current-target-system))
          full-boot?
          (disk-image-size (* (if full-boot? 500 30) (expt 2 20))))
  "Return a derivation that builds a QEMU image of OS that shares its store
with the host.

When FULL-BOOT? is true, return an image that does a complete boot sequence,
bootloaded included; thus, make a disk image that contains everything the
bootloader refers to: OS kernel, initrd, bootloader data, etc."
  (define root-uuid
    ;; Use a fixed UUID to improve determinism.
    (operating-system-uuid os 'dce))

  (define bootcfg
    (operating-system-bootcfg os))

  ;; XXX: When FULL-BOOT? is true, we end up creating an image that contains
  ;; BOOTCFG and all its dependencies, including the output of OS.
  ;; This is more than needed (we only need the kernel, initrd, GRUB for its
  ;; font, and the background image), but it's hard to filter that.
  (qemu-image #:os os
              #:system system
              #:target target
              #:bootcfg-drv bootcfg
              #:bootloader (bootloader-configuration-bootloader
                            (operating-system-bootloader os))
              #:disk-image-size disk-image-size
              #:file-system-uuid root-uuid
              #:inputs (if full-boot?
                           `(("bootcfg" ,bootcfg))
                           '())

              ;; XXX: Passing #t here is too slow, so let it off by default.
              #:register-closures? #f
              #:copy-inputs? full-boot?))

(define* (common-qemu-options image shared-fs)
  "Return the a string-value gexp with the common QEMU options to boot IMAGE,
with '-virtfs' options for the host file systems listed in SHARED-FS."

  (define (virtfs-option fs)
    #~(format #f "-virtfs local,path=~s,security_model=none,mount_tag=~s"
              #$fs #$(file-system->mount-tag fs)))

  #~(;; Only enable kvm if we see /dev/kvm exists.
     ;; This allows users without hardware virtualization to still use these
     ;; commands.
     #$@(if (file-exists? "/dev/kvm")
            '("-enable-kvm")
            '())

     "-no-reboot"
     "-nic" "user,model=virtio-net-pci"
     "-object" "rng-random,filename=/dev/urandom,id=guixsd-vm-rng"
     "-device" "virtio-rng-pci,rng=guixsd-vm-rng"

     #$@(map virtfs-option shared-fs)
     "-vga std"
     (format #f "-drive file=~a,if=virtio,cache=writeback,werror=report,readonly"
             #$image)))

(define* (system-qemu-image/shared-store-script os
                                                #:key
                                                (system (%current-system))
                                                (target (%current-target-system))
                                                (qemu qemu)
                                                (graphic? #t)
                                                (memory-size 256)
                                                (mappings '())
                                                full-boot?
                                                (disk-image-size
                                                 (* (if full-boot? 500 70)
                                                    (expt 2 20)))
                                                (options '()))
  "Return a derivation that builds a script to run a virtual machine image of
OS that shares its store with the host.  The virtual machine runs with
MEMORY-SIZE MiB of memory.

MAPPINGS is a list of <file-system-mapping> specifying mapping of host file
systems into the guest.

When FULL-BOOT? is true, the returned script runs everything starting from the
bootloader; otherwise it directly starts the operating system kernel.  The
DISK-IMAGE-SIZE parameter specifies the size in bytes of the root disk image;
it is mostly useful when FULL-BOOT?  is true."
  (mlet* %store-monad ((os ->  (virtualized-operating-system os mappings full-boot?))
                       (image  (system-qemu-image/shared-store
                                os
                                #:system system
                                #:target target
                                #:full-boot? full-boot?
                                #:disk-image-size disk-image-size)))
    (define kernel-arguments
      #~(list #$@(if graphic? #~() #~("console=ttyS0"))
              #+@(operating-system-kernel-arguments os "/dev/vda1")))

    (define qemu-exec
      #~(list #+(file-append qemu "/bin/"
                             (qemu-command (or target system)))
              #$@(if full-boot?
                     #~()
                     #~("-kernel" #$(operating-system-kernel-file os)
                        "-initrd" #$(file-append os "/initrd")
                        (format #f "-append ~s"
                                (string-join #$kernel-arguments " "))))
              #$@(common-qemu-options image
                                      (map file-system-mapping-source
                                           (cons %store-mapping mappings)))
              "-m " (number->string #$memory-size)
              #$@options))

    (define builder
      #~(call-with-output-file #$output
          (lambda (port)
            (format port "#!~a~% exec ~a \"$@\"~%"
                    #+(file-append bash "/bin/sh")
                    (string-join #$qemu-exec " "))
            (chmod port #o555))))

    (gexp->derivation "run-vm.sh" builder)))


;;;
;;; High-level abstraction.
;;;

(define-record-type* <virtual-machine> %virtual-machine
  make-virtual-machine
  virtual-machine?
  (operating-system virtual-machine-operating-system) ;<operating-system>
  (qemu             virtual-machine-qemu              ;<package>
                    (default qemu))
  (graphic?         virtual-machine-graphic?      ;Boolean
                    (default #f))
  (memory-size      virtual-machine-memory-size   ;integer (MiB)
                    (default 256))
  (disk-image-size  virtual-machine-disk-image-size   ;integer (bytes)
                    (default 'guess))
  (port-forwardings virtual-machine-port-forwardings ;list of integer pairs
                    (default '())))

(define-syntax virtual-machine
  (syntax-rules ()
    "Declare a virtual machine running the specified OS, with the given
options."
    ((_ os)                                       ;shortcut
     (%virtual-machine (operating-system os)))
    ((_ fields ...)
     (%virtual-machine fields ...))))

(define (port-forwardings->qemu-options forwardings)
  "Return the QEMU option for the given port FORWARDINGS as a string, where
FORWARDINGS is a list of host-port/guest-port pairs."
  (string-join
   (map (match-lambda
          ((host-port . guest-port)
           (string-append "hostfwd=tcp::"
                          (number->string host-port)
                          "-:" (number->string guest-port))))
        forwardings)
   ","))

(define-gexp-compiler (virtual-machine-compiler (vm <virtual-machine>)
                                                system target)
  (match vm
    (($ <virtual-machine> os qemu graphic? memory-size disk-image-size ())
     (system-qemu-image/shared-store-script os
                                            #:system system
                                            #:target target
                                            #:qemu qemu
                                            #:graphic? graphic?
                                            #:memory-size memory-size
                                            #:disk-image-size
                                            disk-image-size))
    (($ <virtual-machine> os qemu graphic? memory-size disk-image-size
                          forwardings)
     (let ((options
            `("-nic" ,(string-append
                       "user,model=virtio-net-pci,"
                       (port-forwardings->qemu-options forwardings)))))
       (system-qemu-image/shared-store-script os
                                              #:system system
                                              #:target target
                                              #:qemu qemu
                                              #:graphic? graphic?
                                              #:memory-size memory-size
                                              #:disk-image-size
                                              disk-image-size
                                              #:options options)))))

;;; vm.scm ends here<|MERGE_RESOLUTION|>--- conflicted
+++ resolved
@@ -251,11 +251,6 @@
                                   #:memory-size #$memory-size
                                   #:make-disk-image? #$make-disk-image?
                                   #:single-file-output? #$single-file-output?
-<<<<<<< HEAD
-                                  #:target-arm32? #$(check target-arm32?)
-                                  #:target-aarch64? #$(check target-aarch64?)
-=======
->>>>>>> e88745a6
                                   #:disk-image-format #$disk-image-format
                                   #:disk-image-size size
                                   #:references-graphs graphs))))))
