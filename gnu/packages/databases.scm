--- conflicted
+++ resolved
@@ -583,11 +583,6 @@
                       "main.stat_tables_innodb"
                       "roles.acl_statistics"
 
-<<<<<<< HEAD
-                      ;; FIXME: Fixed in mysql, but we have no patch.  See
-                      ;; https://bugs.mysql.com/bug.php?id=93778
-                      "main.mysqldump"
-=======
                       ;; This file contains a time bomb which makes it fail after
                       ;; 2019-01-01.  See <https://bugs.gnu.org/34351> for details.
                       "main.mysqldump"
@@ -595,7 +590,6 @@
                       ;; XXX: Fails sporadically.
                       "innodb_fts.crash_recovery"
 
->>>>>>> aefa2912
                       ;; FIXME: This test fails on i686:
                       ;; -myisampack: Can't create/write to file (Errcode: 17 "File exists")
                       ;; +myisampack: Can't create/write to file (Errcode: 17 "File exists)
