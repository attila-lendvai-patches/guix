;;; GNU Guix --- Functional package management for GNU
;;; Copyright © 2013 Cyril Roelandt <tipecaml@gmail.com>
;;; Copyright © 2015 Amirouche Boubekki <amirouche@hypermove.net>
;;; Copyright © 2016 Al McElrath <hello@yrns.org>
;;; Copyright © 2016, 2017 Nikita <nikita@n0.is>
;;; Copyright © 2015 Dmitry Bogatov <KAction@gnu.org>
;;; Copyright © 2015 Leo Famulari <leo@famulari.name>
;;; Copyright © 2016 Eric Bavier <bavier@member.fsf.org>
;;; Copyright © 2017 Alex Griffin <a@ajgrf.com>
;;; Copyright © 2018, 2019, 2020 Tobias Geerinckx-Rice <me@tobias.gr>
;;;
;;; This file is part of GNU Guix.
;;;
;;; GNU Guix is free software; you can redistribute it and/or modify it
;;; under the terms of the GNU General Public License as published by
;;; the Free Software Foundation; either version 3 of the License, or (at
;;; your option) any later version.
;;;
;;; GNU Guix is distributed in the hope that it will be useful, but
;;; WITHOUT ANY WARRANTY; without even the implied warranty of
;;; MERCHANTABILITY or FITNESS FOR A PARTICULAR PURPOSE.  See the
;;; GNU General Public License for more details.
;;;
;;; You should have received a copy of the GNU General Public License
;;; along with GNU Guix.  If not, see <http://www.gnu.org/licenses/>.

(define-module (gnu packages suckless)
  #:use-module (gnu packages)
  #:use-module (gnu packages base)
  #:use-module (gnu packages compression)
  #:use-module (gnu packages cups)
  #:use-module (gnu packages fonts)
  #:use-module (gnu packages fontutils)
  #:use-module (gnu packages gawk)
  #:use-module (gnu packages gnome)
  #:use-module (gnu packages image)
  #:use-module (gnu packages libbsd)
  #:use-module (gnu packages linux)
  #:use-module (gnu packages mpd)
  #:use-module (gnu packages ncurses)
  #:use-module (gnu packages pkg-config)
  #:use-module (gnu packages webkit)
  #:use-module (gnu packages xorg)
  #:use-module (guix build-system glib-or-gtk)
  #:use-module (guix build-system gnu)
  #:use-module (guix download)
  #:use-module (guix git-download)
  #:use-module ((guix licenses) #:prefix license:)
<<<<<<< HEAD
=======
  #:use-module (guix utils)
>>>>>>> e88745a6
  #:use-module (guix packages))

(define-public blind
  (package
    (name "blind")
    (version "1.1")
    (source (origin
              (method url-fetch)
              (uri (string-append "https://dl.suckless.org/tools/blind-"
                                  version ".tar.gz"))
              (sha256
               (base32
                "0nncvzyipvkkd7zlgzwbjygp82frzs2hvbnk71gxf671np607y94"))))
    (build-system gnu-build-system)
    (arguments
     `(#:tests? #f                      ; no check target
<<<<<<< HEAD
       #:make-flags
       (let ((target ,(%current-target-system)))
         (list (string-append "CC=" (if target
                                        (string-append target "-gcc")
                                        "gcc"))
               (string-append "PREFIX=" %output)))
=======
       #:make-flags (list (string-append "CC=" ,(cc-for-target))
                          (string-append "PREFIX=" %output))
>>>>>>> e88745a6
       #:phases
       (modify-phases %standard-phases
         (delete 'configure))))         ; no configure script
    (synopsis "Command line video editing utilities")
    (home-page "https://tools.suckless.org/blind/")
    (description
     "Blind is a collection of command line video editing utilities.  It uses
a custom raw video format with a simple container.")
    (license license:isc)))

(define-public dwm
  (package
    (name "dwm")
    (version "6.2")
    (source (origin
             (method url-fetch)
             (uri (string-append "https://dl.suckless.org/dwm/dwm-"
                                 version ".tar.gz"))
             (sha256
              (base32 "03hirnj8saxnsfqiszwl2ds7p0avg20izv9vdqyambks00p2x44p"))))
    (build-system gnu-build-system)
    (arguments
     `(#:tests? #f
       #:make-flags (list (string-append "FREETYPEINC="
                                         (assoc-ref %build-inputs "freetype")
                                         "/include/freetype2"))
       #:phases
       (modify-phases %standard-phases
         (replace 'configure
           (lambda _
             (substitute* "Makefile" (("\\$\\{CC\\}") "gcc"))
             #t))
        (replace 'install
          (lambda* (#:key outputs #:allow-other-keys)
            (let ((out (assoc-ref outputs "out")))
              (invoke "make" "install"
                      (string-append "DESTDIR=" out) "PREFIX="))))
        (add-after 'build 'install-xsession
          (lambda* (#:key outputs #:allow-other-keys)
            ;; Add a .desktop file to xsessions.
            (let* ((output (assoc-ref outputs "out"))
                   (xsessions (string-append output "/share/xsessions")))
              (mkdir-p xsessions)
              (with-output-to-file
                  (string-append xsessions "/dwm.desktop")
                (lambda _
                  (format #t
                    "[Desktop Entry]~@
                     Name=dwm~@
                     Comment=Dynamic Window Manager~@
                     Exec=~a/bin/dwm~@
                     TryExec=~@*~a/bin/dwm~@
                     Icon=~@
                     Type=Application~%"
                    output)))
              #t))))))
    (inputs
     `(("freetype" ,freetype)
       ("libx11" ,libx11)
       ("libxft" ,libxft)
       ("libxinerama" ,libxinerama)))
    (home-page "https://dwm.suckless.org/")
    (synopsis "Dynamic window manager")
    (description
     "dwm is a dynamic window manager for X.  It manages windows in tiled,
monocle and floating layouts.  All of the layouts can be applied dynamically,
optimising the environment for the application in use and the task performed.")
    (license license:x11)))

(define-public dmenu
  (package
    (name "dmenu")
    (version "4.9")
    (source (origin
              (method url-fetch)
              (uri (string-append "https://dl.suckless.org/tools/dmenu-"
                                  version ".tar.gz"))
              (sha256
               (base32
                "0ia9nqr83bv6x247q30bal0v42chcj9qcjgv59xs6xj46m7iz5xk"))))
    (build-system gnu-build-system)
    (arguments
     `(#:tests? #f                      ; no tests
       #:make-flags
<<<<<<< HEAD
       (let ((target ,(%current-target-system)))
         (list (string-append "CC=" (if target
                                        (string-append target "-gcc")
                                        "gcc"))
               (string-append "PREFIX=" %output)
               (string-append "FREETYPEINC="
                              (assoc-ref %build-inputs "freetype")
                              "/include/freetype2")))
=======
       (list (string-append "CC=" ,(cc-for-target))
             (string-append "PREFIX=" %output)
             (string-append "FREETYPEINC="
                            (assoc-ref %build-inputs "freetype")
                            "/include/freetype2"))
>>>>>>> e88745a6
       #:phases
       (modify-phases %standard-phases (delete 'configure))))
    (inputs
     `(("freetype" ,freetype)
       ("libxft" ,libxft)
       ("libx11" ,libx11)
       ("libxinerama" ,libxinerama)))
    (home-page "https://tools.suckless.org/dmenu/")
    (synopsis "Dynamic menu")
    (description
     "A dynamic menu for X, originally designed for dwm.  It manages large
numbers of user-defined menu items efficiently.")
    (license license:x11)))

(define-public spoon
  (package
    (name "spoon")
    (version "0.6")
    (source
     (origin
       (method url-fetch)
       (uri (string-append "https://dl.2f30.org/releases/"
                           "spoon-" version ".tar.gz"))
       (sha256
        (base32
         "1jpmg9k9f4f3lpz0k3cphqjswlyf8lz2sm8ccifiip93kd4rrdj0"))))
    (build-system gnu-build-system)
    (arguments
     `(#:tests? #f                      ; no tests
       #:make-flags
<<<<<<< HEAD
       (let ((target ,(%current-target-system)))
         (list (string-append "CC=" (if target
                                        (string-append target "-gcc")
                                        "gcc"))
               (string-append "PREFIX=" %output)))))
=======
       (list (string-append "CC=" ,(cc-for-target))
             (string-append "PREFIX=" %output))))
>>>>>>> e88745a6
    (inputs
     `(("libx11" ,libx11)
       ("libxkbfile" ,libxkbfile)
       ("alsa-lib" ,alsa-lib)           ; tinyalsa (unpackaged) would suffice
       ("libmpdclient" ,libmpdclient)))
    (home-page "https://git.2f30.org/spoon/")
    (synopsis "Set dwm status")
    (description
     "Spoon can be used to set the dwm status.")
    (license license:isc)))

(define-public slock
  (package
    (name "slock")
    (version "1.4")
    (source (origin
              (method url-fetch)
              (uri (string-append "https://dl.suckless.org/tools/slock-"
                                  version ".tar.gz"))
              (sha256
               (base32
                "0sif752303dg33f14k6pgwq2jp1hjyhqv6x4sy3sj281qvdljf5m"))))
    (build-system gnu-build-system)
    (arguments
     `(#:tests? #f                      ; no tests
       #:make-flags
<<<<<<< HEAD
       (let ((target ,(%current-target-system)))
         (list (string-append "CC=" (if target
                                        (string-append target "-gcc")
                                        "gcc"))
               (string-append "PREFIX=" %output)))
=======
       (list (string-append "CC=" ,(cc-for-target))
             (string-append "PREFIX=" %output))
>>>>>>> e88745a6
       #:phases (modify-phases %standard-phases (delete 'configure))))
    (inputs
     `(("libx11" ,libx11)
       ("libxext" ,libxext)
       ("libxinerama" ,libxinerama)
       ("libxrandr" ,libxrandr)))
    (home-page "https://tools.suckless.org/slock/")
    (synopsis "Simple X session lock")
    (description
     "Simple X session lock with trivial feedback on password entry.")
    (license license:x11)))

(define-public st
  (package
    (name "st")
    (version "0.8.3")
    (source
     (origin
       (method url-fetch)
       (uri (string-append "https://dl.suckless.org/st/st-"
                           version ".tar.gz"))
       (sha256
        (base32 "0ll5wbw1szs70wdf8zy1y2ig5mfbqw2w4ls8d64r8z3y4gdf76lk"))))
    (build-system gnu-build-system)
    (arguments
     `(#:tests? #f                      ; no tests
       #:make-flags
<<<<<<< HEAD
       (let ((target ,(%current-target-system)))
         (list (string-append "CC=" (if target
                                        (string-append target "-gcc")
                                        "gcc"))
               (string-append "PREFIX=" %output)))
=======
       (list (string-append "CC=" ,(cc-for-target))
             (string-append "PREFIX=" %output))
>>>>>>> e88745a6
       #:phases
       (modify-phases %standard-phases
         (delete 'configure)
         (add-after 'unpack 'inhibit-terminfo-install
           (lambda _
             (substitute* "Makefile"
               (("\ttic .*") ""))
             #t)))))
    (inputs
     `(("libx11" ,libx11)
       ("libxft" ,libxft)
       ("fontconfig" ,fontconfig)
       ("freetype" ,freetype)))
    (native-inputs
     `(("pkg-config" ,pkg-config)))
    (home-page "https://st.suckless.org/")
    (synopsis "Simple terminal emulator")
    (description
     "St implements a simple and lightweight terminal emulator.  It
implements 256 colors, most VT10X escape sequences, utf8, X11 copy/paste,
antialiased fonts (using fontconfig), fallback fonts, resizing, and line
drawing.")
    (license license:x11)))

(define-public surf
  (package
    (name "surf")
    (version "2.0")
    (source
     (origin
       (method url-fetch)
       (uri (string-append "https://dl.suckless.org/surf/surf-"
                           version ".tar.gz"))
       (sha256
        (base32
         "07cmajyafljigy10d21kkyvv5jf3hxkx06pz3rwwk3y3c9x4rvps"))))
    (build-system glib-or-gtk-build-system)
    (arguments
     `(#:tests? #f                      ; no tests
       #:make-flags
<<<<<<< HEAD
       (let ((target ,(%current-target-system)))
         (list (string-append "CC=" (if target
                                        (string-append target "-gcc")
                                        "gcc"))
               (string-append "PREFIX=" %output)))
=======
       (list (string-append "CC=" ,(cc-for-target))
             (string-append "PREFIX=" %output))
>>>>>>> e88745a6
       #:phases
       (modify-phases %standard-phases
         (delete 'configure)
         ;; Use the right file name for dmenu and xprop.
         (add-before 'build 'set-dmenu-and-xprop-file-name
           (lambda* (#:key inputs #:allow-other-keys)
             (substitute* "config.def.h"
               (("dmenu") (string-append (assoc-ref inputs "dmenu") "/bin/dmenu"))
               (("xprop") (string-append (assoc-ref inputs "xprop") "/bin/xprop")))
             #t)))))
    (inputs
     `(("dmenu" ,dmenu)
       ("glib-networking" ,glib-networking)
       ("gsettings-desktop-schemas" ,gsettings-desktop-schemas)
       ("webkitgtk" ,webkitgtk)
       ("xprop" ,xprop)))
    (native-inputs
     `(("pkg-config" ,pkg-config)))
    (home-page "https://surf.suckless.org/")
    (synopsis "Simple web browser")
    (description
     "Surf is a simple web browser based on WebKit/GTK+.  It is able to
display websites and follow links.  It supports the XEmbed protocol which
makes it possible to embed it in another application.  Furthermore, one can
point surf to another URI by setting its XProperties.")
    (license license:x11)))

(define-public sent
  (package
    (name "sent")
    (version "1")
    (source (origin
              (method url-fetch/tarbomb)
              (uri (string-append "https://dl.suckless.org/tools/sent-"
                                  version ".tar.gz"))
              (sha256
               (base32
                "0cxysz5lp25mgww73jl0mgip68x7iyvialyzdbriyaff269xxwvv"))))
    (build-system gnu-build-system)
    (arguments
     `(#:phases (modify-phases %standard-phases
                  (delete 'configure))  ; no configuration
       #:tests? #f                      ; no test suite
       #:make-flags
<<<<<<< HEAD
       (let ((target ,(%current-target-system))
             (pkg-config (lambda (flag)
                           (string-append
                            "$(shell pkg-config " flag " "
                            "xft fontconfig x11 libpng)"))))
         (list (string-append "CC=" (if target
                                        (string-append target "-gcc")
                                        "gcc"))
=======
       (let ((pkg-config (lambda (flag)
                           (string-append
                            "$(shell pkg-config " flag " "
                            "xft fontconfig x11 libpng)"))))
         (list (string-append "CC=" ,(cc-for-target))
>>>>>>> e88745a6
               (string-append "PREFIX=" %output)
               (string-append "INCS=-I. " (pkg-config "--cflags"))
               (string-append "LIBS=" (pkg-config "--libs") " -lm")))))
    (native-inputs
     `(("pkg-config" ,pkg-config)))
    (inputs
     `(("libpng" ,libpng)
       ("libx11" ,libx11)
       ("libxft" ,libxft)
       ("fontconfig" ,fontconfig)))
    (synopsis "Plain-text presentation tool")
    (description "Sent uses plain-text files and PNG images to create slideshow
presentations.  Each paragraph represents a slide in the presentation.
Especially for presentations using the Takahashi method this is very nice and
allows you to write down the presentation for a quick lightning talk within a
few minutes.")
    (home-page "https://tools.suckless.org/sent")
    (license license:x11)))

(define-public xbattmon
  (package
    (name "xbattmon")
    (version "1.1")
    (source
     (origin
       (method url-fetch)
       (uri (string-append "https://dl.2f30.org/releases/"
                           "xbattmon-" version ".tar.gz"))
       (sha256
        (base32
         "1zr6y8lml9xkx0a3dbbsds2qz1bjxvskp7wsckkf8mlsqrbb3xsg"))))
    (build-system gnu-build-system)
    (arguments
     `(#:tests? #f                      ; no tests
       #:make-flags
<<<<<<< HEAD
       (let ((target ,(%current-target-system)))
         (list (string-append "CC=" (if target
                                        (string-append target "-gcc")
                                        "gcc"))
               (string-append "PREFIX=" %output)))))
=======
       (list (string-append "CC=" ,(cc-for-target))
             (string-append "PREFIX=" %output))))
>>>>>>> e88745a6
    (inputs
     `(("libx11" ,libx11)))
    (home-page "https://git.2f30.org/xbattmon/")
    (synopsis "Simple battery monitor for X")
    (description
     "Xbattmon is a simple battery monitor for X.")
    (license license:isc)))

(define-public wificurse
  (package
    (name "wificurse")
    (version "0.3.9")
    (source
     (origin
       (method url-fetch)
       (uri (string-append "https://dl.2f30.org/releases/"
                           "wificurse-" version ".tar.gz"))
       (sha256
        (base32
         "067ghr1xly5ca41kc83xila1p5hpq0bxfcmc8jvxi2ggm6wrhavn"))))
    (build-system gnu-build-system)
    (arguments
     `(#:tests? #f ; No tests
       #:make-flags (list
                     (string-append "PREFIX=" %output))
       #:phases
       (modify-phases %standard-phases
         (delete 'configure)))) ; No configure script
    (home-page "https://git.2f30.org/wificurse/")
    (synopsis "Wifi DoS attack tool")
    (description
     "Wificurses listens for beacons sent from wireless access points
in the range of your wireless station.  Once received the program
extracts the BSSID of the AP and transmits deauthentication packets
using the broadcast MAC address.  This results to the disconnection
of all clients connected to the AP at the time of the attack.  This
is essencially a WiFi DoS attack tool created for educational
purposes only.  It works only in Linux and requires wireless card
drivers capable of injecting packets in wireless networks.")
    (license license:gpl3+)))

(define-public skroll
  (package
    (name "skroll")
    (version "0.6")
    (source
     (origin
       (method url-fetch)
       (uri (string-append "https://dl.2f30.org/releases/"
                           "skroll-" version ".tar.gz"))
       (sha256
        (base32
         "0km6bjfz4ssb1z0xwld6iiixnn7d255ax8yjs3zkdm42z8q9yl0f"))))
    (build-system gnu-build-system)
    (arguments
     `(#:tests? #f                      ; no tests
       #:make-flags
<<<<<<< HEAD
       (let ((target ,(%current-target-system)))
         (list (string-append "CC=" (if target
                                        (string-append target "-gcc")
                                        "gcc"))
               (string-append "PREFIX=" %output)))
=======
       (list (string-append "CC=" ,(cc-for-target))
             (string-append "PREFIX=" %output))
>>>>>>> e88745a6
       #:phases
       (modify-phases %standard-phases
         (delete 'configure))))         ; no configure script
    (home-page "https://2f30.org/")
    (synopsis "Commandline utility which scrolls text")
    (description
     "Skroll is a small utility that you can use to make a text scroll.
Pipe text to it, and it will scroll a given number of letters from right to
left.")
    (license license:wtfpl2)))

(define-public sbm
  (package
    (name "sbm")
    (version "0.9")
    (source
     (origin
       (method url-fetch)
       (uri (string-append "https://dl.2f30.org/releases/"
                           "sbm-" version ".tar.gz"))
       (sha256
        (base32
         "1nks5mkh5wn30kyjzlkjlgi31bv1wq52kbp0r6nzbyfnvfdlywik"))))
    (build-system gnu-build-system)
    (arguments
     `(#:tests? #f                      ; no tests
       #:make-flags
<<<<<<< HEAD
       (let ((target ,(%current-target-system)))
         (list (string-append "CC=" (if target
                                        (string-append target "-gcc")
                                        "gcc"))
               (string-append "PREFIX=" %output)))
=======
       (list (string-append "CC=" ,(cc-for-target))
             (string-append "PREFIX=" %output))
>>>>>>> e88745a6
       #:phases
       (modify-phases %standard-phases
         (delete 'configure))))         ; no configure script
    (home-page "https://git.2f30.org/sbm/")
    (synopsis "Simple bandwidth monitor")
    (description
     "Sbm is a simple bandwidth monitor.")
    (license license:isc)))

(define-public prout
  (package
    (name "prout")
    (version "0.2")
    (source
     (origin
       (method url-fetch)
       (uri (string-append "https://dl.2f30.org/releases/"
                           "prout-" version ".tar.gz"))
       (sha256
        (base32
         "1s6c3ygg1h1fyxkh8gd7nzjk6qhnwsb4535d2k780kxnwns5fzas"))))
    (build-system gnu-build-system)
    (arguments
     `(#:tests? #f                      ; no tests
       #:make-flags
<<<<<<< HEAD
       (let ((target ,(%current-target-system)))
         (list (string-append "CC=" (if target
                                        (string-append target "-gcc")
                                        "gcc"))
               (string-append "PREFIX=" %output)))
=======
       (list (string-append "CC=" ,(cc-for-target))
             (string-append "PREFIX=" %output))
>>>>>>> e88745a6
       #:phases
       (modify-phases %standard-phases
         (delete 'configure))))         ; no configure script
    (inputs
     `(("cups-minimal" ,cups-minimal)
       ("zlib" ,zlib)))
    (home-page "https://git.2f30.org/prout/")
    (synopsis "Smaller lp command")
    (description
     "Prout (PRint OUT) is a small utility one can use to send
documents to a printer.
It has no feature, and does nothing else.  Just set your default
printer in client.conf(5) and start printing.  No need for a local
cups server to be installed.")
    (license license:wtfpl2)))

(define-public noice
  (package
    (name "noice")
    (version "0.8")
    (source
     (origin
       (method url-fetch)
       (uri (string-append "https://dl.2f30.org/releases/"
                           "noice-" version ".tar.gz"))
       (sha256
        (base32 "0g01iwzscdv27c1idv93gd74kjzy3n9kazgm6qz08rygp96qx4xw"))))
    (build-system gnu-build-system)
    (arguments
     `(#:tests? #f                      ; no tests
       #:make-flags
<<<<<<< HEAD
       (let ((target ,(%current-target-system)))
         (list (string-append "CC=" (if target
                                        (string-append target "-gcc")
                                        "gcc"))
               (string-append "PREFIX=" %output)))
=======
       (list (string-append "CC=" ,(cc-for-target))
             (string-append "PREFIX=" %output))
>>>>>>> e88745a6
       #:phases
       (modify-phases %standard-phases
         (delete 'configure)            ; no configure script
         (add-before 'build 'curses
           (lambda _
             (substitute* "Makefile"
               (("lcurses") "lncurses")))))))
    (inputs
     `(("ncurses" ,ncurses)))
    (home-page "https://git.2f30.org/noice/")
    (synopsis "Small file browser")
    (description
     "Noice is a small curses-based file browser.")
    (license license:bsd-2)))

(define-public human
  (package
    (name "human")
    (version "0.3")
    (source
     (origin
       (method git-fetch)
       (uri (git-reference
             (url "git://git.2f30.org/human.git")
             (commit version)))
       (file-name (git-file-name name version))
       (sha256
        (base32
         "0y0bsmvpwfwb2lwspi6a799y34h1faxc6yfanyw6hygxc8661mga"))))
    (build-system gnu-build-system)
    (arguments
     `(#:tests? #f                      ; no tests
       #:make-flags
<<<<<<< HEAD
       (let ((target ,(%current-target-system)))
         (list (string-append "CC=" (if target
                                        (string-append target "-gcc")
                                        "gcc"))
               (string-append "PREFIX=" %output)))
=======
       (list (string-append "CC=" ,(cc-for-target))
             (string-append "PREFIX=" %output))
>>>>>>> e88745a6
       #:phases
       (modify-phases %standard-phases
         (delete 'configure))))         ; no configure script
    (home-page "https://git.2f30.org/human/")
    (synopsis "Convert bytes to human readable formats")
    (description
     "Human is a small program which translate numbers into a
human readable format.  By default, it tries to detect the best
factorisation, but you can force its output.
You can adjust the number of decimals with the @code{SCALE}
environment variable.")
    (license license:wtfpl2)))

(define-public fortify-headers
  (package
    (name "fortify-headers")
    (version "1.1")
    (source
     (origin
       (method url-fetch)
       (uri (string-append "https://dl.2f30.org/releases/"
                           "fortify-headers-" version ".tar.gz"))
       (sha256
        (base32 "1dhz41jq1azcf7rbvga8w6pnx19l1j9r6jwj8qrlrfnjl9hdi9bb"))))
    (build-system gnu-build-system)
    (arguments
     `(#:tests? #f                      ; no tests
       #:make-flags
<<<<<<< HEAD
       (let ((target ,(%current-target-system)))
         (list (string-append "CC=" (if target
                                        (string-append target "-gcc")
                                        "gcc"))
               (string-append "PREFIX=" %output)))
=======
       (list (string-append "CC=" ,(cc-for-target))
             (string-append "PREFIX=" %output))
>>>>>>> e88745a6
       #:phases
       (modify-phases %standard-phases
         (delete 'configure))))         ; no configure script
    (home-page "https://git.2f30.org/fortify-headers/")
    (synopsis "Standalone fortify-source implementation")
    (description
     "This is a standalone implementation of fortify source.  It provides
compile time buffer checks.  It is libc-agnostic and simply overlays the
system headers by using the @code{#include_next} extension found in GCC.  It was
initially intended to be used on musl-based Linux distributions.

@itemize
@item It is portable, works on *BSD, Linux, Solaris and possibly others.
@item It will only trap non-conformant programs.  This means that fortify
  level 2 is treated in the same way as level 1.
@item Avoids making function calls when undefined behaviour has already been
  invoked.  This is handled by using @code{__builtin_trap()}.
@item Support for out-of-bounds read interfaces, such as @code{send()},
  @code{write()}, @code{fwrite()}, etc.
@item No ABI is enforced.  All of the fortify check functions are inlined
  into the resulting binary.
@end itemize\n")
    (license license:isc)))

(define-public colors
  (package
    (name "colors")
    (version "0.3")
    (source
     (origin
       (method url-fetch)
       (uri (string-append "https://dl.2f30.org/releases/"
                           "colors-" version ".tar.gz"))
       (sha256
        (base32
         "1lckmqpgj89841splng0sszbls2ag71ggkgr1wsv9y3v6y87589z"))))
    (build-system gnu-build-system)
    (arguments
     `(#:tests? #f                      ; no tests
       #:make-flags
<<<<<<< HEAD
       (let ((target ,(%current-target-system)))
         (list (string-append "CC=" (if target
                                        (string-append target "-gcc")
                                        "gcc"))
               (string-append "PREFIX=" %output)))
=======
       (list (string-append "CC=" ,(cc-for-target))
             (string-append "PREFIX=" %output))
>>>>>>> e88745a6
       #:phases
       (modify-phases %standard-phases
         (delete 'configure))))         ; no configure script
    (inputs
     `(("libpng" ,libpng)))
    (home-page "https://git.2f30.org/colors/")
    (synopsis "Extract colors from pictures")
    (description
     "Extract colors from PNG files.  It is similar to
strings(1) but for pictures.  For a given input file it outputs a
colormap to stdout.")
    (license license:isc)))

;; No new releases were made at github, this repository is more active than
;; the one at http://git.suckless.org/libutf/ and it is
;; done by the same developer.
(define-public libutf
  (let ((revision "1")
        (commit "ff4c60635e1f455b0a0b4200f8183fbd5a88225b"))
    (package
      (name "libutf")
      (version (git-version "0.0.0" revision commit))
      (source
       (origin
         (method git-fetch)
         (uri (git-reference
               (url "https://github.com/cls/libutf")
               (commit commit)))
         (file-name (git-file-name name version))
         (sha256
          (base32
           "1ih5vjavilzggyr1j1z6w1z12c2fs5fg77cfnv7ami5ivsy3kg3d"))))
      (build-system gnu-build-system)
      (arguments
       `(#:tests? #f                    ; no tests
         #:make-flags
<<<<<<< HEAD
         (let ((target ,(%current-target-system)))
           (list (string-append "CC=" (if target
                                          (string-append target "-gcc")
                                          "gcc"))
                 (string-append "PREFIX=" %output)))
=======
         (list (string-append "CC=" ,(cc-for-target))
               (string-append "PREFIX=" %output))
>>>>>>> e88745a6
         #:phases
         (modify-phases %standard-phases
           (delete 'configure))))       ; no configure script
      (inputs
       `(("gawk" ,gawk)))
      (home-page "https://github.com/cls/libutf")
      (synopsis "Plan 9 compatible UTF-8 library")
      (description
       "This is a C89 UTF-8 library, with an API compatible with that of
Plan 9's libutf, but with a number of improvements:

@itemize
@item Support for runes beyond the Basic Multilingual Plane.
@item utflen and utfnlen cannot overflow on 32- or 64-bit machines.
@item chartorune treats all invalid codepoints as though Runeerror.
@item fullrune, utfecpy, and utfnlen do not overestimate the length
of malformed runes.
@item An extra function, charntorune(p,s,n), equivalent to
fullrune(s,n) ? chartorune(p,s): 0.
@item Runeerror may be set to an alternative replacement value, such
as -1, to be used instead of U+FFFD.
@end itemize\n")
      (license license:expat))))

;; No release tarballs so far.
(define-public lchat
  (let ((revision "4")
        (commit "e3b64e67b9b9d832462382246474ce1e7d92217c"))
    (package
      (name "lchat")
      (version (git-version "0.0.0" revision commit))
      (source
       (origin
         (method git-fetch)
         (uri (git-reference
               (url "https://github.com/younix/lchat")
               (commit commit)))
         (file-name (git-file-name name version))
         (sha256
          (base32 "1qcjqbgmsskc04j2r6xl3amkwj05n520sq1wv2mqyqncz42qrxm0"))))
      (build-system gnu-build-system)
      (arguments
       `(#:test-target "test"
         #:make-flags
<<<<<<< HEAD
         (let ((target ,(%current-target-system)))
           (list (string-append "CC=" (if target
                                          (string-append target "-gcc")
                                          "gcc"))
                 (string-append "PREFIX=" %output)))
=======
         (list (string-append "CC=" ,(cc-for-target))
               (string-append "PREFIX=" %output))
>>>>>>> e88745a6
         #:phases
         (modify-phases %standard-phases
           (delete 'configure)          ; no configure script
           (add-before 'build 'libbsd
             (lambda _
               (substitute* "Makefile"
                 (("-lutf") "-lutf -lbsd"))))
           (replace 'install
             (lambda* (#:key outputs #:allow-other-keys)
               (let* ((out  (assoc-ref outputs "out"))
                      (bin  (string-append out "/bin"))
                      (man1 (string-append out "/share/man/man1")))
                 (install-file "lchat" bin)
                 (install-file "lchat.1" man1)
                 #t))))))
      (inputs
       `(("grep" ,grep)
         ("ncurses" ,ncurses)
         ("libutf" ,libutf)
         ("libbsd" ,libbsd)))
      (home-page "https://github.com/younix/lchat")
      (synopsis "Line chat is a frontend for the irc client ii from suckless")
      (description
       "Lchat (line chat) is the little and small brother of cii.
It is a front end for ii-like chat programs.  It uses @code{tail -f} to get the
chat output in the background.")
      (license license:isc))))

(define-public scron
  (package
    (name "scron")
    (version "0.4")
    (source
     (origin
       (method url-fetch)
       (uri (string-append "https://dl.2f30.org/releases/"
                           "scron-" version ".tar.gz"))
       (sha256
        (base32
         "066fwa55kqcgfrsqgxh94sqbkxfsr691360xg4ljxr4i75d25s2a"))))
    (build-system gnu-build-system)
    (arguments
     `(#:tests? #f                      ; no tests
       #:make-flags
<<<<<<< HEAD
       (let ((target ,(%current-target-system)))
         (list (string-append "CC=" (if target
                                        (string-append target "-gcc")
                                        "gcc"))
               (string-append "PREFIX=" %output)))
=======
       (list (string-append "CC=" ,(cc-for-target))
             (string-append "PREFIX=" %output))
>>>>>>> e88745a6
       #:phases
       (modify-phases %standard-phases
         (delete 'configure))))         ; no configure script
    (home-page "https://git.2f30.org/scron/")
    (synopsis "Simple cron daemon")
    (description
     "Schedule commands to be run at specified dates and times.
Single daemon and configuration file.  Log to stdout or syslog.  No mail
support.")
    (license license:expat)))<|MERGE_RESOLUTION|>--- conflicted
+++ resolved
@@ -46,10 +46,7 @@
   #:use-module (guix download)
   #:use-module (guix git-download)
   #:use-module ((guix licenses) #:prefix license:)
-<<<<<<< HEAD
-=======
   #:use-module (guix utils)
->>>>>>> e88745a6
   #:use-module (guix packages))
 
 (define-public blind
@@ -66,17 +63,8 @@
     (build-system gnu-build-system)
     (arguments
      `(#:tests? #f                      ; no check target
-<<<<<<< HEAD
-       #:make-flags
-       (let ((target ,(%current-target-system)))
-         (list (string-append "CC=" (if target
-                                        (string-append target "-gcc")
-                                        "gcc"))
-               (string-append "PREFIX=" %output)))
-=======
        #:make-flags (list (string-append "CC=" ,(cc-for-target))
                           (string-append "PREFIX=" %output))
->>>>>>> e88745a6
        #:phases
        (modify-phases %standard-phases
          (delete 'configure))))         ; no configure script
@@ -161,22 +149,11 @@
     (arguments
      `(#:tests? #f                      ; no tests
        #:make-flags
-<<<<<<< HEAD
-       (let ((target ,(%current-target-system)))
-         (list (string-append "CC=" (if target
-                                        (string-append target "-gcc")
-                                        "gcc"))
-               (string-append "PREFIX=" %output)
-               (string-append "FREETYPEINC="
-                              (assoc-ref %build-inputs "freetype")
-                              "/include/freetype2")))
-=======
        (list (string-append "CC=" ,(cc-for-target))
              (string-append "PREFIX=" %output)
              (string-append "FREETYPEINC="
                             (assoc-ref %build-inputs "freetype")
                             "/include/freetype2"))
->>>>>>> e88745a6
        #:phases
        (modify-phases %standard-phases (delete 'configure))))
     (inputs
@@ -207,16 +184,8 @@
     (arguments
      `(#:tests? #f                      ; no tests
        #:make-flags
-<<<<<<< HEAD
-       (let ((target ,(%current-target-system)))
-         (list (string-append "CC=" (if target
-                                        (string-append target "-gcc")
-                                        "gcc"))
-               (string-append "PREFIX=" %output)))))
-=======
        (list (string-append "CC=" ,(cc-for-target))
              (string-append "PREFIX=" %output))))
->>>>>>> e88745a6
     (inputs
      `(("libx11" ,libx11)
        ("libxkbfile" ,libxkbfile)
@@ -243,16 +212,8 @@
     (arguments
      `(#:tests? #f                      ; no tests
        #:make-flags
-<<<<<<< HEAD
-       (let ((target ,(%current-target-system)))
-         (list (string-append "CC=" (if target
-                                        (string-append target "-gcc")
-                                        "gcc"))
-               (string-append "PREFIX=" %output)))
-=======
-       (list (string-append "CC=" ,(cc-for-target))
-             (string-append "PREFIX=" %output))
->>>>>>> e88745a6
+       (list (string-append "CC=" ,(cc-for-target))
+             (string-append "PREFIX=" %output))
        #:phases (modify-phases %standard-phases (delete 'configure))))
     (inputs
      `(("libx11" ,libx11)
@@ -280,16 +241,8 @@
     (arguments
      `(#:tests? #f                      ; no tests
        #:make-flags
-<<<<<<< HEAD
-       (let ((target ,(%current-target-system)))
-         (list (string-append "CC=" (if target
-                                        (string-append target "-gcc")
-                                        "gcc"))
-               (string-append "PREFIX=" %output)))
-=======
-       (list (string-append "CC=" ,(cc-for-target))
-             (string-append "PREFIX=" %output))
->>>>>>> e88745a6
+       (list (string-append "CC=" ,(cc-for-target))
+             (string-append "PREFIX=" %output))
        #:phases
        (modify-phases %standard-phases
          (delete 'configure)
@@ -330,16 +283,8 @@
     (arguments
      `(#:tests? #f                      ; no tests
        #:make-flags
-<<<<<<< HEAD
-       (let ((target ,(%current-target-system)))
-         (list (string-append "CC=" (if target
-                                        (string-append target "-gcc")
-                                        "gcc"))
-               (string-append "PREFIX=" %output)))
-=======
-       (list (string-append "CC=" ,(cc-for-target))
-             (string-append "PREFIX=" %output))
->>>>>>> e88745a6
+       (list (string-append "CC=" ,(cc-for-target))
+             (string-append "PREFIX=" %output))
        #:phases
        (modify-phases %standard-phases
          (delete 'configure)
@@ -384,22 +329,11 @@
                   (delete 'configure))  ; no configuration
        #:tests? #f                      ; no test suite
        #:make-flags
-<<<<<<< HEAD
-       (let ((target ,(%current-target-system))
-             (pkg-config (lambda (flag)
-                           (string-append
-                            "$(shell pkg-config " flag " "
-                            "xft fontconfig x11 libpng)"))))
-         (list (string-append "CC=" (if target
-                                        (string-append target "-gcc")
-                                        "gcc"))
-=======
        (let ((pkg-config (lambda (flag)
                            (string-append
                             "$(shell pkg-config " flag " "
                             "xft fontconfig x11 libpng)"))))
          (list (string-append "CC=" ,(cc-for-target))
->>>>>>> e88745a6
                (string-append "PREFIX=" %output)
                (string-append "INCS=-I. " (pkg-config "--cflags"))
                (string-append "LIBS=" (pkg-config "--libs") " -lm")))))
@@ -435,16 +369,8 @@
     (arguments
      `(#:tests? #f                      ; no tests
        #:make-flags
-<<<<<<< HEAD
-       (let ((target ,(%current-target-system)))
-         (list (string-append "CC=" (if target
-                                        (string-append target "-gcc")
-                                        "gcc"))
-               (string-append "PREFIX=" %output)))))
-=======
        (list (string-append "CC=" ,(cc-for-target))
              (string-append "PREFIX=" %output))))
->>>>>>> e88745a6
     (inputs
      `(("libx11" ,libx11)))
     (home-page "https://git.2f30.org/xbattmon/")
@@ -502,16 +428,8 @@
     (arguments
      `(#:tests? #f                      ; no tests
        #:make-flags
-<<<<<<< HEAD
-       (let ((target ,(%current-target-system)))
-         (list (string-append "CC=" (if target
-                                        (string-append target "-gcc")
-                                        "gcc"))
-               (string-append "PREFIX=" %output)))
-=======
-       (list (string-append "CC=" ,(cc-for-target))
-             (string-append "PREFIX=" %output))
->>>>>>> e88745a6
+       (list (string-append "CC=" ,(cc-for-target))
+             (string-append "PREFIX=" %output))
        #:phases
        (modify-phases %standard-phases
          (delete 'configure))))         ; no configure script
@@ -539,16 +457,8 @@
     (arguments
      `(#:tests? #f                      ; no tests
        #:make-flags
-<<<<<<< HEAD
-       (let ((target ,(%current-target-system)))
-         (list (string-append "CC=" (if target
-                                        (string-append target "-gcc")
-                                        "gcc"))
-               (string-append "PREFIX=" %output)))
-=======
-       (list (string-append "CC=" ,(cc-for-target))
-             (string-append "PREFIX=" %output))
->>>>>>> e88745a6
+       (list (string-append "CC=" ,(cc-for-target))
+             (string-append "PREFIX=" %output))
        #:phases
        (modify-phases %standard-phases
          (delete 'configure))))         ; no configure script
@@ -574,16 +484,8 @@
     (arguments
      `(#:tests? #f                      ; no tests
        #:make-flags
-<<<<<<< HEAD
-       (let ((target ,(%current-target-system)))
-         (list (string-append "CC=" (if target
-                                        (string-append target "-gcc")
-                                        "gcc"))
-               (string-append "PREFIX=" %output)))
-=======
-       (list (string-append "CC=" ,(cc-for-target))
-             (string-append "PREFIX=" %output))
->>>>>>> e88745a6
+       (list (string-append "CC=" ,(cc-for-target))
+             (string-append "PREFIX=" %output))
        #:phases
        (modify-phases %standard-phases
          (delete 'configure))))         ; no configure script
@@ -615,16 +517,8 @@
     (arguments
      `(#:tests? #f                      ; no tests
        #:make-flags
-<<<<<<< HEAD
-       (let ((target ,(%current-target-system)))
-         (list (string-append "CC=" (if target
-                                        (string-append target "-gcc")
-                                        "gcc"))
-               (string-append "PREFIX=" %output)))
-=======
-       (list (string-append "CC=" ,(cc-for-target))
-             (string-append "PREFIX=" %output))
->>>>>>> e88745a6
+       (list (string-append "CC=" ,(cc-for-target))
+             (string-append "PREFIX=" %output))
        #:phases
        (modify-phases %standard-phases
          (delete 'configure)            ; no configure script
@@ -658,16 +552,8 @@
     (arguments
      `(#:tests? #f                      ; no tests
        #:make-flags
-<<<<<<< HEAD
-       (let ((target ,(%current-target-system)))
-         (list (string-append "CC=" (if target
-                                        (string-append target "-gcc")
-                                        "gcc"))
-               (string-append "PREFIX=" %output)))
-=======
-       (list (string-append "CC=" ,(cc-for-target))
-             (string-append "PREFIX=" %output))
->>>>>>> e88745a6
+       (list (string-append "CC=" ,(cc-for-target))
+             (string-append "PREFIX=" %output))
        #:phases
        (modify-phases %standard-phases
          (delete 'configure))))         ; no configure script
@@ -696,16 +582,8 @@
     (arguments
      `(#:tests? #f                      ; no tests
        #:make-flags
-<<<<<<< HEAD
-       (let ((target ,(%current-target-system)))
-         (list (string-append "CC=" (if target
-                                        (string-append target "-gcc")
-                                        "gcc"))
-               (string-append "PREFIX=" %output)))
-=======
-       (list (string-append "CC=" ,(cc-for-target))
-             (string-append "PREFIX=" %output))
->>>>>>> e88745a6
+       (list (string-append "CC=" ,(cc-for-target))
+             (string-append "PREFIX=" %output))
        #:phases
        (modify-phases %standard-phases
          (delete 'configure))))         ; no configure script
@@ -746,16 +624,8 @@
     (arguments
      `(#:tests? #f                      ; no tests
        #:make-flags
-<<<<<<< HEAD
-       (let ((target ,(%current-target-system)))
-         (list (string-append "CC=" (if target
-                                        (string-append target "-gcc")
-                                        "gcc"))
-               (string-append "PREFIX=" %output)))
-=======
-       (list (string-append "CC=" ,(cc-for-target))
-             (string-append "PREFIX=" %output))
->>>>>>> e88745a6
+       (list (string-append "CC=" ,(cc-for-target))
+             (string-append "PREFIX=" %output))
        #:phases
        (modify-phases %standard-phases
          (delete 'configure))))         ; no configure script
@@ -792,16 +662,8 @@
       (arguments
        `(#:tests? #f                    ; no tests
          #:make-flags
-<<<<<<< HEAD
-         (let ((target ,(%current-target-system)))
-           (list (string-append "CC=" (if target
-                                          (string-append target "-gcc")
-                                          "gcc"))
-                 (string-append "PREFIX=" %output)))
-=======
          (list (string-append "CC=" ,(cc-for-target))
                (string-append "PREFIX=" %output))
->>>>>>> e88745a6
          #:phases
          (modify-phases %standard-phases
            (delete 'configure))))       ; no configure script
@@ -846,16 +708,8 @@
       (arguments
        `(#:test-target "test"
          #:make-flags
-<<<<<<< HEAD
-         (let ((target ,(%current-target-system)))
-           (list (string-append "CC=" (if target
-                                          (string-append target "-gcc")
-                                          "gcc"))
-                 (string-append "PREFIX=" %output)))
-=======
          (list (string-append "CC=" ,(cc-for-target))
                (string-append "PREFIX=" %output))
->>>>>>> e88745a6
          #:phases
          (modify-phases %standard-phases
            (delete 'configure)          ; no configure script
@@ -900,16 +754,8 @@
     (arguments
      `(#:tests? #f                      ; no tests
        #:make-flags
-<<<<<<< HEAD
-       (let ((target ,(%current-target-system)))
-         (list (string-append "CC=" (if target
-                                        (string-append target "-gcc")
-                                        "gcc"))
-               (string-append "PREFIX=" %output)))
-=======
-       (list (string-append "CC=" ,(cc-for-target))
-             (string-append "PREFIX=" %output))
->>>>>>> e88745a6
+       (list (string-append "CC=" ,(cc-for-target))
+             (string-append "PREFIX=" %output))
        #:phases
        (modify-phases %standard-phases
          (delete 'configure))))         ; no configure script
