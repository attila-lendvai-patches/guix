;;; GNU Guix --- Functional package management for GNU
;;; Copyright © 2013, 2017, 2018, 2019, 2020, 2021 Ludovic Courtès <ludo@gnu.org>
;;; Copyright © 2014 Ian Denhardt <ian@zenhack.net>
;;; Copyright © 2015, 2016 Alex Kost <alezost@gmail.com>
;;; Copyright © 2016, 2017, 2018, 2019, 2020, 2021 Efraim Flashner <efraim@flashner.co.il>
;;; Copyright © 2017 Alex Griffin <a@ajgrf.com>
;;; Copyright © 2017 Nikita <nikita@n0.is>
;;; Copyright © 2017 Mathieu Othacehe <m.othacehe@gmail.com>
;;; Copyright © 2017 nee <nee-git@hidamari.blue>
;;; Copyright © 2018–2021 Tobias Geerinckx-Rice <me@tobias.gr>
;;; Copyright © 2018, 2019 Ricardo Wurmus <rekado@elephly.net>
;;; Copyright © 2019 Nicolas Goaziou <mail@nicolasgoaziou.fr>
;;; Copyright © 2019, 2020 Guy Fleury Iteriteka <gfleury@disroot.org>
;;; Copyright © 2019 Pierre Langlois <pierre.langlois@gmx.com>
;;; Copyright © 2020 Peng Mei Yu <pengmeiyu@riseup.net>
;;; Copyright © 2020 R Veera Kumar <vkor@vkten.in>
;;; Copyright © 2020 Pierre Neidhardt <mail@ambrevar.xyz>
;;; Copyright © 2021 Rovanion Luckey <rovanion.luckey@gmail.com>
;;; Copyright © 2021 Xinglu Chen <public@yoctocell.xyz>
;;; Copyright © 2021 Stefan Reichör <stefan@xsteve.at>
;;; Copyright © 2021 Raghav Gururajan <rg@raghavgururajan.name>
;;; Copyright © 2021 jgart <jgart@dismail.de>
<<<<<<< HEAD
;;; Copyright © 2021 Guillaume Le Vaillant <glv@posteo.net>
=======
;;; Copyright © 2021 Zheng Junjie <873216071@qq.com>
>>>>>>> 371aa577
;;;
;;; This file is part of GNU Guix.
;;;
;;; GNU Guix is free software; you can redistribute it and/or modify it
;;; under the terms of the GNU General Public License as published by
;;; the Free Software Foundation; either version 3 of the License, or (at
;;; your option) any later version.
;;;
;;; GNU Guix is distributed in the hope that it will be useful, but
;;; WITHOUT ANY WARRANTY; without even the implied warranty of
;;; MERCHANTABILITY or FITNESS FOR A PARTICULAR PURPOSE.  See the
;;; GNU General Public License for more details.
;;;
;;; You should have received a copy of the GNU General Public License
;;; along with GNU Guix.  If not, see <http://www.gnu.org/licenses/>.

(define-module (gnu packages image-viewers)
  #:use-module ((guix licenses) #:prefix license:)
  #:use-module (guix download)
  #:use-module (guix git-download)
  #:use-module (guix packages)
  #:use-module (guix utils)
  #:use-module (guix build-system gnu)
  #:use-module (guix build-system cmake)
  #:use-module (guix build-system meson)
  #:use-module (guix build-system python)
  #:use-module (gnu packages autotools)
  #:use-module (gnu packages algebra)
  #:use-module (gnu packages base)
  #:use-module (gnu packages bash)
  #:use-module (gnu packages boost)
  #:use-module (gnu packages check)
  #:use-module (gnu packages compression)
  #:use-module (gnu packages curl)
  #:use-module (gnu packages documentation)
  #:use-module (gnu packages fontutils)
  #:use-module (gnu packages freedesktop)
  #:use-module (gnu packages gawk)
  #:use-module (gnu packages gettext)
  #:use-module (gnu packages ghostscript)
  #:use-module (gnu packages gl)
  #:use-module (gnu packages glib)
  #:use-module (gnu packages gnome)
  #:use-module (gnu packages gtk)
  #:use-module (gnu packages graphics)
  #:use-module (gnu packages image)
  #:use-module (gnu packages image-processing)
  #:use-module (gnu packages imagemagick)
  #:use-module (gnu packages linux)
  #:use-module (gnu packages maths)
  #:use-module (gnu packages ncurses)
  #:use-module (gnu packages perl)
  #:use-module (gnu packages perl-check)
  #:use-module (gnu packages photo)
  #:use-module (gnu packages pkg-config)
  #:use-module (gnu packages python)
  #:use-module (gnu packages python-xyz)
  #:use-module (gnu packages qt)
  #:use-module (gnu packages suckless)
  #:use-module (gnu packages terminals)
  #:use-module (gnu packages version-control)
  #:use-module (gnu packages video)
  #:use-module (gnu packages web)
  #:use-module (gnu packages xdisorg)
  #:use-module (gnu packages xorg)
  #:use-module (gnu packages))

(define-public ytfzf
  (package
    (name "ytfzf")
    (version "1.2.0")
    (home-page "https://github.com/pystardust/ytfzf")
    (source
     (origin
       (method git-fetch)
       (uri
        (git-reference
         (url home-page)
         (commit (string-append "v" version))))
       (file-name (git-file-name name version))
       (sha256
        (base32 "00d416qb4109pm77ikhnmds8qng90ni2jan9kdnxz7b6sh5f61nz"))
       (patches
        (search-patches
         ;; Pre-requisite for 'patch-script' phase.
         "ytfzf-programs.patch"
         ;; Disables self-update.
         "ytfzf-updates.patch"))))
    (build-system gnu-build-system)
    (arguments
     `(#:tests? #f                      ;no test suite
       #:modules
       ((guix build gnu-build-system)
        (guix build utils)
        (srfi srfi-26))
       #:phases
       (modify-phases %standard-phases
         (add-after 'unpack 'patch-script
           (lambda* (#:key inputs outputs #:allow-other-keys)
             (let* ((out (assoc-ref outputs "out"))
                    (bash (assoc-ref inputs "bash"))
                    (catimg (assoc-ref inputs "catimg"))
                    (chafa (assoc-ref inputs "chafa"))
                    (coreutils (assoc-ref inputs "coreutils"))
                    (curl (assoc-ref inputs "curl"))
                    (dmenu (assoc-ref inputs "dmenu"))
                    (fzf (assoc-ref inputs "fzf"))
                    (gawk (assoc-ref inputs "gawk"))
                    (grep (assoc-ref inputs "grep"))
                    (jp2a (assoc-ref inputs "jp2a"))
                    (jq (assoc-ref inputs "jq"))
                    (libnotify (assoc-ref inputs "libnotify"))
                    (mpv (assoc-ref inputs "mpv"))
                    (ncurses (assoc-ref inputs "ncurses"))
                    (python-ueberzug (assoc-ref inputs "python-ueberzug"))
                    (sed (assoc-ref inputs "sed"))
                    (util-linux (assoc-ref inputs "util-linux"))
                    (youtube-dl (assoc-ref inputs "youtube-dl")))
               ;; Use correct $PREFIX path.
               (substitute* "Makefile"
                 (("/usr/bin")
                  (string-append out "/bin")))
               ;; Use absolute path for referenced programs.
               (substitute* "ytfzf"
                 (("@awk@")
                  (string-append gawk "/bin/awk"))
                 (("@cat@")
                  (string-append coreutils "/bin/cat"))
                 (("@catimg@")
                  (string-append catimg "/bin/catimg"))
                 (("@chafa@")
                  (string-append chafa "/bin/chafa"))
                 (("@chmod@")
                  (string-append coreutils "/bin/chmod"))
                 (("@column@")
                  (string-append util-linux "/bin/column"))
                 (("@cp@")
                  (string-append coreutils "/bin/cp"))
                 (("@cut@")
                  (string-append coreutils "/bin/cut"))
                 (("@curl@")
                  (string-append curl "/bin/curl"))
                 (("@date@")
                  (string-append coreutils "/bin/date"))
                 (("@dmenu@")
                  (string-append dmenu "/bin/dmenu"))
                 (("@fzf@")
                  (string-append fzf "/bin/fzf"))
                 (("@grep@")
                  (string-append grep "/bin/grep"))
                 (("@head@")
                  (string-append coreutils "/bin/head"))
                 (("@jp2a@")
                  (string-append jp2a "/bin/jp2a"))
                 (("@jq@")
                  (string-append jq "/bin/jq"))
                 (("@mkdir@")
                  (string-append coreutils "/bin/mkdir"))
                 (("@mkfifo@")
                  (string-append coreutils "/bin/mkfifo"))
                 (("@mpv@")
                  (string-append mpv "/bin/mpv"))
                 (("@nohup@")
                  (string-append coreutils "/bin/nohup"))
                 (("@notify-send@")
                  (string-append libnotify "/bin/notify-send"))
                 (("@rm@")
                  (string-append coreutils "/bin/rm"))
                 (("@sed@")
                  (string-append sed "/bin/sed"))
                 (("@seq@")
                  (string-append coreutils "/bin/seq"))
                 (("@setsid@")
                  (string-append util-linux "/bin/setsid"))
                 (("@sh@")
                  (string-append bash "/bin/sh"))
                 (("@sleep@")
                  (string-append coreutils "/bin/sleep"))
                 (("@sort@")
                  (string-append coreutils "/bin/sort"))
                 (("@tput@")
                  (string-append ncurses "/bin/tput"))
                 (("@tr@")
                  (string-append coreutils "/bin/tr"))
                 (("@ueberzug@")
                  (string-append python-ueberzug "/bin/ueberzug"))
                 (("@uname@")
                  (string-append coreutils "/bin/uname"))
                 (("@uniq@")
                  (string-append coreutils "/bin/uniq"))
                 (("@wc@")
                  (string-append coreutils "/bin/wc"))
                 (("@youtube-dl@")
                  (string-append youtube-dl "/bin/youtube-dl"))))
             (substitute* "ytfzf"
               ;; Generate temporary files in the user-specific path,
               ;; to avoid issues in multi-user systems.
               (("/tmp/ytfzf")
                "$HOME/.cache/ytfzf")
               ;; Report errors to Guix.
               (("report at: https://github.com/pystardust/ytfzf")
                "report at: https://issues.guix.gnu.org"))))
         (delete 'configure))))         ;no configure script
    (inputs
     `(("bash" ,bash)
       ("catimg" ,catimg)
       ("chafa" ,chafa)
       ("coreutils" ,coreutils)
       ("curl" ,curl)
       ("dmenu" ,dmenu)
       ("fzf" ,fzf)
       ("gawk" ,gawk)
       ("grep" ,grep)
       ("jp2a" ,jp2a)
       ("jq" ,jq)
       ("libnotify" ,libnotify)
       ("mpv" ,mpv)
       ("ncurses" ,ncurses)
       ("python-ueberzug" ,python-ueberzug)
       ("sed" ,sed)
       ("util-linux" ,util-linux)
       ("youtube-dl" ,youtube-dl)))
    (synopsis "Watch PeerTube or YouTube videos from the terminal")
    (description "@code{ytfzf} is a POSIX script that helps you find PeerTube or
YouTube videos without requiring API and opens/downloads them using mpv/ytdl.")
    (license license:gpl3+)))

(define-public feh
  (package
    (name "feh")
    (version "3.7.2")
    (home-page "https://feh.finalrewind.org/")
    (source (origin
              (method url-fetch)
              (uri (string-append home-page
                                  name "-" version ".tar.bz2"))
              (sha256
               (base32
                "0n42kj18ldlcmrmk5qir9gs9irdl1vz9913n8p941x8cfb98ywc4"))))
    (build-system gnu-build-system)
    (arguments
     `(#:phases (modify-phases %standard-phases (delete 'configure))
       #:test-target "test"
       #:make-flags
       (list ,(string-append "CC=" (cc-for-target))
             (string-append "PREFIX=" (assoc-ref %outputs "out"))
             "exif=1"
             "inotify=1")))
    (native-inputs
     `(("perl" ,perl)
       ("perl-test-command" ,perl-test-command)))
    (inputs `(("imlib2" ,imlib2)
              ("curl" ,curl)
              ("libexif" ,libexif)
              ("libpng" ,libpng)
              ("libxt" ,libxt)
              ("libx11" ,libx11)
              ("libxinerama" ,libxinerama)))
    (native-search-paths
     ;; Feh allows overriding the libcurl builtin CA path (unset in Guix)
     ;; with the same variable as the `curl` command line HTTP tool.
     (package-native-search-paths curl))
    (synopsis "Fast and light imlib2-based image viewer")
    (description
      "feh is an X11 image viewer aimed mostly at console users.
Unlike most other viewers, it does not have a fancy GUI, but simply
displays images.  It can also be used to set the desktop wallpaper.
It is controlled via commandline arguments and configurable key/mouse
actions.")

    ;; The license is really the Expat license, with additional wording in the
    ;; 2nd paragraph: "acknowledgment shall be given in the documentation and
    ;; software packages that this Software was used."
    (license (license:x11-style
              "file://COPYING"
              "See 'COPYING' in the distribution."))))

(define-public geeqie
  (package
    (name "geeqie")
    (version "1.5")
    (source (origin
              (method git-fetch)
              (uri (git-reference
                    (url "https://github.com/BestImageViewer/geeqie")
                    (commit (string-append "v" version))))
              (sha256
               (base32
                "0nf45sh3pwsv98sppcrqj81b6mdi31n1sbc7gn88m8mhpfp1qq6k"))
              (file-name (git-file-name name version))))
    (build-system gnu-build-system)
    (arguments
     `( ;; Enable support for a "map" pane using GPS data.
       #:configure-flags '("CFLAGS=-fcommon"
                           "--enable-map"
                           "--enable-gtk3")))
    (inputs
     `(("clutter" ,clutter)
       ("libchamplain" ,libchamplain)
       ("lcms" ,lcms)
       ("exiv2" ,exiv2)
       ("libpng" ,libpng)
       ("gtk+" ,gtk+)))
    (native-inputs
     `(("autoconf" ,autoconf)
       ("automake" ,automake)
       ("glib" ,glib "bin")                       ; glib-gettextize
       ("intltool" ,intltool)
       ("pkg-config" ,pkg-config)))
    (home-page "http://www.geeqie.org/")
    (synopsis "Lightweight GTK+ based image viewer")
    (description
     "Geeqie is a lightweight GTK+ based image viewer for Unix like operating
systems.  It features: EXIF, IPTC and XMP metadata browsing and editing
interoperability; easy integration with other software; geeqie works on files
and directories, there is no need to import images; fast preview for many raw
image formats; tools for image comparison, sorting and managing photo
collection.  Geeqie was initially based on GQview.")
    (license license:gpl2+)))

(define-public gpicview
  (package
    (name "gpicview")
    (version "0.2.5")
    (source (origin
              (method url-fetch)
              (uri (string-append "mirror://sourceforge/lxde/"
                                  "GPicView%20%28image%20Viewer%29/0.2.x/"
                                  name "-" version ".tar.xz"))
              (sha256
               (base32
                "0hi9v0rdx47nys0wvm9xasdrafa34r5kq6crb074a0ipwmc60iiq"))))
    (build-system gnu-build-system)
    (inputs `(("gtk+" ,gtk+-2)
              ("libjpeg" ,libjpeg-turbo)))
    (native-inputs `(("intltool"   ,intltool)
                     ("pkg-config" ,pkg-config)))
    (synopsis "Simple and fast image viewer for X")
    (description "gpicview is a lightweight GTK+ 2.x based image viewer.
It is the default image viewer on LXDE desktop environment.")
    (home-page "http://lxde.sourceforge.net/gpicview/")
    (license license:gpl2+)))

(define-public sxiv
  (package
    (name "sxiv")
    (version "26")
    (source (origin
              (method git-fetch)
              (uri (git-reference
                    (url "https://github.com/muennich/sxiv")
                    (commit (string-append "v" version))))
              (file-name (git-file-name name version))
              (sha256
               (base32
                "0xaawlfdy7b277m38mgg4423kd7p1ffn0dq4hciqs6ivbb3q9c4f"))))
    (build-system gnu-build-system)
    (arguments
     `(#:tests? #f                      ; no check target
       #:make-flags
       (list (string-append "PREFIX=" %output)
             (string-append "CC=" ,(cc-for-target))
             ;; Xft.h #includes <ft2build.h> without ‘freetype2/’.  The Makefile
             ;; works around this by hard-coding /usr/include & $PREFIX.
             (string-append "CPPFLAGS=-I"
                            (assoc-ref %build-inputs "freetype")
                            "/include/freetype2")
             "V=1")
       #:phases
       (modify-phases %standard-phases
         (delete 'configure)            ; no configure script
         (add-after 'install 'install-desktop-file
           (lambda* (#:key outputs #:allow-other-keys)
             (install-file "sxiv.desktop"
                           (string-append (assoc-ref outputs "out")
                                          "/share/applications"))
             #t))
         (add-after 'install 'install-icons
           (lambda* (#:key make-flags #:allow-other-keys)
             (apply invoke "make" "-C" "icon" "install" make-flags))))))
    (inputs
     `(("freetype" ,freetype)
       ("giflib" ,giflib)
       ("imlib2" ,imlib2)
       ("libexif" ,libexif)
       ("libx11" ,libx11)
       ("libxft" ,libxft)))
    (home-page "https://github.com/muennich/sxiv")
    (synopsis "Simple X Image Viewer")
    (description
     "sxiv is an alternative to feh and qiv.  Its primary goal is to
provide the most basic features required for fast image viewing.  It has
vi key bindings and works nicely with tiling window managers.  Its code
base should be kept small and clean to make it easy for you to dig into
it and customize it for your needs.")
    (license license:gpl2+)))

(define-public viewnior
  (package
    (name "viewnior")
    (version "1.7")
    (source
      (origin
        (method git-fetch)
        (uri (git-reference
               (url "https://github.com/hellosiyan/Viewnior")
               (commit (string-append name "-" version))))
        (file-name (git-file-name name version))
        (sha256
         (base32
          "0y4hk3vq8psba5k615w18qj0kbdfp5w0lm98nv5apy6hmcpwfyig"))))
    (build-system meson-build-system)
    (arguments
     '(#:phases
       (modify-phases %standard-phases
         (add-after 'unpack 'patch-source
           (lambda _
             ;; Don't create 'icon-theme.cache'
             (substitute* "meson.build"
               (("meson.add_install_script*") ""))
             #t)))
       #:tests? #f)) ; no tests
    (native-inputs
     `(("gettext" ,gettext-minimal)
       ("glib" ,glib "bin") ; glib-genmarshal
       ("pkg-config" ,pkg-config)
       ("shared-mime-info" ,shared-mime-info)))
    (inputs
     `(("exiv2" ,exiv2)
       ("gdk-pixbuf" ,gdk-pixbuf)
       ("gtk+-2" ,gtk+-2)))
    (home-page "http://siyanpanayotov.com/project/viewnior")
    (synopsis "Simple, fast and elegant image viewer")
    (description "Viewnior is an image viewer program.  Created to be simple,
fast and elegant.  Its minimalistic interface provides more screenspace for
your images.  Among its features are:
@enumerate
@item Fullscreen & Slideshow
@item Rotate, flip, crop, save, delete images
@item Animation support
@item Browse only selected images
@item Navigation window
@item Set image as wallpaper (Gnome 2, Gnome 3, XFCE, LXDE, FluxBox, Nitrogen)
@item Simple interface
@item EXIF and IPTC metadata
@item Configurable mouse actions
@end enumerate\n")
    (license license:gpl3+)))

(define-public catimg
  (package
    (name "catimg")
    (version "2.7.0")
    (source
     (origin
       (method git-fetch)
       (uri (git-reference
             (url "https://github.com/posva/catimg")
             (commit version)))
       (file-name (git-file-name name version))
       (sha256
        (base32 "0a2dswbv4xddb2l2d55hc43lzvjwrjs5z9am7v6i0p0mi2fmc89s"))))
    (build-system cmake-build-system)
    (arguments
     `(#:tests? #f                      ; no tests
       #:phases
       (modify-phases %standard-phases
         (add-after 'unpack 'patch-convert
           (lambda _
             (substitute* "catimg"
               ;; By replacing "convert", we also replace the "convert"
               ;; in the message 'The version of convert is too old, don't
               ;; expect good results :('.  This should not happen, but in
               ;; practice this error message should not affect us.
               (("convert") (which "convert")))
             #t))
         (add-after 'install 'install-script
           (lambda* (#:key outputs #:allow-other-keys)
             ;; The bash script lacks an file extension.  We have to rename
             ;; it so that the C program and the bash script can be happy
             ;; side by side.
             (copy-file "../source/catimg"
                        (string-append (assoc-ref outputs "out")
                                       "/bin/catimg.sh"))
             #t)))))
    (inputs
     `(("imagemagick" ,imagemagick))) ; for the bash script version
    (home-page "https://github.com/posva/catimg")
    (synopsis "Render images in the terminal")
    (description
     "Catimg is a little program that prints images in the terminal.
It supports JPEG, PNG and GIF formats.")
    (license license:expat)))

(define-public luminance-hdr
  (package
    (name "luminance-hdr")
    (version "2.6.0")
    (source (origin
              (method url-fetch)
              (uri (string-append
                    "mirror://sourceforge/qtpfsgui/luminance/"
                    version "/luminance-hdr-" version ".tar.bz2"))
              (sha256
               (base32
                "188q0l63nfasqfvwbq4mwx2vh7wsfi2bq9n5nksddspl1qz01lnp"))))
    (build-system cmake-build-system)
    (native-inputs
     `(("pkg-config" ,pkg-config)
       ("qttools" ,qttools)))
    (inputs
     `(("qtbase" ,qtbase-5)
       ("qtdeclarative" ,qtdeclarative)
       ("qtsvg" ,qtsvg)
       ("qtwebkit" ,qtwebkit)
       ("boost" ,boost)
       ("eigen" ,eigen)
       ;; ("gtest" ,gtest)
       ("libraw" ,libraw)
       ("zlib" ,zlib)
       ("exiv2" ,exiv2)
       ("libpng" ,libpng)
       ("libjpeg" ,libjpeg-turbo)
       ("lcms" ,lcms)
       ("openexr" ,openexr)
       ("fftw" ,fftwf)
       ("gsl" ,gsl)
       ("libtiff" ,libtiff)))
    (arguments
     '(#:tests? #f  ;XXX: some tests fail to compile
       #:phases
       (modify-phases %standard-phases
         (add-after 'set-paths 'add-ilmbase-include-path
           (lambda* (#:key inputs #:allow-other-keys)
             ;; 'OpenEXR.pc' has a -I for IlmBase but 'FindOpenEXR.cmake' does
             ;; not use 'OpenEXR.pc'.  Thus, we need to add
             ;; "$ilmbase/include/OpenEXR/" to the CPATH.
             (setenv "CPATH"
                     (string-append
                      (search-input-directory inputs "include/OpenEXR")
                      ":" (or (getenv "CPATH") ""))))))))
    (home-page "http://qtpfsgui.sourceforge.net")
    (synopsis "High dynamic range (HDR) imaging application")
    (description
     "Luminance HDR (formerly QtPFSGui) is a graphical user interface
application that aims to provide a workflow for high dynamic range (HDR)
imaging.  It supports several HDR and LDR image formats, and it can:

@itemize
@item Create an HDR file from a set of images (formats: JPEG, TIFF 8bit and
16bit, RAW) of the same scene taken at different exposure setting;
@item Save load HDR images;
@item Rotate, resize and crop HDR images;
@item Tone-map HDR images;
@item Copy EXIF data between sets of images.
@end itemize\n")
    (license license:gpl2+)))

;; CBR and RAR are currently unsupported, due to non-free dependencies.
(define-public mcomix
  ;; Official mcomix hasn't been updated since 2016, it's broken with
  ;; python-pillow 6+ and only supports Python 2.  We use fork instead.
  (let ((commit "fea55a7a9369569eefed72209eed830409c4af98"))
    (package
      (name "mcomix")
      (version (git-version "1.2.1" "1" commit))
      (source
       (origin
         (method git-fetch)
         (uri (git-reference
               (url "https://github.com/multiSnow/mcomix3")
               (commit commit)))
         (file-name (git-file-name name version))
         (sha256
          (base32
           "05zl0dkjwbdcm2zlk4nz9w33amlqj8pbf32a8ymshc2356fqhhi5"))))
      (build-system python-build-system)
      (inputs
       `(("p7zip" ,p7zip)
         ("python-pillow" ,python-pillow)
         ("python-pygobject" ,python-pygobject)
         ("python-pycairo" ,python-pycairo)))
      (arguments
       `(#:tests? #f                    ; FIXME: How do we run tests?
         #:phases
         (modify-phases %standard-phases
           (add-after 'unpack 'configure
             (lambda* (#:key inputs #:allow-other-keys)
               (let ((p7zip (assoc-ref inputs "p7zip")))
                 ;; insert absolute path to 7z executable
                 (substitute* "mcomix/mcomix/archive/sevenzip_external.py"
                   (("_7z_executable = -1")
                    (string-append "_7z_executable = u'" p7zip "/bin/7z'"))))
               #t))
           (replace 'build
             (lambda* (#:key outputs #:allow-other-keys)
               (let* ((out (assoc-ref outputs "out"))
                      (pyver ,(version-major+minor (package-version python)))
                      (lib (string-append out "/lib/python" pyver)))
                 (invoke (which "python") "installer.py" "--srcdir=mcomix"
                         (string-append "--target=" lib))
                 (rename-file (string-append lib "/mcomix")
                              (string-append lib "/site-packages"))
                 #t)))
           (replace 'install
             (lambda* (#:key outputs #:allow-other-keys)
               (let* ((out (assoc-ref outputs "out"))
                      (share (string-append out "/share"))
                      (bin (string-append out "/bin"))
                      (pyver ,(version-major+minor (package-version python)))
                      (lib (string-append out "/lib/python" pyver "/site-packages")))
                 (mkdir-p bin)
                 (rename-file (string-append lib "/mcomixstarter.py")
                              (string-append bin "/mcomix"))
                 (rename-file (string-append lib "/comicthumb.py")
                              (string-append bin "/comicthumb"))
                 (install-file "mime/mcomix.desktop"
                               (string-append share "/applications"))
                 (install-file "mime/mcomix.appdata.xml"
                               (string-append share "/metainfo"))
                 (install-file "mime/mcomix.xml"
                               (string-append share "/mime/packages"))
                 (install-file "mime/comicthumb.thumbnailer"
                               (string-append share "/thumbnailers"))
                 (install-file "man/mcomix.1" (string-append share "/man/man1"))
                 (install-file "man/comicthumb.1" (string-append share "/man/man1"))
                 (for-each
                  (lambda (size)
                    (install-file
                     (format #f "mcomix/mcomix/images/~sx~s/mcomix.png" size size)
                     (format #f "~a/icons/hicolor/~sx~s/apps/" share size size))
                    (for-each
                     (lambda (ext)
                       (install-file
                        (format #f "mime/icons/~sx~s/application-x-~a.png" size size ext)
                        (format #f "~a/icons/hicolor/~sx~s/mimetypes/"
                                share size size)))
                     '("cb7" "cbr" "cbt" "cbz")))
                  '(16 22 24 32 48))
                 #t))))))
      (home-page "https://sourceforge.net/p/mcomix/wiki/Home/")
      (synopsis "Image viewer for comics")
      (description "MComix is a customizable image viewer that specializes as
a comic and manga reader.  It supports a variety of container formats
including CBZ, CB7, CBT, LHA.

For PDF support, install the @emph{mupdf} package.")
      (license license:gpl2+))))

(define-public qview
  (package
    (name "qview")
    (version "4.0")
    (source
     (origin
       (method git-fetch)
       (uri (git-reference
             (url "https://github.com/jurplel/qView")
             (commit version)))
       (file-name (git-file-name name version))
       (sha256
        (base32 "15n9cq7w3ckinnx38hvncxrbkv4qm4k51sal41q4y0pkvhmafhnr"))))
    (build-system gnu-build-system)
    (arguments
     `(#:phases
       (modify-phases %standard-phases
         (replace 'configure
           (lambda* (#:key outputs #:allow-other-keys)
             (let ((out (assoc-ref outputs "out")))
               (invoke "qmake" (string-append "PREFIX=" out)))))
         ;; Don't phone home or show "Checking for updates..." in the About
         ;; menu.
         (add-before 'build 'disable-auto-update
           (lambda _
             (substitute* "src/qvaboutdialog.cpp"
               (("qvApp->checkUpdates\\(\\);") "")
               (("updateText\\(\\);") ""))
             #t)))))
    (inputs
     `(("qtbase" ,qtbase-5)
       ("qtsvg" ,qtsvg)
       ("qtimageformats" ,qtimageformats)))
    (home-page "https://interversehq.com/qview/")
    (synopsis "Convenient and minimal image viewer")
    (description "qView is a Qt image viewer designed with visually
minimalism and usability in mind.  Its features include animated GIF
controls, file history, rotation/mirroring, and multithreaded
preloading.")
    (license license:gpl3+)))

(define-public chafa
  (package
    (name "chafa")
    (version "1.4.1")
    (source (origin
              (method url-fetch)
              (uri (string-append "https://hpjansson.org/chafa/releases/chafa-"
                                  version ".tar.xz"))
              (sha256
               (base32
                "18rb82bfqj1sj2g4irazx4lwq9q4b4k7my1r0q714vf9yhs41ls6"))))
    (build-system gnu-build-system)
    (native-inputs
     `(("pkg-config" ,pkg-config)))
    (inputs
     `(("freetype" ,freetype)
       ("libjpeg" ,libjpeg-turbo)
       ("glib" ,glib)
       ("imagemagick" ,imagemagick)))
    (synopsis "Convert images to ANSI/Unicode characters")
    (description
     "Chafa is a command-line utility that converts all kinds of images,
including animated GIFs, into ANSI/Unicode character output that can be
displayed in a terminal.")
    (home-page "https://hpjansson.org/chafa/")
    (license license:lgpl3+)))

(define-public imv
  (package
    (name "imv")
    (version "4.3.0")
    (source (origin
              (method git-fetch)
              (uri (git-reference
                    (url "https://github.com/eXeC64/imv")
                    (commit (string-append "v" version))))
              (sha256
               (base32
                "12xcayyzmfknbff04z8jdlxsnnimgisqiah0bw07cyxx8ksmdzqw"))
              (file-name (git-file-name name version))))
    (build-system meson-build-system)
    (arguments
     `(#:phases
       (modify-phases %standard-phases
         (add-after 'install 'record-absolute-file-names
           (lambda* (#:key outputs #:allow-other-keys)
             ;; 'imv' is a script that execs 'imv-x11' or 'imv-wayland'.
             ;; Record their absolute file name.
             (let* ((out (assoc-ref outputs "out"))
                    (bin (string-append out "/bin")))
               (substitute* (string-append bin "/imv")
                 (("imv-")
                  (string-append bin "/imv-")))
               #t))))))
    (inputs
     `(("freeimage" ,freeimage)
       ("glu" ,glu)
       ("libheif" ,libheif)
       ("libjpeg-turbo" ,libjpeg-turbo)
       ("libinih" ,libinih)
       ("libnsgif" ,libnsgif)
       ("librsvg" ,librsvg-next)
       ("libtiff" ,libtiff)
       ("libxkbcommon" ,libxkbcommon)
       ("pango" ,pango)
       ("wayland" ,wayland)))
    (native-inputs
     `(("asciidoc" ,asciidoc)
       ("cmocka" ,cmocka)
       ;; why build need it?
       ("git" ,git-minimal)
       ("pkg-config" ,pkg-config)))
    (synopsis "Image viewer for tiling window managers")
    (description "@code{imv} is a command line image viewer intended for use
with tiling window managers.  Features include:

@itemize
@item Native Wayland and X11 support.
@item Support for dozens of image formats including:
@itemize
@item PNG
@item JPEG
@item Animated GIFs
@item SVG
@item TIFF
@item Various RAW formats
@item Photoshop PSD files
@end itemize
@item Configurable key bindings and behavior.
@item Highly scriptable with IPC via imv-msg.
@end itemize\n")
    (home-page "https://github.com/eXeC64/imv")
    (license license:expat)))

(define-public qiv
  (package
    (name "qiv")
    (version "2.3.1")
    (source
     (origin
       (method url-fetch)
       (uri (string-append "http://spiegl.de/qiv/download/qiv-"
                           version ".tgz"))
       (sha256
        (base32 "1rlf5h67vhj7n1y7jqkm9k115nfnzpwngj3kzqsi2lg676srclv7"))))
    (build-system gnu-build-system)
    (native-inputs
     `(("pkg-config" ,pkg-config)
       ;; That is required for testing.
       ("xorg-server" ,xorg-server-for-tests)))
    (inputs
     `(("imlib2" ,imlib2)
       ("glib" ,glib)
       ("gtk+" ,gtk+-2)
       ("lcms" ,lcms)
       ("libjpeg" ,libjpeg-turbo)
       ("libtiff" ,libtiff)
       ("libexif" ,libexif)
       ("libx11" ,libx11)
       ("libxext" ,libxext)))
    (arguments
     `(#:phases
       (modify-phases %standard-phases
         (delete 'configure)            ; no configure script
         (add-before 'install 'patch-file-start-xserver
           (lambda* (#:key inputs #:allow-other-keys)
             ;; patch the file so that qiv runs and exits by itself
             (substitute* "Makefile"
               (("./qiv -f ./intro.jpg") "./qiv -f -C -s ./intro.jpg")
               ;; Fail the build when test fails.
               (("echo \"-- Test Failed --\"")
                "(echo \"-- Test Failed --\" ; false)"))
             ;; There must be a running X server and make install doesn't start one.
             ;; Therefore we must do it.
             (system "Xvfb :1 &")
             (setenv "DISPLAY" ":1")
             #t)))
       #:tests? #f                      ; there is no check target
       #:make-flags
       (list
        (string-append "PREFIX=" (assoc-ref %outputs "out")))))
    (home-page "http://spiegl.de/qiv/")
    (synopsis "Graphical image viewer for X")
    (description
     "Quick Image Viewer is a small and fast GDK/Imlib2 image viewer.
Features include zoom, maxpect, scale down, fullscreen, slideshow, delete,
brightness/contrast/gamma correction, pan with keyboard and mouse, flip,
rotate left/right, jump/forward/backward images, filename filter and use it
to set X desktop background.")
    (license license:gpl2)))

(define-public nomacs
  (package
    (name "nomacs")
    (version "3.16.224")
    (source
     (origin
       (method git-fetch)
       (uri (git-reference
             (url "https://github.com/nomacs/nomacs")
             (commit version)))
       (file-name (git-file-name name version))
       (sha256
        (base32
         "05d4hqg0gl3g9s2xf1hr7mc7g4cqarcap4nzxxa51fsphw2b8x16"))))
    (build-system cmake-build-system)
    (arguments
     `(#:build-type "Release" ; fails to build with debug info
       #:configure-flags (list "-DENABLE_TRANSLATIONS=true"
                               "-DUSE_SYSTEM_QUAZIP=true"
                               "-DENABLE_OPENCV=true")
       #:tests? #f ; no rule for target 'test'
       #:phases
       (modify-phases %standard-phases
         (add-after 'unpack 'copy-plugins
           (lambda* (#:key inputs #:allow-other-keys)
             (copy-recursively (assoc-ref inputs "plugins")
                               "ImageLounge/plugins")))
         (add-after 'copy-plugins 'cd-to-source-dir
           (lambda _ (chdir "ImageLounge") #t)))))
    (inputs
     `(("plugins"
        ,(origin
           (method git-fetch)
           (uri (git-reference
                 (url "https://github.com/nomacs/nomacs-plugins")
                 (commit "3.16")))
           (sha256
            (base32
             "1cpdwhfvaxm970nwdc1hc13848a85pqqi176m9xpa3krla9qskml"))))
       ("exiv2" ,exiv2)
       ("libraw" ,libraw)
       ("libtiff" ,libtiff)
       ("opencv" ,opencv)
       ("python" ,python-wrapper)
       ("quazip" ,quazip-0)
       ("qtbase" ,qtbase-5)
       ("qtsvg" ,qtsvg)))
    (native-inputs
     `(("pkg-config" ,pkg-config)
       ("qtlinguist" ,qttools)))
    (synopsis "Image viewer supporting all common formats")
    (description "Nomacs is a simple to use image lounge featuring
semi-transparent widgets that display additional information such as metadata,
thumbnails and histograms.  It is able to browse images compressed archives
and add notes to images.

Nomacs includes image manipulation methods for adjusting brightness, contrast,
saturation, hue, gamma, and exposure.  It has a pseudo color function which
allows creating false color images.  A unique feature of Nomacs is the
synchronization of multiple instances.")
    (home-page "https://nomacs.org/")
    (license license:gpl3+)))

(define-public xzgv
  (package
    (name "xzgv")
    (version "0.9.2")
    (source
     (origin
       (method url-fetch)
       (uri (string-append "mirror://sourceforge/xzgv/"
                           version "/xzgv-" version ".tar.gz"))
       (sha256
        (base32 "17l1xr9v07ggwga3vn0z1i4lnwjrr20rr8z1kjbw71aaijxl18i5"))))
    (build-system gnu-build-system)
    (arguments
     `(#:phases
       (modify-phases %standard-phases
         (add-after 'unpack 'override-target-directory
           (lambda* (#:key outputs #:allow-other-keys)
             (substitute* "config.mk"
               (("/usr/local") (assoc-ref outputs "out")))))
         (delete 'configure)            ; no configure script
         (replace 'install
           (lambda* (#:key outputs #:allow-other-keys)
             (let* ((out (assoc-ref outputs "out"))
                    (bin (string-append out "/bin")))
               (install-file "src/xzgv" bin))))) ; just install the executable
       #:tests? #f))                             ; no rule for target 'test'
    (native-inputs
     `(("pkg-config" ,pkg-config)))
    (inputs
     `(("gtk+" ,gtk+-2)
       ("libexif" ,libexif)))
    (home-page "https://sourceforge.net/projects/xzgv/")
    (synopsis "Picture viewer for X with a thumbnail-based selector")
    (description
     "xzgv is a fast image viewer that provides extensive keyboard support.")
    (license license:gpl2+)))<|MERGE_RESOLUTION|>--- conflicted
+++ resolved
@@ -20,11 +20,8 @@
 ;;; Copyright © 2021 Stefan Reichör <stefan@xsteve.at>
 ;;; Copyright © 2021 Raghav Gururajan <rg@raghavgururajan.name>
 ;;; Copyright © 2021 jgart <jgart@dismail.de>
-<<<<<<< HEAD
 ;;; Copyright © 2021 Guillaume Le Vaillant <glv@posteo.net>
-=======
 ;;; Copyright © 2021 Zheng Junjie <873216071@qq.com>
->>>>>>> 371aa577
 ;;;
 ;;; This file is part of GNU Guix.
 ;;;
