;;; GNU Guix --- Functional package management for GNU
;;; Copyright © 2015, 2016, 2017, 2018, 2019 Ludovic Courtès <ludo@gnu.org>
;;; Copyright © 2017, 2021 Ricardo Wurmus <rekado@elephly.net>
;;; Copyright © 2017–2022 Tobias Geerinckx-Rice <me@tobias.gr>
;;; Copyright © 2018 Julien Lepiller <julien@lepiller.eu>
;;; Copyright © 2018, 2019 Rutger Helling <rhelling@mykolab.com>
;;; Copyright © 2019 Vagrant Cascadian <vagrant@reproducible-builds.org>
;;; Copyright © 2022 Efraim Flashner <efraim@flashner.co.il>
;;;
;;; This file is part of GNU Guix.
;;;
;;; GNU Guix is free software; you can redistribute it and/or modify it
;;; under the terms of the GNU General Public License as published by
;;; the Free Software Foundation; either version 3 of the License, or (at
;;; your option) any later version.
;;;
;;; GNU Guix is distributed in the hope that it will be useful, but
;;; WITHOUT ANY WARRANTY; without even the implied warranty of
;;; MERCHANTABILITY or FITNESS FOR A PARTICULAR PURPOSE.  See the
;;; GNU General Public License for more details.
;;;
;;; You should have received a copy of the GNU General Public License
;;; along with GNU Guix.  If not, see <http://www.gnu.org/licenses/>.

(define-module (gnu packages diffoscope)
  #:use-module (gnu packages)
  #:use-module (gnu packages acl)
  #:use-module (gnu packages admin)
  #:use-module (gnu packages android)
  #:use-module (gnu packages backup)
  #:use-module (gnu packages base)
  #:use-module (gnu packages bootloaders)
  #:use-module (gnu packages cdrom)
  #:use-module (gnu packages check)
  #:use-module (gnu packages compression)
  #:use-module (gnu packages cpio)
  #:use-module (gnu packages dbm)
  #:use-module (gnu packages gettext)
  #:use-module (gnu packages ghostscript)
  #:use-module (gnu packages gnome)
  #:use-module (gnu packages gnupg)
  #:use-module (gnu packages haskell)
  #:use-module (gnu packages image)
  #:use-module (gnu packages imagemagick)
  #:use-module (gnu packages java)
  #:use-module (gnu packages linux)
  #:use-module (gnu packages llvm)
  #:use-module (gnu packages man)
  #:use-module (gnu packages maths)
  #:use-module (gnu packages mono)
  #:use-module (gnu packages ocaml)
  #:use-module (gnu packages package-management)
  #:use-module (gnu packages pascal)
  #:use-module (gnu packages patchutils)
  #:use-module (gnu packages pdf)
  #:use-module (gnu packages python-web)
  #:use-module (gnu packages python-xyz)
  #:use-module (gnu packages sqlite)
  #:use-module (gnu packages ssh)
  #:use-module (gnu packages statistics)
  #:use-module (gnu packages textutils)
  #:use-module (gnu packages tls)
  #:use-module (gnu packages video)
  #:use-module (gnu packages vim)
  #:use-module (gnu packages web)
  #:use-module (guix build-system python)
  #:use-module (guix gexp)
  #:use-module (guix git-download)
  #:use-module ((guix licenses) #:prefix license:)
  #:use-module (guix packages)
  #:use-module (guix utils)
  #:use-module (ice-9 match))

(define-public diffoscope
  (package
    (name "diffoscope")
    (version "219")
    (source
     (origin
       (method git-fetch)
       (uri (git-reference
             (url "https://salsa.debian.org/reproducible-builds/diffoscope.git")
             (commit version)))
       (file-name (git-file-name name version))
       (sha256
        (base32 "0n6dn53paxi1316fnv5abw5rlvpfd2kpfn3b08wfzrcb6chsx7br"))
       (patches
        (search-patches "diffoscope-fix-llvm-test.patch"))))
    (build-system python-build-system)
    (arguments
     `(#:phases (modify-phases %standard-phases
                  ;; These tests are broken because our `file` package has a
                  ;; bug in berkeley-db and wasm file type detection.
                  (add-after 'unpack 'remove-broken-file-type-detection-test
                    (lambda _
                      (delete-file "tests/comparators/test_berkeley_db.py")
                      (delete-file "tests/comparators/test_wasm.py")))
                  (add-after 'unpack 'embed-tool-references
                    (lambda* (#:key inputs #:allow-other-keys)
                      (substitute* "diffoscope/comparators/utils/compare.py"
                        (("\\[\"xxd\",")
                         (string-append "[\"" (which "xxd") "\",")))
                      (substitute* "diffoscope/diff.py"
                        (("@tool_required\\(\"diff\"\\)") "")
                        (("get_tool_name\\(\"diff\"\\)")
                         (string-append "get_tool_name(\"" (which "diff") "\")")))
                      (substitute* "diffoscope/comparators/directory.py"
                        (("@tool_required\\(\"stat\"\\)") "")
                        (("@tool_required\\(\"getfacl\"\\)") "")
                        (("\\[\"stat\",")
                         (string-append "[\"" (which "stat") "\","))
                        (("\\[\"getfacl\",")
                         (string-append "[\"" (which "getfacl") "\",")))))
                  (add-after 'build 'build-man-page
                    (lambda* (#:key (make-flags '()) #:allow-other-keys)
                      (apply invoke "make" "-C" "doc" make-flags)))
                  (add-before 'check 'writable-test-data
                    (lambda _
                      ;; Tests may need write access to tests directory.
                      (for-each make-file-writable (find-files "tests"))))
                  (add-before 'check 'fix-failing-test
                    (lambda _
                      ;; There is no user name mapping in the build environment.
                      ;; Pytest made it so much harder than should be necessary,
                      ;; so I'm leaving… this here in case I ever need it again:
                      ;; (substitute* "tests/comparators/test_squashfs.py"
                      ;;   (("^def test_symlink_root.*" match)     ; no, I don't
                      ;;    (string-append                         ; know Python
                      ;;     match "\n    raise ValueError("       ; why do you
                      ;;     "differences_root[1].unified_diff)\n"))) ; ask
                      (substitute* "tests/data/squashfs_root_expected_diff"
                        (("root/root")
                         '"0/0      "))))
                  (add-before 'check 'delete-failing-test
                    ;; Please add new tests to fix-failing-test and not here ;-)
                    (lambda _
                      ;; This requires /sbin to be in $PATH.
                      (delete-file "tests/test_tools.py")))
                  (add-after 'install 'install-man-page
                    (lambda* (#:key outputs #:allow-other-keys)
                      (let* ((out (assoc-ref outputs "out"))
                             (man (string-append out "/share/man/man1")))
                        (install-file "doc/diffoscope.1" man)))))))
    (inputs (list rpm ;for rpm-python
                  python-debian
                  python-libarchive-c
                  python-magic
                  python-tlsh
                  acl ;for getfacl
                  coreutils ;for stat
                  diffutils ;for diff
                  xxd))
    (native-inputs
     (append
       (list help2man

             ;; Below are packages used for tests.
             binwalk
             python-pytest
             python-chardet
             python-h5py
             python-pypdf2
             python-progressbar33

             abootimg
             bdb
             binutils
             bzip2
             cdrtools
             colord
             cpio
             docx2txt
             dtc
             e2fsprogs
             ffmpeg
<<<<<<< HEAD
             fpc
             gettext-minimal
=======

             ;; XXX: Must be the same version as python-magic uses;
             ;; remove when 'file' is updated.
             file-next)

       (match (%current-system)
              ;; fpc is only available on x86 currently.
              ((or "x86_64-linux" "i686-linux")
               (list fpc))
              (_ '()))

       (list gettext-minimal
>>>>>>> abea091d
             ghostscript
             `(,giflib "bin")
             gnumeric
             gnupg
             hdf5
             imagemagick
             libarchive
             llvm-9
             lz4
             mono
             ocaml
             odt2txt
             openssh
             openssl
             pgpdump
             poppler
             python-jsbeautifier
             r-minimal
             rpm
             sng
             sqlite
             squashfs-tools
             tcpdump
             unzip
             wabt
             xxd
             xz
             zip
             zstd)

       ;; Also for tests.  The test suite skips tests when these are missing.
       (match (%current-system)
         ;; ghc is only available on x86 currently.
         ((or "x86_64-linux" "i686-linux")
          (list ghc))
         (_ '()))
       (match (%current-system)
         ;; openjdk and dependent packages are only
         ;; available on x86_64 currently.
         ((or "x86_64-linux")
          (list enjarify)
          ;; No unversioned openjdk available.
          (list `(,openjdk12 "jdk")))
         (_ '()))))
    (home-page "https://diffoscope.org/")
    (synopsis "Compare files, archives, and directories in depth")
    (description
     "Diffoscope tries to get to the bottom of what makes files or directories
different.  It recursively unpacks archives of many kinds and transforms
various binary formats into more human readable forms to compare them.  It can
compare two tarballs, ISO images, or PDFs just as easily.

Diffoscope has many optional dependencies; @code{diffoscope
--list-missing-tools guix} will display optional packages to
install.")
    (license license:gpl3+)))

(define-public reprotest
  (package
    (name "reprotest")
    (version "0.7.20")
    (source
     (origin
       (method git-fetch)
       (uri (git-reference
             (url "https://salsa.debian.org/reproducible-builds/reprotest.git")
             (commit version)))
       (file-name (git-file-name name version))
       (sha256
        (base32
         "0c3nyiha9gh1xzl0dn9ji2yqa8y06d83v84pz0dqanihm40ljjsm"))))
    (inputs
     (list python-debian python-distro python-libarchive-c python-rstr))
    (native-inputs
     `(("diffoscope" ,diffoscope)
       ("help2man" ,help2man)
       ("libfaketime" ,libfaketime)
       ("python-coverage" ,python-coverage)
       ("python-docutils" ,python-docutils)
       ("python-magic " ,python-magic)
       ("python-pytest " ,python-pytest)
       ("python-tlsh" ,python-tlsh)
       ("python-tox" ,python-tox)
       ("unzip" ,unzip)
       ("xxd" ,xxd)))
    (build-system python-build-system)
    (arguments
     `(#:phases
       (modify-phases %standard-phases
         ;; Neither glibc-locales nor glibc-utf8-locales have the C.UTF-8
         ;; locale or several other locales used in reprotest.
         (add-after 'unpack 'adjust-locales
           (lambda _
             (substitute* "reprotest/build.py"
               (("'C.UTF-8'") "'en_US.UTF-8'")
               (("'ru_RU.CP1251'") "'ru_RU.KOI8-R'")
               (("'kk_KZ.RK1048'") "'kk_KZ'"))
             (substitute* "reprotest/lib/adt_testbed.py"
               (("export LANG=C.UTF-8") "export LANG=en_US.UTF-8"))
             #t))
         (add-after 'install 'install-doc
           (lambda* (#:key outputs #:allow-other-keys)
             (let* ((mandir1 (string-append
                              (assoc-ref outputs "out") "/share/man/man1"))
                    (docdir (string-append
                             (assoc-ref outputs "out") "/share/doc/" ,name "-" ,version)))
               (invoke "make" "-C" "doc")
               (mkdir-p mandir1)
               (install-file "doc/reprotest.1" mandir1)
               (mkdir-p docdir)
               (install-file "./README.rst" docdir)
               (install-file "./README-dev.rst" docdir))
             #t)))))
    (home-page "https://salsa.debian.org/reproducible-builds/reprotest")
    (synopsis "Build software and check it for reproducibility")
    (description "Reprotest builds the same source code twice in different
environments, and then checks the binaries produced by each build for
differences.  If any are found, then diffoscope or diff is used to display
them in detail for later analysis.")
    (license (list license:gpl3+ license:gpl2+))))

(define-public trydiffoscope
 (package
   (name "trydiffoscope")
   (version "67.0.1")
   (source
    (origin
      (method git-fetch)
      (uri (git-reference
            (url "https://salsa.debian.org/reproducible-builds/trydiffoscope.git")
            (commit version)))
      (file-name (git-file-name name version))
      (sha256
       (base32
        "03b66cjii7l2yiwffj6ym6mycd5drx7prfp4j2550281pias6mjh"))))
    (arguments
     `(#:phases
       (modify-phases %standard-phases
         (add-after 'install 'install-doc
           (lambda* (#:key outputs #:allow-other-keys)
             (let* ((share (string-append (assoc-ref outputs "out") "/share/")))
               (mkdir-p (string-append share "/man/man1/" ))
               (invoke "rst2man.py"
                       "trydiffoscope.1.rst"
                       (string-append share "/man/man1/trydiffoscope.1"))
               (mkdir-p (string-append share "/doc/" ,name "-" ,version))
               (install-file "./README.rst"
                          (string-append share "/doc/" ,name "-" ,version)))
             #t)))))
    (propagated-inputs
     (list python-requests))
    (native-inputs
     (list gzip python-docutils))
    (build-system python-build-system)
    (home-page "https://try.diffoscope.org")
    (synopsis "Client for remote diffoscope service")
    (description "This is a client for the @url{https://try.diffoscope.org,
remote diffoscope service}.

Diffoscope tries to get to the bottom of what makes files or directories
different.  It recursively unpacks archives of many kinds and transforms
various binary formats into more human readable forms to compare them.  It can
compare two tarballs, ISO images, or PDFs just as easily.

Results are displayed by default, stored as local text or html files, or made
available via a URL on @url{https://try.diffoscope.org}.  Results stored on the
server are purged after 30 days.")
    (license license:gpl3+)))<|MERGE_RESOLUTION|>--- conflicted
+++ resolved
@@ -172,15 +172,7 @@
              docx2txt
              dtc
              e2fsprogs
-             ffmpeg
-<<<<<<< HEAD
-             fpc
-             gettext-minimal
-=======
-
-             ;; XXX: Must be the same version as python-magic uses;
-             ;; remove when 'file' is updated.
-             file-next)
+             ffmpeg)
 
        (match (%current-system)
               ;; fpc is only available on x86 currently.
@@ -189,7 +181,6 @@
               (_ '()))
 
        (list gettext-minimal
->>>>>>> abea091d
              ghostscript
              `(,giflib "bin")
              gnumeric
