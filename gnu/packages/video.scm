--- conflicted
+++ resolved
@@ -389,16 +389,9 @@
          (base32
           "18llni1m8kfvdwy5bp950z6gyd0nijmvi3hzd6gd8vpy5yk5zrym"))
         (modules '((guix build utils)))
-<<<<<<< HEAD
         (snippet '(begin
                     (delete-file-recursively "source/compat/getopt")
                     #t))))
-=======
-        (snippet
-         '(begin
-            (delete-file-recursively "source/compat/getopt")
-            #t))))
->>>>>>> 11c237f5
     (build-system cmake-build-system)
     (arguments
      `(#:tests? #f ; tests are skipped if cpu-optimized code isn't built
