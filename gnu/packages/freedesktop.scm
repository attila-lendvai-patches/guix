;;; GNU Guix --- Functional package management for GNU
;;; Copyright © 2015 Andreas Enge <andreas@enge.fr>
;;; Copyright © 2015 Sou Bunnbu <iyzsong@gmail.com>
;;; Copyright © 2015, 2017 Andy Wingo <wingo@pobox.com>
;;; Copyright © 2015-2017, 2019, 2021-2022 Ludovic Courtès <ludo@gnu.org>
;;; Copyright © 2015, 2017, 2018, 2019, 2021, 2022 Ricardo Wurmus <rekado@elephly.net>
;;; Copyright © 2015 David Hashe <david.hashe@dhashe.com>
;;; Copyright © 2016, 2017, 2019, 2021, 2022 Efraim Flashner <efraim@flashner.co.il>
;;; Copyright © 2016 Kei Kebreau <kkebreau@posteo.net>
;;; Copyright © 2017 Nikita <nikita@n0.is>
;;; Copyright © 2017, 2018 Mark H Weaver <mhw@netris.org>
;;; Copyright © 2017, 2018, 2019, 2020, 2022 Marius Bakke <marius@gnu.org>
;;; Copyright © 2017, 2018, 2019 Rutger Helling <rhelling@mykolab.com>
;;; Copyright © 2017, 2020, 2021, 2022 Brendan Tildesley <mail@brendan.scot>
;;; Copyright © 2018, 2020–2022 Tobias Geerinckx-Rice <me@tobias.gr>
;;; Copyright © 2018 Pierre Neidhardt <mail@ambrevar.xyz>
;;; Copyright © 2018 Stefan Stefanović <stefanx2ovic@gmail.com>
;;; Copyright © 2019 Reza Alizadeh Majd <r.majd@pantherx.org>
;;; Copyright © 2019, 2020 Guillaume Le Vaillant <glv@posteo.net>
;;; Copyright © 2020 Jakub Kądziołka <kuba@kadziolka.net>
;;; Copyright © 2020 Rene Saavedra <pacoon@protonmail.com>
;;; Copyright © 2020 Nicolò Balzarotti <nicolo@nixo.xyz>
;;; Copyright © 2020 Anders Thuné <asse.97@gmail.com>
;;; Copyright © 2020 Raghav Gururajan <raghavgururajan@disroot.org>
;;; Copyright © 2021 pineapples <guixuser6392@protonmail.com>
;;; Copyright © 2021 Sarah Morgensen <iskarian@mgsn.dev>
;;; Copyright © 2021 Robby Zambito <contact@robbyzambito.me>
;;; Copyright © 2021, 2022 Maxime Devos <maximedevos@telenet.be>
;;; Copyright © 2021, 2022 John Kehayias <john.kehayias@protonmail.com>
;;; Copyright © 2021, 2021, 2022 Maxim Cournoyer <maxim.cournoyer@gmail.com>
;;; Copyright © 2022 Daniel Meißner <daniel.meissner-i4k@ruhr-uni-bochum.de>
;;; Copyright © 2022 Wamm K. D. <jaft.r@outlook.com>
;;; Copyright © 2022 Petr Hodina <phodina@protonmail.com>
;;; Copyright © 2022 muradm <mail@muradm.net>
;;;
;;; This file is part of GNU Guix.
;;;
;;; GNU Guix is free software; you can redistribute it and/or modify it
;;; under the terms of the GNU General Public License as published by
;;; the Free Software Foundation; either version 3 of the License, or (at
;;; your option) any later version.
;;;
;;; GNU Guix is distributed in the hope that it will be useful, but
;;; WITHOUT ANY WARRANTY; without even the implied warranty of
;;; MERCHANTABILITY or FITNESS FOR A PARTICULAR PURPOSE.  See the
;;; GNU General Public License for more details.
;;;
;;; You should have received a copy of the GNU General Public License
;;; along with GNU Guix.  If not, see <http://www.gnu.org/licenses/>.

(define-module (gnu packages freedesktop)
  #:use-module (guix bzr-download)
  #:use-module (guix download)
  #:use-module (guix gexp)
  #:use-module (guix git-download)
  #:use-module ((guix licenses) #:prefix license:)
  #:use-module (guix packages)
  #:use-module (guix utils)
  #:use-module (guix build-system cmake)
  #:use-module (guix build-system gnu)
  #:use-module (guix build-system meson)
  #:use-module (guix build-system perl)
  #:use-module (guix build-system python)
  #:use-module (guix build-system glib-or-gtk)
  #:use-module (guix build-system qt)
  #:use-module (gnu packages)
  #:use-module (gnu packages acl)
  #:use-module (gnu packages admin)
  #:use-module (gnu packages autotools)
  #:use-module (gnu packages base)
  #:use-module (gnu packages bash)
  #:use-module (gnu packages boost)
  #:use-module (gnu packages build-tools)
  #:use-module (gnu packages check)
  #:use-module (gnu packages cmake)
  #:use-module (gnu packages compression)
  #:use-module (gnu packages cryptsetup)
  #:use-module (gnu packages cups)
  #:use-module (gnu packages curl)
  #:use-module (gnu packages databases)
  #:use-module (gnu packages disk)
  #:use-module (gnu packages docbook)
  #:use-module (gnu packages documentation)
  #:use-module (gnu packages fcitx)
  #:use-module (gnu packages file)
  #:use-module (gnu packages fontutils)
  #:use-module (gnu packages gawk)
  #:use-module (gnu packages gettext)
  #:use-module (gnu packages ghostscript)
  #:use-module (gnu packages gl)
  #:use-module (gnu packages glib)                ;intltool
  #:use-module (gnu packages gnome)
  #:use-module (gnu packages gperf)
  #:use-module (gnu packages graph)
  #:use-module (gnu packages graphviz)
  #:use-module (gnu packages gstreamer)
  #:use-module (gnu packages gtk)
  #:use-module (gnu packages hunspell)
  #:use-module (gnu packages ibus)
  #:use-module (gnu packages image)
  #:use-module (gnu packages kde-frameworks)
  #:use-module (gnu packages language)
  #:use-module (gnu packages libffi)
  #:use-module (gnu packages libunwind)
  #:use-module (gnu packages libusb)
  #:use-module (gnu packages linux)
  #:use-module (gnu packages man)
  #:use-module (gnu packages m4)
  #:use-module (gnu packages networking)
  #:use-module (gnu packages nss)
  #:use-module (gnu packages package-management)
  #:use-module (gnu packages perl)
  #:use-module (gnu packages perl-check)
  #:use-module (gnu packages pkg-config)
  #:use-module (gnu packages polkit)
  #:use-module (gnu packages python)
  #:use-module (gnu packages python-crypto)
  #:use-module (gnu packages python-xyz)
  #:use-module (gnu packages qt)
  #:use-module (gnu packages rdesktop)
  #:use-module (gnu packages rsync)
  #:use-module (gnu packages samba)
  #:use-module (gnu packages serialization)
  #:use-module (gnu packages sqlite)
  #:use-module (gnu packages valgrind)
  #:use-module (gnu packages video)
  #:use-module (gnu packages w3m)
  #:use-module (gnu packages web)
  #:use-module (gnu packages xdisorg)
  #:use-module (gnu packages xml)
  #:use-module (gnu packages xorg)
  #:use-module (srfi srfi-1))

(define-public appstream
  (package
    (name "appstream")
    (version "0.15.5")
    (source
     (origin
       (method url-fetch)
       (uri
        (string-append "https://www.freedesktop.org/software/"
                       "appstream/releases/"
                       "AppStream-" version ".tar.xz"))
       (sha256
        (base32 "1hh41r82a2p7anyadfsp9lmylrrj1a6gknx2g4w6ha97riifs5fb"))))
    (build-system meson-build-system)
    (arguments
     (list
      #:meson meson-0.63
      #:glib-or-gtk? #t
      #:phases
      #~(modify-phases %standard-phases
          (add-after 'unpack 'patch-libstemmer
            (lambda* (#:key inputs #:allow-other-keys)
              (let ((libstemmer.h (search-input-file inputs
                                                     "include/libstemmer.h")))
              (substitute* "meson.build"
                (("/usr/include")
                 (dirname libstemmer.h))))))
          (add-after 'unpack 'disable-failing-tests
            (lambda _
              (substitute* "tests/test-pool.c"
                (("[ \t]*g_test_add_func \\(\"/AppStream/PoolRead?.*;")
                 ""))))
          (add-before 'check 'check-setup
            (lambda _
              (setenv "HOME" (getcwd)))))))
    (native-inputs
     (list docbook-xml-4.3
           docbook-xml
           docbook-xsl
           gettext-minimal
           `(,glib "bin")
           gobject-introspection
           gperf
           gtk-doc/stable
           itstool
           libxslt
           pkg-config
           python-wrapper))
    (inputs
     (list curl libsoup-minimal-2 libstemmer libxmlb libxml2 libyaml lmdb))
    (propagated-inputs
     (list glib))
    (synopsis "Tools and libraries to work with AppStream metadata")
    (description "AppStream is a cross-distribution effort for enhancing the way
we interact with the software repositories provided by distributions by
standardizing software component metadata.  It provides the foundation to build
software-center applications, by providing metadata necessary for an
application-centric view on package repositories.  It additionally provides
specifications for things like an unified software metadata database, screenshot
services and various other things needed to create user-friendly
application-centers for distributions.")
    (home-page "https://www.freedesktop.org/wiki/Distributions/AppStream/")
    (license license:lgpl2.1+)))

(define-public appstream-qt
  (package/inherit appstream
    (name "appstream-qt")
    (native-inputs
     (modify-inputs (package-native-inputs appstream)
       (prepend qttools-5)))
    (inputs
     (modify-inputs (package-inputs appstream)
       (prepend qtbase-5)))
    (arguments
     (substitute-keyword-arguments (package-arguments appstream)
       ((#:configure-flags flags #~'())
        #~(append '("-Dqt=true") #$flags))))))

(define-public farstream
  (package
    (name "farstream")
    (version "0.2.9")
    (source
     (origin
       (method git-fetch)
       (uri
        (git-reference
         (url "https://gitlab.freedesktop.org/farstream/farstream.git")
         (commit version)))
       (file-name (git-file-name name version))
       (sha256
        (base32 "1sd8syldyq6bphfdm129s3gq554vfv7vh1vcwzk48gjryf101awk"))
       (patches
        (search-patches
         "farstream-gupnp.patch"        ;for test 'transmitter/rawudp'
         "farstream-make.patch"))))
    (build-system glib-or-gtk-build-system)
    (outputs '("out" "doc"))
    (arguments
     `(#:configure-flags
       (list
        "--enable-gtk-doc"
        "--enable-glib-asserts"
        (string-append "--with-html-dir="
                       (assoc-ref %outputs "doc")
                       "/share/gtk-doc/html"))
       #:phases
       (modify-phases %standard-phases
         (add-after 'unpack 'copy-common
           (lambda _
             (delete-file "autogen.sh")
             (copy-recursively
              (assoc-ref %build-inputs "common")
              "common")
             #t))
         (add-after 'unpack 'disable-timeout-tests
           (lambda _
             (substitute* "tests/check/Makefile.am"
               ;; This test timeouts despite changing
               ;; the value of 'CK_DEFAULT_TIMEOUT' to 600,
               ;; as per %common-gstreamer-phases.
               ;; Reported to upstream:
               ;; https://gitlab.freedesktop.org/farstream/farstream/-/issues/20
               (("[ \t]*transmitter/nice.*$") ""))))
         (add-after 'unpack 'patch-docbook-xml
           (lambda* (#:key inputs #:allow-other-keys)
             (with-directory-excursion "docs"
               (substitute* '("libs/farstream-libs-docs.sgml"
                              "plugins/farstream-plugins-docs.sgml")
                 (("http://www.oasis-open.org/docbook/xml/4.1.2/")
                  (string-append (assoc-ref inputs "docbook-xml")
                                 "/xml/dtd/docbook/"))))
             #t)))))
    (native-inputs
     `(("autoconf" ,autoconf)
       ("automake" ,automake)
       ("common"
        ,(origin
           (method git-fetch)
           (uri
            (git-reference
             (url "https://gitlab.freedesktop.org/gstreamer/common.git")
             (commit "88e512ca7197a45c4114f7fa993108f23245bf50")))
           (file-name
            (git-file-name "common" "latest.88e512c"))
           (sha256
            (base32 "1nk94pnskjyngqcfb9p32g4yvf4nzpjszisw24r9azl0pawqpsn6"))))
       ("docbook-xml" ,docbook-xml-4.1.2)
       ("docbook-xsl" ,docbook-xsl)
       ("gobject-introspection" ,gobject-introspection)
       ("gtk-doc" ,gtk-doc/stable)
       ("libtool" ,libtool)
       ("perl" ,perl)
       ("pkg-config" ,pkg-config)
       ("python" ,python-wrapper)
       ("xsltproc" ,libxslt)))
    (inputs
     (list glib gtk+ gupnp-igd libnice))
    (propagated-inputs
     (list gstreamer gst-plugins-bad gst-plugins-base gst-plugins-good))
    (synopsis "The Farstream VVoIP framework")
    (description "Farstream is a collection of GStreamer modules and libraries
for videoconferencing.")
    (home-page "https://www.freedesktop.org/wiki/Software/Farstream/")
    (license license:lgpl2.1+)))

(define-public libglib-testing
  (package
    (name "libglib-testing")
    (version "0.1.0")
    (source
     (origin
       (method git-fetch)
       (uri (git-reference
             (url "https://gitlab.gnome.org/pwithnall/libglib-testing.git")
             (commit version)))
       (file-name (git-file-name name version))
       (sha256
        (base32 "0xmycsrlqyji6sc2i4wvp2gxf3897z65a57ygihfnpjpyl7zlwkr"))))
    (build-system meson-build-system)
    (arguments
     `(#:glib-or-gtk? #t
       #:phases
       (modify-phases %standard-phases
         (add-before
             'check 'pre-check
           (lambda _
             ;; The test suite requires a running dbus-daemon.
             (system "dbus-daemon &")
             ;; Don't fail on missing '/etc/machine-id'.
             (setenv "DBUS_FATAL_WARNINGS" "0")
             #t)))))
    (native-inputs
     `(("glib:bin" ,glib "bin")
       ("gobject-introspection" ,gobject-introspection)
       ("pkg-config" ,pkg-config)
       ("gtk-doc" ,gtk-doc/stable)))
    (inputs
     (list dbus glib))
    (synopsis "Glib testing library")
    (description "Libglib-testing is a test library providing test harnesses and
mock classes which complement the classes provided by GLib.  It is intended to
be used by any project which uses GLib and which wants to write internal unit
tests.")
    (home-page "https://gitlab.gnome.org/pwithnall/libglib-testing")
    (license license:lgpl2.1+)))

(define-public malcontent
  (package
    (name "malcontent")
    (version "0.8.0")
    (source
     (origin
       (method git-fetch)
       (uri (git-reference
             (url "https://gitlab.freedesktop.org/pwithnall/malcontent.git")
             (commit version)))
       (file-name (git-file-name name version))
       (sha256
        (base32 "0vnf0pk516fwwh41v96c29l2i7h1pnwhivlkbf53kkx1q35g7lb3"))))
    (build-system meson-build-system)
    (arguments
     `(#:glib-or-gtk? #t
       #:phases
       (modify-phases %standard-phases
         ;; AppInfo not available inside build environment.
         (add-after 'unpack 'fix-tests
           (lambda _
             (substitute* "libmalcontent/tests/app-filter.c"
               (("g_test_add_func \\(\"/app-filter/appinfo\", test_app_filter_appinfo\\);")
                 ""))
             #t)))))
    (native-inputs
     `(("desktop-file-utils" ,desktop-file-utils)
       ("gettext" ,gettext-minimal)
       ("glib:bin" ,glib "bin")
       ("gobject-introspection" ,gobject-introspection)
       ("gtk+:bin" ,gtk+ "bin")
       ("itstool" ,itstool)
       ("libglib-testing" ,libglib-testing)
       ("libxml2" ,libxml2)
       ("pkg-config" ,pkg-config)))
    (inputs
     (list accountsservice
           appstream-glib
           dbus
           flatpak
           glib
           gtk+
           libostree
           linux-pam
           polkit))
    (synopsis "Parental controls support")
    (description "MalContent implements parental controls support which can
be used by applications to filter or limit the access of child accounts to
inappropriate content.")
    (home-page "https://gitlab.freedesktop.org/pwithnall/malcontent")
    (license
     (list
      license:gpl2+
      license:lgpl2.1+))))

(define-public maliit-framework
  (package
    (name "maliit-framework")
    (version "2.3.0")
    (source (origin
              (method git-fetch)
              (uri (git-reference
                    (url "https://github.com/maliit/framework")
                    (commit version)))
              (file-name (git-file-name name version))
              (sha256
               (base32
                "1dkjxvfxg56hfy70j6ibfklfyv57jiha4vgc3ggl60r5kjx65s5b"))))
    (build-system cmake-build-system)
    (native-inputs (list extra-cmake-modules
                         wayland-protocols
                         pkg-config
                         doxygen
                         graphviz
                         `(,glib "bin"))) ;for gdbus-codegen))
    (inputs (list qtbase-5
                  qtdeclarative-5
                  qtwayland-5
                  wayland
                  libxkbcommon
                  dbus
                  eudev
                  glib))
    (home-page "https://github.com/maliit/framework")
    (synopsis "Core libraries of Maliit")
    (description "This package provides Maliit provides a flexible input
method framework.")
    (license license:lgpl2.1+)))

(define-public maliit-keyboard
  (package
    (name "maliit-keyboard")
    (version "2.3.1")
    (source (origin
              (method git-fetch)
              (uri (git-reference
                    (url "https://github.com/maliit/keyboard")
                    (commit version)))
              (file-name (git-file-name name version))
              (sha256
               (base32
                "0g89lckl4wzwamc89hs8871fbiyrsjwzk5b6ic4vhc4d1clyqzaw"))))
    (build-system cmake-build-system)
    (arguments
     (list #:tests? #f
           #:phases #~(modify-phases %standard-phases
                        (add-after 'install 'install-schemas
                          (lambda* (#:key source outputs #:allow-other-keys)
                            (with-directory-excursion (string-append #$output
                                                       "/share/glib-2.0/schemas")
                              (invoke "glib-compile-schemas" ".")))))))
    (native-inputs (list extra-cmake-modules pkg-config gettext-minimal
                         `(,glib "bin")))
    (inputs (list hunspell
                  glib
                  libchewing
                  libpinyin
                  maliit-framework
                  presage
                  qtbase-5
                  qtdeclarative-5
                  qtmultimedia-5
                  qtquickcontrols2-5))
    (home-page "https://github.com/maliit/keyboard")
    (synopsis "Maliit Keyboard")
    (description
     "This package provides virtual keyboard for Wayland and X11
display servers.  It supports many different languages and emoji.")
    (license license:gpl3+)))

(define-public xdg-utils
  (package
    (name "xdg-utils")
    (version "1.1.3")
    (source
      (origin
        (method url-fetch)
          (uri (string-append
                 "https://portland.freedesktop.org/download/xdg-utils-"
                 version ".tar.gz"))
          (sha256
            (base32
             "1nai806smz3zcb2l5iny4x7li0fak0rzmjg6vlyhdqm8z25b166p"))))
    (build-system gnu-build-system)
    (native-inputs
     (list docbook-xsl docbook-xml-4.1.2 libxslt w3m xmlto))
    (inputs
     `(("awk" ,gawk)
       ;; TODO(staging): Make this unconditional, to avoid canonical packages,
       ;; see <https://lists.gnu.org/archive/html/guix-devel/2020-02/msg00148.html>.
       ,@(if (%current-target-system)
             `(("bash-minimal" ,bash-minimal)) ; for 'wrap-program'
             '())
       ("coreutils" ,coreutils)
       ,@(if (%current-target-system)
             `(("file" ,file))
             '())
       ("grep" ,grep)
       ("inetutils" ,inetutils) ; xdg-screensaver uses `hostname'
       ("perl-file-mimeinfo" ,perl-file-mimeinfo) ; for mimeopen fallback
       ("sed" ,sed)
       ("xprop" ,xprop) ; for Xfce detecting
       ("xset" ,xset))) ; for xdg-screensaver
    (arguments
     `(#:tests? #f   ; no check target
       #:modules ((srfi srfi-26)
                  ,@%gnu-build-system-modules)
       #:phases
       (modify-phases %standard-phases
         (add-after 'unpack 'patch-hardcoded-paths
           ;; TODO(staging): make unconditional
           (,@(if (%current-target-system)
                 '(lambda* (#:key inputs #:allow-other-keys))
                 '(lambda _))
            (substitute* "scripts/xdg-mime.in"
              (("/usr/bin/file")
               (,@(if (%current-target-system)
                      '(search-input-file inputs "bin/file")
                      '(which "file")))))
            (substitute* "scripts/xdg-open.in"
              (("/usr/bin/printf")
               (,@(if (%current-target-system)
                      '(search-input-file inputs "bin/printf")
                      '(which "printf")))))
            #t))
         (add-before 'build 'locate-catalog-files
           ;; TODO(staging): Make unconditional for simplicity.
           (lambda* (#:key inputs ,@(if (%current-target-system)
                                        '(native-inputs)
                                        '()) #:allow-other-keys)
             ;; TODO(staging): Make unconditional for simplicity and
             ;; to avoid depending on input labels.
             (let ,(if (%current-target-system)
                       `((native-inputs (or native-inputs inputs))
                         (xmldoc (search-input-directory native-inputs
                                                         "xml/dtd/docbook"))
                         (xsldoc
                          (search-input-directory
                           native-inputs
                           (string-append "xml/xsl/docbook-xsl-"
                                          ,(package-version docbook-xsl)))))
                       `((xmldoc
                          (string-append (assoc-ref inputs "docbook-xml")
                                         "/xml/dtd/docbook"))
                         (xsldoc
                          (string-append (assoc-ref inputs "docbook-xsl")
                                         "/xml/xsl/docbook-xsl-"
                                         ,(package-version docbook-xsl)))))
               (for-each (lambda (file)
                           (substitute* file
                             (("http://.*/docbookx\\.dtd")
                              (string-append xmldoc "/docbookx.dtd"))))
                         (find-files "scripts/desc" "\\.xml$"))
               (substitute* "scripts/Makefile"
                 ;; Apparently `xmlto' does not bother to looks up the stylesheets
                 ;; specified in the XML, unlike the above substitition. Instead it
                 ;; uses a hard-coded URL. Work around it here, but if this is
                 ;; common perhaps we should hardcode this path in xmlto itself.
                 (("\\$\\(XMLTO\\) man")
                  (string-append "$(XMLTO) -x " xsldoc
                                 "/manpages/docbook.xsl man")))
               (setenv "STYLESHEET"
                       (string-append xsldoc "/html/docbook.xsl"))
               ;; TODO(staging): Might as well remove the #t while we are at
               ;; it.
               #t)))
         (add-after 'install 'wrap-executables
           (lambda* (#:key inputs outputs #:allow-other-keys)
             (let ((out (assoc-ref outputs "out")))
               (with-directory-excursion (string-append out "/bin")
                 (let ((path-ext
                        (map (cute string-append <> "/bin")
                             (cons out
                                   (map (cute assoc-ref inputs <>)
                                        '("awk" "coreutils" "grep" "inetutils"
                                          "perl-file-mimeinfo" "sed" "xprop"
                                          "xset"))))))
                   (for-each (cute wrap-program <>
                                   `("PATH" ":" prefix ,path-ext))
                             (find-files "."))))
               #t))))))
    (home-page "https://www.freedesktop.org/wiki/Software/xdg-utils/")
    (synopsis "Freedesktop.org scripts for desktop integration")
    (description "The xdg-utils package is a set of simple scripts that
provide basic desktop integration functions in the framework of the
freedesktop.org project.")
    (license license:expat)))

(define-public libinput
  ;; Updating this will rebuild over 700 packages through libinput-minimal.
  (package
    (name "libinput")
    (version "1.19.4")
    (source (origin
              (method url-fetch)
              (uri (string-append "https://freedesktop.org/software/libinput/"
                                  "libinput-" version ".tar.xz"))
              (sha256
               (base32
                "0h5lz54rrl48bhi3vki6s08m6rn2h62rlf08dhgchdm9nmqaaczz"))))
    (build-system meson-build-system)
    (arguments
     `(#:configure-flags '("-Ddocumentation=false")

       ;; XXX: Using 'debug' or 'debugoptimized' pulls in an additional test that
       ;; hangs, and the comments around it suggests that we should be using this
       ;; Meson target anyway.
       #:build-type "release"))
    (native-inputs
     (list check pkg-config))
    (inputs
     (list cairo
           glib
           gtk+
           libevdev
           libwacom
           mtdev))
    (propagated-inputs
     `(;; libinput.h requires <libudev.h>, so propagate it.
       ("udev" ,eudev)))
    (home-page "https://www.freedesktop.org/wiki/Software/libinput/")
    (synopsis "Input devices handling library")
    (description
     "Libinput is a library to handle input devices for display servers and
other applications that need to directly deal with input devices.")
    (license license:x11)))

(define-public libinput-minimal
  (package/inherit libinput
    (name "libinput-minimal")
    (inputs
     (fold alist-delete (package-inputs libinput)
           '("cairo" "glib" "gtk+" "libwacom")))
    (arguments
     (substitute-keyword-arguments (package-arguments libinput)
      ((#:configure-flags flags ''())
       `(cons* "-Dlibwacom=false"
               "-Ddebug-gui=false"    ;requires gtk+@3
               ,flags))))))

(define-public libxdg-basedir
  (package
    (name "libxdg-basedir")
    (version "1.2.3")
    (source (origin
              (method git-fetch)
              (uri (git-reference
                     (url "https://github.com/devnev/libxdg-basedir")
                     (commit (string-append name "-" version))))
              (file-name (git-file-name name version))
              (sha256
               (base32
                "0j8fgp41kxipzdnqsdy83d7w6kadbc45n98qyr84zsj46wl582vv"))))
    (build-system gnu-build-system)
    (arguments
     '(#:configure-flags
       (list "--disable-static")
       #:phases
       (modify-phases %standard-phases
         (add-after 'unpack 'patch-autogen
           (lambda _
             ;; Run 'configure' in its own phase, not now.
             (substitute* "autogen.sh"
               (("^.*\\./configure.*") ""))
             #t)))))
    (native-inputs
     (list autoconf automake libtool))
    (home-page "https://github.com/devnev/libxdg-basedir")
    (synopsis "Implementation of the XDG Base Directory specification")
    (description
     "libxdg-basedir is a C library providing some functions to use with
the freedesktop.org XDG Base Directory specification.")
    (license license:expat)))

(define-public elogind
  (package
    (name "elogind")
    (version "246.10")
    (source (origin
              (method git-fetch)
              (uri (git-reference
                    (url "https://github.com/elogind/elogind")
                    (commit (string-append "v" version))))
              (file-name (git-file-name name version))
              (sha256
               (base32
                "16045bhpwjq2nqgswln67ipg1zrz2djxlgkfngqng3jqpwagmnzq"))
              (patches (search-patches
                        "elogind-revert-polkit-detection.patch"))))
    (build-system meson-build-system)
    (arguments
     `(#:configure-flags
       ,#~(let* ((out #$output)
                 (sysconf (string-append out "/etc"))
                 (libexec (string-append out "/libexec/elogind"))
                 (dbuspolicy (string-append out "/etc/dbus-1/system.d"))
                 #$@(if (not (target-riscv64?))
                      #~((kexec-tools #$(this-package-input "kexec-tools")))
                      #~())
                 (shadow #$(this-package-input "shadow"))
                 (shepherd #$(this-package-input "shepherd"))
                 (halt-path (string-append shepherd "/sbin/halt"))
                 #$@(if (not (target-riscv64?))
                      #~((kexec-path (string-append kexec-tools "/sbin/kexec")))
                      #~())
                 (nologin-path (string-append shadow "/sbin/nologin"))
                 (poweroff-path (string-append shepherd "/sbin/shutdown"))
                 (reboot-path (string-append shepherd "/sbin/reboot")))
            (list
             (string-append "-Drootprefix=" out)
             (string-append "-Dsysconfdir=" sysconf)
             (string-append "-Drootlibexecdir=" libexec)
             (string-append "-Ddbuspolicydir=" dbuspolicy)
             (string-append "-Dc_link_args=-Wl,-rpath=" libexec)
             (string-append "-Dcpp_link_args=-Wl,-rpath=" libexec)
             (string-append "-Dhalt-path=" halt-path)
             #$@(if (not (target-riscv64?))
                  #~((string-append "-Dkexec-path=" kexec-path))
                  #~())
             (string-append "-Dpoweroff-path=" poweroff-path)
             (string-append "-Dreboot-path=" reboot-path)
             (string-append "-Dnologin-path=" nologin-path)
             "-Dcgroup-controller=elogind"
             "-Dman=true"
             ;; Disable some tests.
             "-Dslow-tests=false"))
       #:phases
       (modify-phases %standard-phases
         (add-after 'unpack 'fix-pkttyagent-path
           (lambda _
             (substitute* "meson.build"
               (("join_paths\\(bindir, 'pkttyagent'\\)")
                "'\"/run/current-system/profile/bin/pkttyagent\"'"))))
         (add-after 'unpack 'use-global-hook-directory
           ;; XXX There is no run-time setting to set this per-process, only a
           ;; build-time, hard-coded list of global directories.
           (lambda _
             (substitute* (list "src/login/elogind-dbus.c"
                                "src/sleep/sleep.c")
               (("PKGSYSCONFDIR") "\"/etc/elogind\""))))
         (add-after 'unpack 'adjust-tests
           (lambda _
             ;; Skip the following test, which depends on users such as 'root'
             ;; existing in the build environment.
             (invoke "sed" "/src\\/test\\/test-user-util.c/,+2s/^/#/g"
                     "-i" "src/test/meson.build")
             ;; This test tries to copy some bytes from /usr/lib/os-release,
             ;; which does not exist in the build container.  Choose something
             ;; more likely to be available.
             (substitute* "src/test/test-copy.c"
               (("/usr/lib/os-release")
                "/etc/passwd"))
             ;; Use a shebang that works in the build container.
             (substitute* "src/test/test-exec-util.c"
               (("#!/bin/sh")
                (string-append "#!" (which "sh"))))
             ;; Do not look for files or directories that do not exist.
             (substitute* "src/test/test-fs-util.c"
               (("usr") "etc")
               (("/etc/machine-id") "/etc/passwd"))
             ;; FIXME: Why is sd_id128_get_machine_app_specific failing.
             ;; Disable for now by hooking into the kernel support check.
             (substitute* "src/test/test-id128.c"
               (("if \\(r == -EOPNOTSUPP\\)")
                "if (1)"))
             ;; This test expects that /sys is available.
             (substitute* "src/test/test-mountpoint-util.c"
               (("assert_se\\(path_is_mount_point\\(\"/sys.*")
                ""))
             ;; /bin/sh does not exist in the build container.
             (substitute* "src/test/test-path-util.c"
               (("/bin/sh") (which "sh")))
             ;; This test uses sd_device_new_from_syspath to allocate a
             ;; loopback device, but that fails because /sys is unavailable.
             (substitute* "src/libelogind/sd-device/test-sd-device-thread.c"
               ((".*sd_device_new_from_syspath.*/sys/class/net/lo.*")
                "return 77;"))
             ;; Most of these tests require cgroups or an actual live
             ;; logind system so that it can flicker the monitor, etc.
             ;; Just skip it until a more narrow selection can be made.
             (substitute* "src/libelogind/sd-login/test-login.c"
               (("test_login\\(\\);")
                "return 77;"))))
         (add-after 'unpack 'change-pid-file-path
           (lambda _
             (substitute* "src/login/elogind.c"
               (("\"/run/elogind.pid\"") "\"/run/systemd/elogind.pid\"")))))))
    (native-inputs
     `(("docbook-xml" ,docbook-xml)
       ("docbook-xml-4.2" ,docbook-xml-4.2)
       ("docbook-xsl" ,docbook-xsl)
       ("gettext" ,gettext-minimal)
       ("gperf" ,gperf)
       ("libxml2" ,libxml2)                     ;for XML_CATALOG_FILES
       ("m4" ,m4)
       ("pkg-config" ,pkg-config)
       ("python" ,python)
       ("xsltproc" ,libxslt)))
    (inputs
     (append
       (if (not (target-riscv64?))
         (list kexec-tools)
         '())
       (list linux-pam
             libcap
             shadow         ; for 'nologin'
             shepherd       ; for 'halt' and 'reboot', invoked
                            ; when pressing the power button
             dbus
             eudev
             acl)))         ; to add individual users to ACLs on /dev nodes
    (home-page "https://github.com/elogind/elogind")
    (synopsis "User, seat, and session management service")
    (description "Elogind is the systemd project's \"logind\" service,
extracted out as a separate project.  Elogind integrates with PAM to provide
the org.freedesktop.login1 interface over the system bus, allowing other parts
of a the system to know what users are logged in, and where.")
    (license license:lgpl2.1+)))

(define-public basu
  (package
    (name "basu")
    (version "0.2.1")
    (home-page "https://git.sr.ht/~emersion/basu")
    (source
     (origin
       (method git-fetch)
       (uri
        (git-reference
         (url home-page)
         (commit (string-append "v" version))))
       (file-name (git-file-name name version))
       (sha256
        (base32 "054mg6f9aqi0i3i3w8fc37qnns1vng3qq5b8nfd9g51wi8h891nc"))))
    (build-system meson-build-system)
    (native-inputs
     (list pkg-config python gperf))
    (inputs
     (list libcap))
    (synopsis "The sd-bus library, extracted from systemd")
    (description "Some projects rely on the sd-bus library for DBus support.
However not all systems have systemd or elogind installed.
This library provides just sd-bus (and the busctl utility).")
    (license license:lgpl2.1+)))

(define-public localed
  ;; XXX: This package is extracted from systemd but we retain so little of it
  ;; that it would make more sense to maintain a fork of the bits we need.
  (package
    (name "localed")
    (version "241")
    (source (origin
              (method git-fetch)
              (uri (git-reference
                    (url "https://github.com/systemd/systemd")
                    (commit (string-append "v" version))))
              (sha256
               (base32
                "0sy91flzbhpq58k7v0294pa2gxpr0bk27rcnxlbhk2fi6nc51d28"))
              (file-name (git-file-name name version))
              (modules '((guix build utils)))
              (snippet
               '(begin
                  ;; Connect to the right location for our D-Bus daemon.
                  (substitute* '("src/basic/def.h"
                                 "src/libsystemd/sd-bus/sd-bus.c"
                                 "src/stdio-bridge/stdio-bridge.c")
                    (("/run/dbus/system_bus_socket")
                     "/var/run/dbus/system_bus_socket"))

                  ;; Don't insist on having systemd as PID 1 (otherwise
                  ;; 'localectl' would exit without doing anything.)
                  (substitute* "src/shared/bus-util.c"
                    (("sd_booted\\(\\)")
                     "(1)"))
                  #t))
              (patches (search-patches "localed-xorg-keyboard.patch"))))
    (build-system meson-build-system)
    (arguments
     ;; Try to build as little as possible (list of components taken from the
     ;; top-level 'meson.build' file.)
     (let ((components '("utmp"
                         "hibernate"
                         "environment-d"
                         "binfmt"
                         "coredump"
                         "resolve"
                         "logind"
                         "hostnamed"
                         "localed"
                         "machined"
                         "portabled"
                         "networkd"
                         "timedated"
                         "timesyncd"
                         "firstboot"
                         "randomseed"
                         "backlight"
                         "vconsole"
                         "quotacheck"
                         "sysusers"
                         "tmpfiles"
                         "hwdb"
                         "rfkill"
                         "ldconfig"
                         "efi"
                         "tpm"
                         "ima"
                         "smack"
                         "gshadow"
                         "idn"
                         "nss-myhostname"
                         "nss-systemd")))
       `(#:configure-flags ',(map (lambda (component)
                                    (string-append "-D" component "=false"))
                                  (delete "localed" components))

         ;; It doesn't make sense to test all of systemd.
         #:tests? #f

         #:phases (modify-phases %standard-phases
                    (add-after 'unpack 'set-xkeyboard-config-file-name
                      (lambda* (#:key inputs #:allow-other-keys)
                        ;; Set the file name to xkeyboard-config and kbd.
                        ;; This is used by 'localectl list-x11-keymap-layouts'
                        ;; and similar functions.
                        (let ((xkb (assoc-ref inputs "xkeyboard-config"))
                              (kbd (assoc-ref inputs "kbd")))
                          (substitute* "src/locale/localectl.c"
                            (("/usr/share/X11/xkb/rules")
                             (string-append xkb "/share/X11/xkb/rules")))
                          (substitute* "src/basic/def.h"
                            (("/usr/share/keymaps")
                             (string-append kbd "/share/keymaps")))
                          #t)))
                    (replace 'install
                      (lambda* (#:key outputs #:allow-other-keys)
                        ;; Install 'localed', the D-Bus and polkit files, and
                        ;; 'localectl'.
                        (let* ((out (assoc-ref outputs "out"))
                               (libexec (string-append out "/libexec/localed"))
                               (bin     (string-append out "/bin"))
                               (lib     (string-append out "/lib"))
                               (dbus    (string-append out
                                                       "/share/dbus-1/system-services"))
                               (conf    (string-append out
                                                       "/etc/dbus-1/system.d/"))
                               (polkit  (string-append out
                                                       "/share/polkit-1/actions"))
                               (data    (string-append out "/share/systemd")))
                          (define (source-file regexp)
                            (car (find-files ".." regexp)))

                          (mkdir-p libexec)
                          (copy-file "systemd-localed"
                                     (string-append libexec "/localed"))
                          (install-file "localectl" bin)

                          (let ((service-file (source-file
                                               "\\.locale1\\.service$")))
                            (substitute* service-file
                              (("^Exec=.*$")
                               (string-append "Exec=" libexec "/localed\n")))
                            (install-file service-file dbus))
                          (install-file (source-file "\\.locale1\\.policy$")
                                        polkit)
                          (install-file (source-file "\\.locale1\\.conf$")
                                        conf)
                          (for-each (lambda (file)
                                      (install-file file lib))
                                    (find-files "src/shared"
                                                "libsystemd-shared.*\\.so"))

                          (for-each (lambda (map)
                                      (install-file map data))
                                    (find-files ".." "^(kbd-model-map|language-fallback-map)$"))
                          #t)))))))
    (native-inputs `(,@(package-native-inputs elogind)
                     ("rsync" ,rsync)))
    (inputs `(("libmount" ,util-linux "lib")
              ("xkeyboard-config" ,xkeyboard-config)
              ("kbd" ,kbd)
              ,@(package-inputs elogind)))
    (home-page "https://www.freedesktop.org/wiki/Software/systemd/localed/")
    (synopsis "Control the system locale and keyboard layout")
    (description
     "Localed is a tiny daemon that can be used to control the system locale
and keyboard mapping from user programs.  It is used among other things by the
GNOME Shell.  The @command{localectl} command-line tool allows you to interact
with localed.  This package is extracted from the broader systemd package.")
    (license license:lgpl2.1+)))

(define-public packagekit
  (package
    (name "packagekit")
    (version "1.2.5")
    (source (origin
              (method url-fetch)
              (uri (string-append "https://www.freedesktop.org/software/"
                                  "PackageKit/releases/" "PackageKit-" version
                                  ".tar.xz"))
              (sha256
               (base32
                "09md23m4fw87x264mls1f5isrswk6iw7y9g4hr1nib008wbbk370"))))
    (build-system meson-build-system)
    (arguments
     (list #:tests? #f
           #:configure-flags #~'("-Dsystemd=false" "-Doffline_update=false")))
    (native-inputs
     (list bash-completion
           docbook-xsl
           gettext-minimal
           `(,glib "bin")
           gobject-introspection
           libxml2                      ;for XML_CATALOG_FILES
           libxslt
           pkg-config
           python-wrapper
           vala))
    (inputs
     (list glib
           gstreamer
           gst-plugins-base
           gtk+
           polkit))
    (propagated-inputs (list sqlite))
    (home-page "https://www.freedesktop.org/software/PackageKit/")
    (synopsis "API for package management, through D-Bus")
    (description
     "PackageKit provides a way of performing package management tasks,
e.g. updating, removing and installing software.  Through supporting many
backends, PackageKit can perform these tasks using the appropriate package
manager for the current system.")
    (license license:gpl2+)))

(define-public power-profiles-daemon
  (package
    (name "power-profiles-daemon")
    (version "0.12")
    (source
     (origin
       (method git-fetch)
       (uri (git-reference
             (url "https://gitlab.freedesktop.org/hadess/power-profiles-daemon")
             (commit version)))
       (file-name (git-file-name name version))
       (sha256
        (base32
         "1wqcajbj358zpyj6y4h1v34y2yncq76wqxd0jm431habcly0bqyr"))))
    (build-system meson-build-system)
    (arguments
     (list #:configure-flags #~(list "-Dsystemdsystemunitdir=false")
           #:glib-or-gtk? #t
           #:phases
           #~(modify-phases %standard-phases
               (add-before 'install 'fake-pkexec
                 (lambda _ (setenv "PKEXEC_UID" "-1")))
               (add-before 'configure 'correct-polkit-dir
                 (lambda _
                   (substitute* "meson.build"
                     (("polkit_gobject_dep\\..*")
                      (string-append "'" #$output "/share/polkit-1/actions'")))))
               (add-after 'install 'wrap-program
                 (lambda _
                   (wrap-program
                       (string-append #$output "/bin/powerprofilesctl")
                     `("GUIX_PYTHONPATH" = (,(getenv "GUIX_PYTHONPATH")))
                     `("GI_TYPELIB_PATH" = (,(getenv "GI_TYPELIB_PATH")))))))))
    (native-inputs
     (list `(,glib "bin") gobject-introspection pkg-config python vala))
    (inputs
     (list bash-minimal                           ;for 'wrap-program'
           dbus
           dbus-glib
           libgudev
           glib polkit
           python
           python-pygobject
           upower))
    (home-page "https://gitlab.freedesktop.org/hadess/power-profiles-daemon")
    (synopsis "Power profile handling over D-Bus")
    (description
     "power-profiles-daemon offers to modify system behaviour based upon
user-selected power profiles.  There are 3 different power profiles, a
\"balanced\" default mode, a \"power-saver\" mode, as well as a
\"performance\" mode.  The first 2 of those are available on every system.
The \"performance\" mode is only available on select systems and is
implemented by different \"drivers\" based on the system or systems it
targets.  In addition to those 2 or 3 modes (depending on the system),
\"actions\" can be hooked up to change the behaviour of a particular device.
For example, this can be used to disable the fast-charging for some USB
devices when in power-saver mode.")
    (license license:gpl3)))


(define-public python-libevdev
  (package
    (name "python-libevdev")
    (version "0.11")
    (source (origin
              (method url-fetch)
              (uri (pypi-uri "libevdev" version))
              (sha256
               (base32
                "03snix86j0angq0lydp29f8833clxq8h0x4spmh8lj7j9mm01jp9"))))
    (build-system python-build-system)
    (arguments
     (list
      #:phases
      #~(modify-phases %standard-phases
          (add-after 'unpack 'patch-dlopen-calls
            (lambda* (#:key inputs #:allow-other-keys)
              (substitute* "libevdev/_clib.py"
                (("libevdev.so.2")
                 (search-input-file inputs "lib/libevdev.so.2")))))
          (replace 'check
            (lambda* (#:key tests? #:allow-other-keys)
              (when tests?
                (invoke "pytest" "-vv" "test")))))))
    (native-inputs (list python-pytest))
    (inputs (list libevdev))
    (home-page "https://gitlab.freedesktop.org/libevdev/python-libevdev")
    (synopsis "Python wrapper for libevdev")
    (description "This package provides a Python wrapper around
@code{libevdev}, taking advantage of @code{libevdev}'s advanced event
handling.  Documentation is available at
@url{https://python-libevdev.readthedocs.io/en/latest/}.
@code{libevdev} makes it easy to:
@itemize
@item read and parse events from an input device;
@item create a virtual input device and make it send events;
@item duplicate an existing device and modify the event stream.
@end itemize
For information about libevdev, see:
@url{https://freedesktop.org/wiki/Software/libevdev/}.")
    (license license:expat)))

(define-public python-pyxdg
  (package
    (name "python-pyxdg")
    (version "0.27")
    (source
     (origin
       (method url-fetch)
       (uri (pypi-uri "pyxdg" version))
       (sha256
        (base32
         "19f5j5mxp7ff0vp33s32qbpdi65iiwha0bj641gl70pdwnm97gc0"))))
    (build-system python-build-system)
    (arguments
     '(#:phases
       (modify-phases %standard-phases
         (replace 'check
           (lambda* (#:key inputs #:allow-other-keys)
             (setenv "XDG_DATA_DIRS"
                     (string-append (assoc-ref inputs "shared-mime-info")
                                    "/share/"))
             (substitute* "test/test-icon.py"
               (("/usr/share/icons/hicolor/index.theme")
                (string-append (assoc-ref inputs "hicolor-icon-theme")
                               "/share/icons/hicolor/index.theme")))

             ;; These two tests are known to fail in strange ways.
             (substitute* "test/test-mime.py"
               (("def test_get_type\\(self") "def _test_get_type(self")
               (("def test_get_type2\\(self") "def _test_get_type2(self"))

             ;; There are test files not shipped in the release tarball
             (substitute* "test/test-icon.py"
               (("def test_validate_icon_theme") "def _test_validate_icon_theme"))
             (invoke "nosetests" "-v"))))))
    (native-inputs
     ;; For tests.
     (list shared-mime-info hicolor-icon-theme python-nose))
    (home-page "https://www.freedesktop.org/wiki/Software/pyxdg")
    (synopsis "Implementations of freedesktop.org standards in Python")
    (description
     "PyXDG is a collection of implementations of freedesktop.org standards in
Python.")
    (license license:lgpl2.0)))

(define-public wayland
  (package
    (name "wayland")
    (version "1.21.0")
    (source (origin
              (method url-fetch)
              (uri (string-append "https://gitlab.freedesktop.org/" name
                                  "/" name  "/-/releases/" version "/downloads/"
                                  name "-" version ".tar.xz"))
              (sha256
               (base32
                "1b0ixya9bfw5c9jx8mzlr7yqnlyvd3jv5z8wln9scdv8q5zlvikd"))))
    (build-system meson-build-system)
    (outputs '("out" "doc"))
    (arguments
     `(#:parallel-tests? #f
        #:phases
       (modify-phases %standard-phases
         (add-after 'unpack 'patch-docbook-xml
           (lambda* (#:key native-inputs inputs #:allow-other-keys)
             (with-directory-excursion "doc"
               (substitute* (find-files "." "\\.xml$")
                 (("http://www.oasis-open.org/docbook/xml/4\\.5/")
                  (string-append (assoc-ref (or native-inputs inputs)
                                            "docbook-xml")
                                 "/xml/dtd/docbook/"))
                 (("http://www.oasis-open.org/docbook/xml/4\\.2/")
                  (string-append (assoc-ref (or native-inputs inputs)
                                            "docbook-xml-4.2")
                                 "/xml/dtd/docbook/"))))))
         (add-after 'install 'move-doc
           (lambda* (#:key outputs #:allow-other-keys)
             (let* ((out (assoc-ref outputs "out"))
                    (doc (assoc-ref outputs "doc")))
               (mkdir-p (string-append doc "/share"))
               (rename-file
                (string-append out "/share/doc")
                (string-append doc "/share/doc"))))))))
    (native-inputs
     `(("docbook-xml-4.2" ,docbook-xml-4.2)
       ("docbook-xml" ,docbook-xml)
       ("docbook-xsl" ,docbook-xsl)
       ("dot" ,graphviz)
       ("doxygen" ,doxygen)
       ("pkg-config" ,pkg-config)
       ("python" ,python)
       ("xmlto" ,xmlto)
       ("xsltproc" ,libxslt)
       ,@(if (%current-target-system)
             `(("pkg-config-for-build" ,pkg-config-for-build)
               ("wayland" ,this-package)) ; for wayland-scanner
             '())))
    (inputs
     (list expat libxml2))           ; for XML_CATALOG_FILES
    (propagated-inputs
     (list libffi))
    (home-page "https://wayland.freedesktop.org/")
    (synopsis "Core Wayland window system code and protocol")
    (description "Wayland is a project to define a protocol for a compositor to
talk to its clients as well as a library implementation of the protocol.  The
compositor can be a standalone display server running on Linux kernel
modesetting and evdev input devices, an X application, or a wayland client
itself.  The clients can be traditional applications, X servers (rootless or
fullscreen) or other display servers.")
    (license license:expat)))

(define-public wayland-protocols
  (package
    (name "wayland-protocols")
    (version "1.29")
    (source (origin
              (method url-fetch)
              (uri (string-append "https://gitlab.freedesktop.org/wayland/"
                                  name "/-/releases/" version "/downloads/"
                                  name "-" version ".tar.xz"))
              (sha256
               (base32
                "1n4yzyjbp5fng8pvckandymvwc47mkwyi4pyvr6p0dn7bavrlpp2"))))
    (build-system meson-build-system)
    (inputs
     (list wayland))
    (native-inputs (cons* pkg-config python
                          (if (%current-target-system)
                              (list pkg-config-for-build
                                    wayland) ; for wayland-scanner
                              '())))
    (synopsis "Wayland protocols")
    (description "Wayland-Protocols contains Wayland protocols that add
functionality not available in the Wayland core protocol.  Such protocols either
add completely new functionality, or extend the functionality of some other
protocol either in Wayland core, or some other protocol in wayland-protocols.")
    (home-page "https://wayland.freedesktop.org")
    (properties
     '((release-monitoring-url
        . "https://wayland.freedesktop.org/releases.html")))
    (license license:expat)))

<<<<<<< HEAD
=======
(define-public wayland-protocols-next
  (package
    (inherit wayland-protocols)
    (name "wayland-protocols")
    (version "1.26")
    (source (origin
              (method url-fetch)
              (uri (string-append
                    "https://wayland.freedesktop.org/releases/"
                    "wayland-protocols-" version ".tar.xz"))
              (sha256
               (base32
                "04vgllmpmrv14x3x64ns01vgwx4hriljayjkz9idgbv83i63hly5"))))))

(define-public wayland-utils
  (package
    (name "wayland-utils")
    (version "1.1.0")
    (source (origin
              (method git-fetch)
              (uri (git-reference
                    (url "https://gitlab.freedesktop.org/wayland/wayland-utils")
                    (commit version)))
              (file-name (git-file-name name version))
              (sha256
               (base32
                "04k1yhyh7h4xawbhpz9pf6cpfmmp1l862fdgsvvnyp4hg9n3j9aj"))))
    (build-system meson-build-system)
    (native-inputs (list pkg-config))
    (inputs (list libdrm wayland wayland-protocols-next))
    (home-page "https://wayland.freedesktop.org/")
    (synopsis "Display information about the Wayland protocols")
    (description "This package provides @code{wayland-info} tool that can be
used to check which Wayland protocols and versions are advertised by the Wayland
compositor.")
    (license license:expat)))

>>>>>>> 595b53b7
(define-public waylandpp
  (package
    (name "waylandpp")
    (version "0.2.9")
    (home-page "https://github.com/NilsBrause/waylandpp")
    (source (origin
              (method git-fetch)
              (uri (git-reference (url home-page) (commit version)))
              (file-name (git-file-name name version))
              (sha256
               (base32
                "0z4m30r609as3kpcgipivddr98y7h529r7ldn9ba4snhk341mfvk"))))
    (build-system cmake-build-system)
    (arguments
     `(#:tests? #f))                    ; no tests
    (native-inputs
     (list pkg-config))
    (inputs
     (list mesa pugixml))
    (propagated-inputs
     (list ;; In Requires of the .pc files.
           wayland))
    (synopsis "Wayland C++ bindings")
    (description
     "This package provides C++ bindings for the Wayland display protocol.")
    (license license:bsd-2)))

(define-public weston
  (package
    (name "weston")
    (version "10.0.2")
    (source (origin
              (method url-fetch)
              (uri (string-append
                    "https://gitlab.freedesktop.org/wayland/weston/-/releases/"
                    version "/downloads/weston-" version ".tar.xz"))
              (sha256
               (base32
                "1rs92p7sfkw9lqlkfnqh5af19ym3x8l3hp3yfv117m7qv6h6qr49"))))
    (build-system meson-build-system)
    (native-inputs
     (list mscgen pkg-config python-3 xorg-server))
    (inputs
     (list cairo-xcb
           colord
           dbus
           elogind
           freerdp
           glib
           gstreamer
           gst-plugins-base
           lcms
           libdrm
           libevdev
           libinput-minimal
           libjpeg-turbo
           libpng
           libunwind
           libva
           libwebp
           libx11
           libxcb
           libxcursor
           libxml2
           mesa
           mtdev
           linux-pam
           pango
           pipewire
           wayland-protocols-next
           xorg-server-xwayland))
    (propagated-inputs
     (list libxkbcommon pixman wayland))
    (arguments
     (list
      #:configure-flags
      #~(list
         ;; Otherwise, the RUNPATH will lack the final path component.
         (string-append "-Dc_link_args=-Wl,-rpath="
                        #$output "/lib:"
                        #$output "/lib/weston:"
                        #$output "/lib/libweston-"
                        #$(version-major (package-version this-package)))
         "-Dbackend-default=auto"
         "-Dsystemd=false"
         (string-append "-Dxwayland-path="
                        #$(this-package-input "xorg-server-xwayland")
                        "/bin/Xwayland"))
      #:parallel-tests? #f              ; Parallel tests cause failures.
      #:phases
      '(modify-phases %standard-phases
         (add-before 'configure 'use-elogind
           (lambda _
             ;; Use elogind instead of systemd
             (substitute* "libweston/meson.build"
               (("libsystemd-login") "libelogind"))
             (substitute* '("libweston/launcher-logind.c"
                            "libweston/weston-launch.c")
               (("#include <systemd/sd-login.h>")
                "#include <elogind/sd-login.h>"))))
         (add-after 'configure 'patch-confdefs.h
           (lambda _
             (system "echo \"#define HAVE_SYSTEMD_LOGIN_209 1\" >> confdefs.h")))
         (add-before 'check 'setup
           (lambda _
             (setenv "HOME" (getcwd))
             (setenv "XDG_RUNTIME_DIR" (getcwd))))
         (add-before 'check 'start-xorg-server
           (lambda* (#:key inputs #:allow-other-keys)
             ;; The test suite requires a running X server.
             (system "Xvfb :1 &")
             (setenv "DISPLAY" ":1"))))))
    (home-page "https://wayland.freedesktop.org")
    (synopsis "Reference implementation of a Wayland compositor")
    (description "Weston is the reference implementation of a Wayland
compositor, and a useful compositor in its own right.

A Wayland compositor allows applications to render to a shared offscreen
buffer using OpenGL ES.  The compositor then culls the hidden parts and
composes the final output.  A Wayland compositor is essentially a
multiplexer to the KMS/DRM Linux kernel devices.")
    (license license:expat)))

(define-public wev
  (package
    (name "wev")
    (version "1.0.0")
    (source (origin
              (method git-fetch)
              (uri (git-reference
                    (url "https://git.sr.ht/~sircmpwn/wev")
                    (commit version)))
              (file-name (git-file-name name version))
              (sha256
               (base32
                "0l71v3fzgiiv6xkk365q1l08qvaymxd4kpaya6r2g8yzkr7i2hms"))))
    (build-system gnu-build-system)
    (arguments
     `(#:tests? #f ; no tests
       #:make-flags
       (list "CC=gcc" (string-append "PREFIX=" (assoc-ref %outputs "out")))
       #:phases
       (modify-phases %standard-phases
         (delete 'configure))))
    (native-inputs
     (list pkg-config scdoc))
    (inputs
     (list libxkbcommon wayland wayland-protocols))
    (home-page "https://git.sr.ht/~sircmpwn/wev")
    (synopsis "Wayland event viewer")
    (description "Wev is a tool that opens a window, printing all events
sent to a Wayland window, such as key presses.  It is analogous to the X11 tool
XEv.")
    (license license:expat)))

(define-public wtype
  (package
    (name "wtype")
    (version "0.4")
    (source
     (origin
       (method git-fetch)
       (uri (git-reference
             (url "https://github.com/atx/wtype.git")
             (commit (string-append "v" version))))
       (file-name (git-file-name name version))
       (sha256
        (base32 "0bpix92vzip9vlhzihj3k8h9flrlna231x3y8ah7p4965l177yjd"))))
    (build-system meson-build-system)
    (native-inputs
     (list pkg-config wayland libxkbcommon))
    (synopsis "Xdotool type for Wayland")
    (description "Wtype lets you simulate keyboard input and mouse activity,
move and resize windows, etc.")
    (home-page "https://github.com/atx/wtype")
    ;; MIT License
    (license license:expat)))

(define-public exempi
  (package
    (name "exempi")
    (version "2.5.2")
    (source (origin
             (method url-fetch)
             (uri (string-append
                   "https://libopenraw.freedesktop.org/download/"
                   name "-" version ".tar.bz2"))
             (sha256
              (base32
               "1mdfxb36p8251n5m7l55gx3fcqpk46yz9v568xfr8igxmqa47xaj"))))
    (build-system gnu-build-system)
    (arguments
     `(#:configure-flags (list (string-append "--with-boost="
                                              (assoc-ref %build-inputs "boost")))
       #:phases
       (modify-phases %standard-phases
         (add-after 'install 'remove-static-library
           (lambda* (#:key outputs #:allow-other-keys)
             ;; XXX: Some tests fail to build with --disable-static due to
             ;; symbols not being visible in the shared library:
             ;; <https://gitlab.freedesktop.org/libopenraw/exempi/-/issues/17>.
             ;; Simply delete the static library instead to save ~4.3 MiB.
             (delete-file (string-append (assoc-ref outputs "out")
                                         "/lib/libexempi.a"))
             #t)))))
    (native-inputs
     (list boost)) ; tests
    (inputs
     (list expat zlib))
    (home-page "https://libopenraw.freedesktop.org/exempi/")
    (synopsis "XMP metadata handling library")
    (description "Exempi is an implementation of the Extensible Metadata
Platform (@dfn{XMP}), which enables embedding metadata in PDF and image
formats.")
    (license license:bsd-3)))

(define-public libatasmart
  (package
    (name "libatasmart")
    (version "0.19")
    (source (origin
              (method url-fetch)
              (uri (string-append "http://0pointer.de/public/"
                                  name "-" version ".tar.xz"))
              (sha256
               (base32
                "138gvgdwk6h4ljrjsr09pxk1nrki4b155hqdzyr8mlk3bwsfmw31"))))
    (build-system gnu-build-system)
    (native-inputs
     (list pkg-config))
    (inputs
     (list eudev))
    (home-page "http://0pointer.de/blog/projects/being-smart.html")
    (synopsis "ATA S.M.A.R.T. reading and parsing library")
    (description
     "This library supports a subset of the ATA S.M.A.R.T. (Self-Monitoring,
Analysis and Reporting Technology) functionality.")
    (license license:lgpl2.1+)))

(define-public udisks
  (package
    (name "udisks")
    (version "2.8.4")
    (source (origin
              (method url-fetch)
              (uri (string-append
                    "https://github.com/storaged-project/udisks/releases/download/udisks-"
                    version "/udisks-" version ".tar.bz2"))
              (sha256
               (base32
                "06cq52kp1nyy15qzylywy9s7hhhqc45k0s3y68crf0zsmjyng0yj"))))
    (build-system gnu-build-system)
    (native-inputs
     `(("docbook-xml" ,docbook-xml-4.3) ; to build the manpages
       ("docbook-xsl" ,docbook-xsl)
       ("glib:bin" ,glib "bin")         ; for glib-mkenums
       ("gnome-common" ,gnome-common)   ; TODO: Why is this needed?
       ("gobject-introspection" ,gobject-introspection)
       ("gtk-doc" ,gtk-doc/stable)
       ("intltool" ,intltool)
       ("pkg-config" ,pkg-config)
       ("xsltproc" ,libxslt)))
    (propagated-inputs
     (list glib)) ; required by udisks2.pc
    (inputs
     `(,acl
       ;; TODO(staging): Make unconditional.
       ,@(if (%current-target-system)
             (list bash-minimal) ; for wrap-program
             '())
       ,cryptsetup
       ,libatasmart
       ,libblockdev
       ,libgudev
       ,polkit
       ,util-linux))
    (outputs '("out"
               "doc"))                            ;5 MiB of gtk-doc HTML
    (arguments
     `(#:tests? #f ; requiring system message dbus
       #:disallowed-references ("doc")            ;enforce separation of "doc"
       #:configure-flags
       (list "--enable-man"
             "--enable-available-modules" ; Such as lvm2, btrfs, etc.
             "--localstatedir=/var"
             "--enable-fhs-media"     ;mount devices in /media, not /run/media
             (string-append "--with-html-dir="
                            (assoc-ref %outputs "doc")
                            "/share/doc/udisks/html")
             (string-append "--with-udevdir=" %output "/lib/udev"))
       #:make-flags
       (let*  ((docbook-xsl-name-version ,(string-append
                                           (package-name docbook-xsl) "-"
                                           (package-version  docbook-xsl)))
               (docbook-xsl-catalog-file (string-append
                                          (assoc-ref %build-inputs "docbook-xsl")
                                          "/xml/xsl/"
                                          docbook-xsl-name-version
                                          "/catalog.xml"))
               (docbook-xml-catalog-file (string-append
                                          (assoc-ref %build-inputs "docbook-xml")
                                          "/xml/dtd/docbook/catalog.xml")))
         ;; Reference the catalog files required to build the manpages.
         (list (string-append "XML_CATALOG_FILES=" docbook-xsl-catalog-file " "
                              docbook-xml-catalog-file)))
       #:phases
       (modify-phases %standard-phases
         (add-before
          'configure 'fix-girdir
          (lambda _
            ;; Install introspection data to its own output.
            (substitute* "udisks/Makefile.in"
              (("girdir = .*")
               "girdir = $(datadir)/gir-1.0\n")
              (("typelibsdir = .*")
               "typelibsdir = $(libdir)/girepository-1.0\n"))))
         (add-after 'install 'wrap-udisksd
           (lambda* (#:key outputs inputs #:allow-other-keys)
             ;; Tell 'udisksd' where to find the 'mount' command.
             (let ((out   (assoc-ref outputs "out"))
                   (utils (assoc-ref inputs "util-linux"))
                   (cryptsetup (assoc-ref inputs "cryptsetup"))
                   (parted (assoc-ref inputs "parted")))
               (wrap-program (string-append out "/libexec/udisks2/udisksd")
                 `("PATH" ":" prefix
                   (,(string-append utils "/bin") ;for 'mount'
                    ;; cryptsetup is required for setting encrypted
                    ;; partitions, e.g. in gnome-disks
                    ,(string-append cryptsetup "/sbin")
                    "/run/current-system/profile/bin"
                    "/run/current-system/profile/sbin")))
               #t))))))
    (home-page "https://www.freedesktop.org/wiki/Software/udisks/")
    (synopsis "Disk manager service")
    (description
     "UDisks provides interfaces to enumerate and perform operations on disks
and storage devices.  Any application (including unprivileged ones) can access
the udisksd(8) daemon via the name org.freedesktop.UDisks2 on the system
message bus.")
    ;; The dynamic library are under LGPLv2+, others are GPLv2+.
    (license (list license:gpl2+ license:lgpl2.0+))))

(define-public accountsservice
  (package
    (name "accountsservice")
    (version "22.08.8")
    (source
     (origin
       (method url-fetch)
       (uri (string-append "https://www.freedesktop.org/software/"
                           "accountsservice/accountsservice-"
                           version ".tar.xz"))
       (sha256
        (base32 "14d3lwik048h62qrzg1djdd2sqmxf3m1r859730pvzhrd6krg6ch"))
       (patches (search-patches "accountsservice-extensions.patch"))))
    (build-system meson-build-system)
    (arguments
     `(#:configure-flags
       '("--localstatedir=/var"
         "-Delogind=true"
         "-Ddocbook=true"
         "-Dgtk_doc=true"
         "-Dsystemdsystemunitdir=/tmp/empty")
       #:phases
       (modify-phases %standard-phases
         (add-after 'unpack 'patch-docbook-references
           ;; Having XML_CATALOG_FILES set is not enough; xmlto does not seem
           ;; to honor it.
           (lambda* (#:key inputs #:allow-other-keys)
             (substitute* (find-files "." "\\.xml(\\.in)?$")
               (("http://www.freedesktop.org/standards/dbus/1.0/introspect.dtd")
                (search-input-file inputs "share/xml/dbus-1/introspect.dtd"))
               (("http://www.oasis-open.org/docbook/xml/4.1.2/docbookx.dtd")
                (search-input-file inputs "xml/dtd/docbook/docbookx.dtd")))))
         (add-after 'unpack 'patch-paths
           (lambda* (#:key inputs #:allow-other-keys)
             (substitute* "meson_post_install.py"
               (("in dst_dirs") "in []"))
             (substitute* '("src/user.c" "src/daemon.c")
               (("/bin/cat")
                (search-input-file inputs "bin/cat"))
               (("/usr/sbin/usermod")
                (search-input-file inputs "sbin/usermod"))
               (("/usr/sbin/useradd")
                (search-input-file inputs "sbin/useradd"))
               (("/usr/sbin/userdel")
                (search-input-file inputs "sbin/userdel"))
               (("/usr/bin/passwd")
                (search-input-file inputs "bin/passwd"))
               (("/usr/bin/chage")
                (search-input-file inputs "bin/chage")))))
         (add-after 'install 'wrap-with-xdg-data-dirs
           ;; This is to allow accountsservice finding extensions, which
           ;; should be installed to the system profile.
           (lambda* (#:key outputs #:allow-other-keys)
             (wrap-program (search-input-file outputs "libexec/accounts-daemon")
               '("XDG_DATA_DIRS" prefix
                 ("/run/current-system/profile/share"))))))))
    (native-inputs
     (list docbook-xml-4.1.2
           docbook-xsl
           gettext-minimal
           `(,glib "bin")               ; for gdbus-codegen, etc.
           gobject-introspection
           gtk-doc
           libxml2                      ;for XML_CATALOG_FILES
           libxslt
           pkg-config
           vala
           xmlto

           ;; For the tests.
           python
           python-dbusmock
           python-pygobject))
    (inputs
     (list bash-minimal
           coreutils-minimal
           dbus
           elogind
           shadow))
    (propagated-inputs
     ;; accountsservice.pc 'Requires' these:
     (list glib polkit))
    (home-page "https://www.freedesktop.org/wiki/Software/AccountsService/")
    (synopsis "D-Bus interface for user account query and manipulation")
    (description
     "The AccountService project provides a set of D-Bus interfaces for
querying and manipulating user account information and an implementation of
these interfaces, based on the useradd, usermod and userdel commands.")
    (license license:gpl3+)))

(define-public libmbim
  (package
    (name "libmbim")
    (version "1.26.4")
    (source (origin
              (method url-fetch)
              (uri (string-append
                    "https://www.freedesktop.org/software/libmbim/"
                    "libmbim-" version ".tar.xz"))
              (sha256
               (base32
                "1ncaarl4lgc7i52rwz50yq701wk2rr478cjybxbifsjqqk2cx27n"))))
    (build-system gnu-build-system)
    (native-inputs
     (list `(,glib "bin") ; for glib-mkenums
           pkg-config python-wrapper))
    (propagated-inputs
     (list glib)) ; required by mbim-glib.pc
    (inputs
     (list libgudev))
    (synopsis "Library to communicate with MBIM-powered modems")
    (home-page "https://www.freedesktop.org/wiki/Software/libmbim/")
    (description
     "Libmbim is a GLib-based library for talking to WWAN modems and devices
which speak the Mobile Interface Broadband Model (MBIM) protocol.")
    (license
     ;; The libmbim-glib library is released under the LGPLv2+ license.
     ;; The mbimcli tool is released under the GPLv2+ license.
     (list license:lgpl2.0+ license:gpl2+))))

(define-public libqmi
  (package
    (name "libqmi")
    (version "1.30.8")
    (source (origin
              (method url-fetch)
              (uri (string-append
                    "https://www.freedesktop.org/software/libqmi/"
                    "libqmi-" version ".tar.xz"))
              (sha256
               (base32
                "140rmjw436rh6rqmnfw6yaflpffd27ilwcv4s9jvvl1skv784946"))))
    (build-system gnu-build-system)
    (inputs
     (list libgudev))
    (native-inputs
     (list `(,glib "bin") ; for glib-mkenums
           pkg-config python-wrapper))
    (propagated-inputs
     (list glib)) ; required by qmi-glib.pc
    (synopsis "Library to communicate with QMI-powered modems")
    (home-page "https://www.freedesktop.org/wiki/Software/libqmi/")
    (description
     "Libqmi is a GLib-based library for talking to WWAN modems and devices
which speak the Qualcomm MSM Interface (QMI) protocol.")
    (license
     ;; The libqmi-glib library is released under the LGPLv2+ license.
     ;; The qmicli tool is released under the GPLv2+ license.
     (list license:lgpl2.0+ license:gpl2+))))

(define-public modem-manager
  (package
    (name "modem-manager")
    (version "1.18.10")
    (source (origin
              (method url-fetch)
              (uri (string-append
                    "https://www.freedesktop.org/software/ModemManager/"
                    "ModemManager-" version ".tar.xz"))
              (sha256
               (base32
                "1sv53lvz9nfbq6jzprl5xhai0vylc01kglcdrgz2vszf5615y98n"))))
    (build-system gnu-build-system)
    (arguments
     (list
      #:configure-flags
      #~(list (string-append "--with-udev-base-dir=" #$output "/lib/udev"))))
    (native-inputs
     (list dbus
           gettext-minimal
           gobject-introspection
           `(,glib "bin")               ;for glib-mkenums
           pkg-config
           python
           python-dbus
           python-pygobject
           vala))
    (propagated-inputs
     (list glib))                       ;required by mm-glib.pc
    (inputs
     (list libgudev libmbim libqmi polkit))
    (synopsis "Mobile broadband modems manager")
    (home-page "https://www.freedesktop.org/wiki/Software/ModemManager/")
    (description
     "ModemManager is a DBus-activated daemon which controls mobile
broadband (2G/3G/4G) devices and connections.  Whether built-in devices, USB
dongles, bluetooth-paired telephones, or professional RS232/USB devices with
external power supplies, ModemManager is able to prepare and configure the
modems and setup connections with them.")
    (properties
     '((upstream-name . "ModemManager")))
    (license license:gpl2+)))

(define-public telepathy-logger
  (package
    (name "telepathy-logger")
    (version "0.8.2")
    (source (origin
              (method url-fetch)
              (uri (string-append "https://telepathy.freedesktop.org/releases/"
                                  name "/" name "-" version ".tar.bz2"))
              (sha256
               (base32
                "1bjx85k7jyfi5pvl765fzc7q2iz9va51anrc2djv7caksqsdbjlg"))))
    (build-system gnu-build-system)
    (arguments
     '(#:parallel-tests? #f
       #:phases
       (modify-phases %standard-phases
         (add-before 'check 'pre-check
          (lambda _
            (setenv "HOME" (getenv "TMPDIR"))
            #t)))))
    (native-inputs
     `(("glib:bin" ,glib "bin") ; for glib-genmarshal, etc.
       ("gobject-introspection" ,gobject-introspection)
       ("intltool" ,intltool)
       ("pkg-config" ,pkg-config)
       ("python" ,python-2)
       ("xsltproc" ,libxslt)))
    (propagated-inputs
     ;; telepathy-logger-0.2.pc refers to all these.
     (list libxml2 sqlite telepathy-glib))
    (synopsis "Telepathy logger library")
    (home-page "https://telepathy.freedesktop.org/")
    (description
     "Telepathy logger is a headless observer client that logs information
received by the Telepathy framework.  It features pluggable backends to log
different sorts of messages in different formats.")
    (license license:lgpl2.1+)))

(define-public telepathy-idle
  (package
    (name "telepathy-idle")
    (version "0.2.2")
    (source
     (origin
       (method git-fetch)
       (uri (git-reference
             (url "https://github.com/TelepathyIM/telepathy-idle")
             (commit (string-append "telepathy-idle-" version))))
       (file-name (git-file-name name version))
       (sha256
        (base32 "1pfw4g2cicw3ykxhsy743r0fc1yqbdrqxh2c5ha6am19dajcr95l"))))
    (build-system gnu-build-system)
    (native-inputs
     (list autoconf automake libtool pkg-config))
    (inputs
     (list libxslt python-2 python2-dbus))
    (propagated-inputs
     (list telepathy-glib))
    (home-page "https://telepathy.freedesktop.org/")
    (synopsis "Telepathy IRC connection manager")
    (description
     "Idle is an IRC connection manager for the Telepathy framework.  This
package enables usage of IRC channels and private messages in Telepathy instant
messaging clients such as Empathy, GNOME Shell or KDE Telepathy.")
    (license (list license:lgpl2.1 license:lgpl2.1+))))

(define-public telepathy-mission-control
  (package
    (name "telepathy-mission-control")
    (version "5.16.6")
    (source
     (origin
       (method url-fetch)
       (uri (string-append "https://telepathy.freedesktop.org/releases/"
                           "telepathy-mission-control/"
                           "telepathy-mission-control-" version ".tar.gz"))
       (sha256
        (base32 "0ibs575pfr0wmhfcw6ln6iz7gw2y45l3bah11rksf6g9jlwsxy1d"))))
    (build-system gnu-build-system)
    (native-inputs
     (list `(,glib "bin") ; for glib-compile-schemas, etc.
           pkg-config))
    (inputs
     (list dconf gtk-doc libgnome-keyring python-2 libxslt))
    (propagated-inputs
     (list telepathy-glib))
    (home-page "https://telepathy.freedesktop.org/wiki/Components/Mission_Control/")
    (synopsis "Telepathy real-time communication framework management daemon")
    (description
     "Telepathy Mission Control 5 is an account manager and channel dispatcher
for the Telepathy framework, allowing user interfaces and other clients to
share connections to real-time communication services without conflicting.")
    (license license:lgpl2.1)))

(define-public colord-gtk
  (package
    (name "colord-gtk")
    (version "0.3.0")
    (source (origin
              (method url-fetch)
              (uri (string-append "https://www.freedesktop.org/software/colord"
                                  "/releases/" name "-" version ".tar.xz"))
              (sha256
               (base32
                "1l61ydb0zv2ffilwpapgz5mm3bznr28zl16xqbxnz6kdsrb6cimr"))))
    (build-system meson-build-system)
    (arguments '(#:tests? #f            ;require the colord system service
                 ;; Building documentation fails with: "Cannot build man pages
                 ;; without docbook-xsl-ns".
                 #:configure-flags (list "-Ddocs=false" "-Dman=false")))
    (native-inputs
     (list gettext-minimal
           gobject-introspection
           pkg-config
           vala))
    (inputs
     (list gtk+))
    (propagated-inputs
     ;; colord-gtk.pc refers to all these.
     (list colord gtk))
    (synopsis "GTK integration for libcolord")
    (home-page "https://www.freedesktop.org/software/colord/")
    (description
     "This is a GTK convenience library for interacting with colord.  It is
useful for both applications which need colour management and applications
that wish to perform colour calibration.")
    (license license:lgpl2.1+)))

(define-public libfprint
  (package
    (name "libfprint")
    (version "1.94.5")
    (source
     (origin
       (method git-fetch)
       (uri (git-reference
             (url "https://gitlab.freedesktop.org/libfprint/libfprint")
             (commit (string-append "v" version))))
       (file-name (git-file-name name version))
       (sha256
        (base32 "1l1ak7y2kz0nrdkfj41n7h34dyykgzdg50y752ayk3ginp6szr7r"))))
    (build-system meson-build-system)
    (arguments
     (list #:configure-flags
           #~(list (string-append "-Dudev_hwdb_dir=" #$output
                                  "/lib/udev/hwdb.d")
                   (string-append "-Dudev_rules_dir=" #$output
                                  "/lib/udev/rules.d"))))
    (native-inputs
     (list `(,glib "bin")               ; for {glib-,}mkenums
           gobject-introspection
           gtk-doc/stable               ; for 88 KiB of API documentation
           pkg-config
           ;; For tests
           python-minimal))
    (inputs
     (list gusb
           libgudev
           nss                          ; for the URU4x00 driver
           ;; Replacing this with cairo works but just results in a reference
           ;; (only) to pixman in the end.
           pixman))
    (home-page "https://fprint.freedesktop.org/")
    (synopsis "Library to access fingerprint readers")
    (description
     "libfprint is a library designed to make it easy for application
developers to add support for consumer fingerprint readers to their
software.")
    (license license:lgpl2.1+)))

(define-public fprintd
  (package
    (name "fprintd")
    (version "1.94.2")
    (source
     (origin
       (method git-fetch)
       (uri (git-reference
             (url "https://gitlab.freedesktop.org/libfprint/fprintd")
             (commit (string-append "v" version))))
       (file-name (git-file-name name version))
       (sha256
        (base32 "015k3kc4fmas0vc2b21qzq7kvdc9x6lcqvjhbvy6m84pkhhmry3q"))))
    (build-system meson-build-system)
    (arguments
     (list #:configure-flags
           #~(list "-Dsystemd_system_unit_dir=/tmp"
                   (string-append "-Ddbus_service_dir=" #$output
                                  "/share/dbus-1/system-services")
                   (string-append "-Dpam_modules_dir=" #$output
                                  "/lib/security"))
           #:phases
           #~(modify-phases %standard-phases
               (add-before 'configure 'patch-output-directories
                 ;; Install files to our output, not that of the ‘owner’ package.
                 ;; These are not exposed as Meson options and must be patched.
                 (lambda* (#:key outputs #:allow-other-keys)
                   (let ((out (assoc-ref outputs "out")))
                     (substitute* "meson.build"
                       (("(dbus_interfaces_dir = ).*" _ set)
                        (string-append set "'" out "/share/dbus-1/interfaces'\n"))
                       (("(polkit_policy_directory = ).*" _ set)
                        (string-append set "'" out "/share/polkit-1/actions/'\n"))
                       (("(dbus_data_dir = ).*" _ set)
                        (string-append set "get_option('prefix')"
                                       " / get_option('datadir')\n"))))))
               (add-before 'configure 'patch-systemd-dependencies
                 (lambda _
                   (substitute* "meson.build"
                     (("(dependency\\(')(libsystemd|systemd)" _ prefix)
                      (string-append prefix "libelogind")))))
               (add-before 'configure 'ignore-test-dependencies
                 (lambda _
                   (substitute* "meson.build"
                     ((".*gi\\.repository\\.FPrint.*") "")
                     (("pam_wrapper_dep .*") "")
                     ((".*'(cairo|dbus|dbusmock|gi|pypamtest)': .*,.*") ""))
                   (substitute* "tests/pam/meson.build"
                     ((".*pam_wrapper.*") "")))))
           #:tests? #f))                    ; XXX depend on unpackaged packages
    (native-inputs
     (list gettext-minimal
           `(,glib "bin")               ; for glib-genmarshal
           perl                         ; for pod2man
           pkg-config
           ;; For tests.
           python))                     ; needed unconditionally
           ;; pam_wrapper
           ;; python-pycairo
           ;; python-dbus
           ;; python-dbusmock
           ;; python-pygobject
           ;; python-pypamtest
    (inputs
     (list dbus-glib
           elogind
           libfprint
           linux-pam
           polkit))
    (home-page "https://fprint.freedesktop.org/")
    (synopsis "D-Bus daemon that exposes fingerprint reader functionality")
    (description
     "fprintd is a D-Bus daemon that offers functionality of libfprint, a
library to access fingerprint readers, over the D-Bus interprocess
communication bus.  This daemon layer above libfprint solves problems related
to applications simultaneously competing for fingerprint readers.")
    (license license:gpl2+)))

(define-public desktop-file-utils
  (package
    (name "desktop-file-utils")
    (version "0.26")
    (source (origin
              (method url-fetch)
              (uri (string-append "https://www.freedesktop.org/software/"
                                  "desktop-file-utils/releases/"
                                  "desktop-file-utils-" version ".tar.xz"))
              (sha256
               (base32
                "02bkfi6fyk4c0gh2avd897882ww5zl7qg7bzzf28qb57kvkvsvdj"))))
    (build-system gnu-build-system)
    (native-inputs
     (list autoconf automake pkg-config))
    (inputs
     (list glib))
    (home-page "https://www.freedesktop.org/wiki/Software/desktop-file-utils/")
    (synopsis "Utilities for working with desktop entries")
    (description
     "This package contains a few command line utilities for working with
desktop entries:

desktop-file-validate: validates a desktop file and prints warnings/errors
                       about desktop entry specification violations.

desktop-file-install: installs a desktop file to the applications directory,
                      optionally munging it a bit in transit.

update-desktop-database: updates the database containing a cache of MIME types
                         handled by desktop files.")
    (license license:gpl2+)))

(define-public xdg-user-dirs
  (package
    (name "xdg-user-dirs")
    (version "0.17")
    (source (origin
              (method url-fetch)
              (uri (string-append "http://user-dirs.freedesktop.org/releases/"
                                    name "-" version ".tar.gz"))
              (sha256
               (base32 "13216b8rfkzak5k6bvpx6jvqv3cnbgpijnjwj8a8d3kq4cl0a1ra"))))
    (build-system gnu-build-system)
    (native-inputs
     `(("gettext" ,gettext-minimal)
       ("docbook-xsl" ,docbook-xsl)
       ("docbook-xml" ,docbook-xml-4.3)
       ("xsltproc" ,libxslt)))
    (arguments
     `(#:phases
       (modify-phases %standard-phases
         (add-before 'build 'locate-catalog-files
           (lambda* (#:key inputs #:allow-other-keys)
             (let ((xmldoc (string-append (assoc-ref inputs "docbook-xml")
                                          "/xml/dtd/docbook"))
                   (xsldoc (string-append (assoc-ref inputs "docbook-xsl")
                                          "/xml/xsl/docbook-xsl-"
                                          ,(package-version docbook-xsl))))
               (for-each (lambda (file)
                           (substitute* file
                             (("http://.*/docbookx\\.dtd")
                              (string-append xmldoc "/docbookx.dtd"))))
                         (find-files "man" "\\.xml$"))
               (substitute* "man/Makefile"
                 (("http://.*/docbook\\.xsl")
                  (string-append xsldoc "/manpages/docbook.xsl")))
               #t))))))
    (home-page "https://www.freedesktop.org/wiki/Software/xdg-user-dirs/")
    (synopsis "Tool to help manage \"well known\" user directories")
    (description "xdg-user-dirs is a tool to help manage \"well known\" user
directories, such as the desktop folder or the music folder. It also handles
localization (i.e. translation) of the file names.  Designed to be
automatically run when a user logs in, xdg-user-dirs can also be run
manually by a user.")
    (license license:gpl2)))

(define-public perl-file-basedir
  (package
    (name "perl-file-basedir")
    (version "0.09")
    (source
     (origin
       (method url-fetch)
       (uri (string-append "mirror://cpan/authors/id/P/PL/PLICEASE/"
                           "File-BaseDir-" version ".tar.gz"))
       (sha256
        (base32
         "1nb757cyyy80xln147qgns113i2ivfpgcfhsxw8qzb322llgg9kd"))))
    (build-system perl-build-system)
    (native-inputs
     (list perl-module-build perl-file-which perl-test-pod
           perl-test-pod-coverage xdg-user-dirs))
    (propagated-inputs
     (list perl-ipc-system-simple))
    (home-page "https://metacpan.org/release/File-BaseDir")
    (synopsis "Use the Freedesktop.org base directory specification")
    (description
     "@code{File::Basedir} can be used to find directories and files as
specified by the Freedesktop.org Base Directory Specification.  This
specifications gives a mechanism to locate directories for configuration,
application data and cache data.")
    (license license:perl-license)))

(define-public perl-file-desktopentry
  (package
    (name "perl-file-desktopentry")
    (version "0.22")
    (source
     (origin
       (method url-fetch)
       (uri (string-append "mirror://cpan/authors/id/M/MI/MICHIELB/"
                           "File-DesktopEntry-" version ".tar.gz"))
       (sha256
        (base32
         "1f1maqix2kbfg2rf008m7mqnvv6nvcf9y6pcgdv2kxp2vbih370n"))))
    (build-system perl-build-system)
    (native-inputs
     (list perl-test-pod perl-test-pod-coverage))
    (propagated-inputs
     (list perl-file-basedir perl-uri))
    (home-page "https://metacpan.org/release/File-DesktopEntry")
    (synopsis "Handle @file{.desktop} files")
    (description
     "@code{File::DesktopEntry} parses @file{.desktop} files defined by the
Freedesktop.org @dfn{Desktop Entry} specification.  It can also run the
applications define in those files.")
    (license license:perl-license)))

(define-public perl-file-mimeinfo
  (package
    (name "perl-file-mimeinfo")
    (version "0.33")
    (source
     (origin
       (method url-fetch)
       (uri (string-append "mirror://cpan/authors/id/M/MI/MICHIELB/"
                           "File-MimeInfo-" version ".tar.gz"))
       (sha256
        (base32
         "1i5iw6ri0w9clwpqf40xmsh4isc8xvx2lyf2r5g34886i6rsdgpn"))))
    (build-system perl-build-system)
    (inputs
     ;; TODO(staging): Make unconditional.
     (if (%current-target-system)
         (list bash-minimal) ; for wrap-program
         '()))
    ;; If the tests are fixed, add perl-test-pod, perl-test-pod-coverage, and
    ;; perl-test-tiny as native-inputs.
    (propagated-inputs
     (list shared-mime-info perl-file-desktopentry))
    (arguments
     ;; Some tests fail due to requiring the mimetype of perl files to be
     ;; text/plain when they are actually application/x-perl.
     (list #:tests? #f
           #:phases
           #~(modify-phases %standard-phases
               (add-after 'install 'wrap-programs
                 ;; TODO(staging): Make unconditional.
                 (lambda* (#:key #$@(if (%current-target-system)
                                        #~(inputs)
                                        #~()) outputs #:allow-other-keys)
                   (let ((out (assoc-ref outputs "out")))
                     (for-each
                      (lambda (prog)
                        (wrap-program (string-append out "/bin/" prog)
                          `("PERL5LIB" ":" prefix
                            ;; PERL5LIB looks in 'native-inputs', not 'inputs',
                            ;; whereas the latter is required for
                            ;; cross-compilation.
                            #$(if (%current-target-system)
                                  #~,(search-path-as-list
                                      '("lib/perl5/site_perl")
                                      (map cdr (append inputs outputs)))
                                  #~(,(string-append
                                       (getenv "PERL5LIB")
                                       ":" out "/lib/perl5/site_perl"))))))
                      '("mimeopen" "mimetype")))
                   #t)))))
    (home-page "https://metacpan.org/release/File-MimeInfo")
    (synopsis "Determine file type from the file name")
    (description
     "@code{File::Mimeinfo} can be used to determine the MIME type of a file.
It tries to implement the Freedesktop specification for a shared MIME
database.

This package also contains two related utilities:

@itemize
@item @command{mimetype} determines a file's MIME type;
@item @command{mimeopen} opens files in an appropriate program according to
their MIME type.
@end itemize")
    (license license:perl-license)))

(define-public uchardet
  (package
    (name "uchardet")
    (version "0.0.7")
    (source
      (origin
        (method url-fetch)
        (uri (string-append "https://www.freedesktop.org/software/"
                            name "/releases/" name "-" version ".tar.xz"))
        (sha256
          (base32 "1ca51sryhryqz82v4d0graaiqqq5w2f33a9gj83b910xmq499irz"))))
    (build-system cmake-build-system)
    (home-page "https://www.freedesktop.org/wiki/Software/uchardet/")
    (synopsis "Encoding detector library")
    (description "uchardet is an encoding detector library, which takes a
sequence of bytes in an unknown character encoding without any additional
information, and attempts to determine the encoding of the text.  Returned
encoding names are iconv-compatible.")

    ;; This combines code under MPL 1.1, LGPL 2.1+, and GPL 2.0+, so the
    ;; combination is GPL 2.0+.
    (license license:gpl2+)))

(define-public python-cchardet
  (package
  (name "python-cchardet")
  (version "2.1.7")
  (source
    (origin
      (method url-fetch)
      (uri (pypi-uri "cchardet" version))
      (sha256
        (base32
          "1bqfz85cd51sw0bvhvdq9ikccxi2ld7g5jpni4jkq1a5clrvca64"))))
  (build-system python-build-system)
  (inputs
   (list uchardet))
  (home-page "https://github.com/PyYoshi/cChardet")
  (synopsis "High-performance character encoding detection for Python")
  (description "cChardet is a character encoding detector, written in
Python, that binds to the C library @code{uchardet} to increase performance.")
  (license license:gpl2+)))

(define-public udiskie
  (package
    (name "udiskie")
    (version "2.4.2")
    (source
     (origin
       (method url-fetch)
       (uri (pypi-uri "udiskie" version))
       (sha256
        (base32
         "0z0gk8l6rv4np29kfdalmy4q3900005sxhjg0jz1aa8irdcsp1qz"))))
    (build-system python-build-system)
    (native-inputs
     `(("asciidoc" ,asciidoc)
       ("gettext" ,gettext-minimal)
       ("gobject-introspection" ,gobject-introspection)))
    (inputs
     ;; TODO(staging): Make unconditional.
     `(,@(if (%current-target-system)
             (list bash-minimal)
             '())
       ,gobject-introspection
       ,gtk+
       ,libappindicator
       ,libnotify
       ,udisks))
    (propagated-inputs
     (list python-docopt python-pygobject python-keyutils python-pyxdg
           python-pyyaml))
    (arguments
     `(#:phases
       (modify-phases %standard-phases
         (add-after 'install 'wrap-gi-typelib
           (lambda* (#:key outputs #:allow-other-keys)
             (let ((out (assoc-ref outputs "out"))
                   (gi-typelib-path (getenv "GI_TYPELIB_PATH")))
               (wrap-program (string-append out "/bin/udiskie")
                 `("GI_TYPELIB_PATH" ":" prefix (,gi-typelib-path)))))))))
    (home-page "https://github.com/coldfix/udiskie")
    (synopsis "Automounter for removable media")
    (description
     "The @command{udiskie} program is a udisks2 front-end that
manages removable media such as CDs or flash drives from userspace.

Its features include:

@itemize
@item automount removable media,
@item notifications,
@item tray icon,
@item command line tools for manual (un)mounting,
@item LUKS encrypted devices,
@item unlocking with keyfiles,
@item loop devices (mounting ISO archives),
@item password caching.
@end itemize
")
    (license license:expat)))

(define-public plymouth
  (package
    (name "plymouth")
    (version "22.02.122")
    (source
     (origin
       (method url-fetch)
       (uri (string-append "https://www.freedesktop.org/software/"
                           "plymouth/releases/" name "-" version ".tar.xz"))
       (sha256
        (base32
         "1sysx8s7w870iawk5qlaq44x4cfqfinasiy4d3l3q0r14925218h"))))
    (build-system gnu-build-system)
    (arguments
     (list
      #:configure-flags
      '(list "--with-logo=/var/run/plymouth/logo.png"
             "--localstatedir=/var"
             "--with-boot-tty=/dev/console"
             "--without-system-root-install"
             "--without-rhgb-compat-link"
             "--enable-drm"
             "--disable-systemd-integration"
             ;; Disable GTK to dramatically reduce the closure
             ;; size from ~800 MiB to a little more than 200 MiB
             "--disable-gtk")
      #:phases
      #~(modify-phases %standard-phases
          (add-after 'unpack 'make-reproducible
            (lambda _
              (substitute* "src/main.c"
                (("__DATE__") "\"guix\""))))
          (add-before 'configure 'fix-docbook
            (lambda _
              (substitute* "docs/Makefile.in"
                (("http://docbook.sourceforge.net/release/xsl/current/manpages/docbook.xsl")
                 (string-append #$(this-package-native-input "docbook-xsl")
                                "/xml/xsl/docbook-xsl-"
                                #$(package-version (this-package-native-input "docbook-xsl"))
                                "/manpages/docbook.xsl")))
              (setenv "XML_CATALOG_FILES"
                      (string-append #$(this-package-native-input "docbook-xml")
                                     "/xml/dtd/docbook/catalog.xml")))))))
    (inputs
     (list glib pango libdrm libpng eudev))
    (native-inputs
     (list gettext-minimal
           pkg-config
           libxslt
           docbook-xsl
           docbook-xml))
    (synopsis "Graphical boot animation (splash) and logger")
    (home-page "https://www.freedesktop.org/wiki/Software/Plymouth/")
    (description
     "Plymouth is an application that runs very early in the boot process and
that provides a graphical boot animation while the boot process happens in the
background.  You are not supposed to install this on your own, it is only
useful with system integration.")
    (license license:gpl2+)))

(define-public libindicator
  (package
    (name "libindicator")
    (version "12.10.1")
    (source
     (origin
       (method url-fetch)
       (uri (string-append
             "https://launchpad.net/libindicator/"
             (version-major+minor version) "/" version
             "/+download/libindicator-" version ".tar.gz"))
       (sha256
        (base32
         "0zs4z7l9b57jldwz0ban77f3c2zq43ambd0dssf5qg9i216f9lmj"))))
    (build-system gnu-build-system)
    (native-inputs
     `(("dbus-test-runner" ,dbus-test-runner)
       ("glib:bin" ,glib "bin")
       ("pkg-config" ,pkg-config)
       ("xvfb" ,xorg-server-for-tests)))
    (inputs
     (list gtk+ glib))
    (arguments
     `(#:make-flags '("CFLAGS=-Wno-error")
       #:phases
       (modify-phases %standard-phases
         (add-before 'configure 'fix-missing-space-for-libm
           (lambda* (#:key outputs #:allow-other-keys)
             (substitute* "configure"
               (("LIBM=\"-lm\"") "LIBM=\" -lm\""))
             #t))
         (add-before 'configure 'fix-test-paths
           (lambda* (#:key inputs #:allow-other-keys)
             (substitute* "tests/Makefile.in"
               (("/bin/sh") (which "sh"))
               (("#!/bin/bash") (string-append "#!" (which "bash")))
               (("/usr/share")
                (string-append (assoc-ref inputs "dbus-test-runner") "/share")))
             #t)))))
    (home-page "https://launchpad.net/libindicator")
    (synopsis "Ayatana indicators symbols and functions")
    (description "A set of symbols and convenience functions for Ayatana indicators.")
    (license license:gpl3)))

(define-public libappindicator
  ;; Use the latest commit as the latest official release from 2012 uses
  ;; Python 2.
  (let ((revision "0")
        ;; Corresponds to the 12.10.1+20.10.20200706.1-0ubuntu1 tag.
        (bazaar-revision "298"))
    (package
      (name "libappindicator")
      (version (string-append "12.10.1-" revision "-" bazaar-revision))
      (source (origin
                (method bzr-fetch)
                (uri (bzr-reference
                      (url "lp:libappindicator")
                      (revision bazaar-revision)))
                (file-name (string-append name "-" version "-checkout"))
                (sha256
                 (base32
                  "0jkc1xdsa7r71vrr2l7wgkarvzvwrpwn0m8m4ipaqlzfa5d45n3a"))))
      (build-system gnu-build-system)
      (native-inputs
       (list autoconf
             automake
             at-spi2-core
             dbus-test-runner
             `(,glib "bin")
             gnome-common
             gobject-introspection
             gtk-doc
             libtool
             pkg-config
             vala
             which
             xorg-server-for-tests))
      (inputs
       (list dbus-glib))
      (propagated-inputs
       (list gtk+ libdbusmenu))
      (arguments
       `(#:configure-flags '("--with-gtk=3")
         #:make-flags '("CFLAGS=-Wno-error")
         #:tests? #f ; One test does not pass (it succeeds when it should fail).
         #:phases
         (modify-phases %standard-phases
           (add-before 'configure 'fix-paths
             (lambda* (#:key native-inputs inputs #:allow-other-keys)
               (substitute* "tests/Makefile.in"
                 (("/bin/sh") (which "sh"))
                 (("/bin/bash") (which "bash"))
                 (("/usr/(share/dbus-test-runner/session.conf)" _ tail)
                  (search-input-file (or native-inputs inputs) tail))))))))
      (home-page "https://launchpad.net/libappindicator")
      (synopsis "Allow applications to export a menu into the Unity menu bar")
      (description "A library to allow applications to export a menu, originally
into the Unity menu bar.  Based on KSNI, it also works in KDE and will
fallback to generic Systray support if none of those are available.")
      (license license:lgpl2.1+))))

(define-public snixembed
  (package
    (name "snixembed")
    (version "0.3.3")
    (source (origin
              (method git-fetch)
              (uri (git-reference
                    (url "https://git.sr.ht/~steef/snixembed/")
                    (commit version)))
              (file-name (git-file-name name version))
              (sha256
               (base32
                "14fkgxww4qbsxyqj9h3yqpdqsdz9r6015c9graas50r5b5ggd3bj"))
              (modules '((guix build utils)))))
    (build-system gnu-build-system)
    (arguments
     (list #:tests? #f ;no tests
           #:make-flags #~(list "CC=gcc"
                                (string-append "PREFIX="
                                               #$output))
           #:phases #~(modify-phases %standard-phases
                        (delete 'configure)))) ;no configure
    (inputs (list gtk+ libdbusmenu))
    (native-inputs (list pkg-config vala))
    (synopsis "Proxy StatusNotifierItems as XEmbedded systemtray-spec icons")
    (home-page "https://git.sr.ht/~steef/snixembed")
    (description
     "Snixembed is a program to proxy StatusNotifierItems as
XEmbedded systemtray-spec icons.  This allows programs that only support the
newer StatusNotifierItem to have the older XEmbedded systemtray support.
While snixembed works fine with most setups, some bars and DEs provide their
own optional SNI support, which should be preferred when available.

Currently supported:
@itemize
@item icons (by pixmap and by freedesktop name)
@item activation on left mouse button
@item context menu on right mouse button (Menu dbusmenu or ContextMenu)
@item tooltips (on hover, all markup except hyperlinks)
@item limited AppIndicator support as a fallback
@end itemize")
    (license license:isc)))

(define-public flatpak-xdg-utils
  (package
    (name "flatpak-xdg-utils")
    (version "1.0.5")
    (source (origin
              (method git-fetch)
              (uri (git-reference
                    (url "https://github.com/flatpak/flatpak-xdg-utils")
                    (commit version)))
              (file-name (git-file-name name version))
              (sha256
               (base32
                "1q8wsc46fcjm737hz10jvgci5wl9sz8hj9aix2y2zdj11bqib9af"))))
    (build-system meson-build-system)
    (arguments
     (list #:phases #~(modify-phases %standard-phases
                        (replace 'check
                          (lambda* (#:key tests? #:allow-other-keys)
                            (when tests?
                              (invoke "dbus-run-session" "--" "meson" "test"
                                      "--print-errorlogs")))))))
    (inputs (list glib))
    (native-inputs (list dbus pkg-config))
    (synopsis
     "Simple portal-based commandline tools for use inside sandboxes")
    (description
     "This package contains a number of commandline utilities for use inside
Flatpak sandboxes and other containers, like @command{guix shell --container}.
They work by talking to portals.  Currently, there is flatpak-spawn for
running commands in sandboxes as well as xdg-open and xdg-email, which are
compatible with the well-known scripts of the same name.")
    (home-page "https://github.com/flatpak/flatpak-xdg-utils")
    (license (list license:lgpl2.0+ license:lgpl2.1+))))

(define-public libportal
  (package
    (name "libportal")
    (version "0.5")
    (source (origin
              (method git-fetch)
              (uri (git-reference
                    (url "https://github.com/flatpak/libportal")
                    (commit version)))
              (file-name (git-file-name name version))
              (sha256
               (base32
                "0i4v0wjyiryg7jq9hp9iaplqyhwj1cqy5891s4jfldcdzvcwxwx0"))))
    (build-system meson-build-system)
    (arguments
     `(#:configure-flags
       (list "-Dbackends=gtk4,gtk3,qt5"
             "-Ddocs=false")))          ; requires unpackaged gi-docgen
    (native-inputs
     (list pkg-config
           docbook-xsl
           docbook-xml
           `(,glib "bin")
           gobject-introspection
           libxml2
           vala))
    (inputs
     (list gtk
           gtk+
           qtbase-5
           qtx11extras))
    (propagated-inputs
     (list glib))
    (home-page "https://github.com/flatpak/libportal")
    (synopsis "Flatpak portal library")
    (description
     "libportal provides GIO-style async APIs for most Flatpak portals.")
    (license license:lgpl2.1+)))

(define-public xdg-desktop-portal
  (package
    (name "xdg-desktop-portal")
    (version "1.14.4")
    (source (origin
              (method url-fetch)
              (uri (string-append
                    "https://github.com/flatpak/xdg-desktop-portal/releases/download/"
                    version "/xdg-desktop-portal-" version ".tar.xz"))
              (sha256
               (base32
                "0wqc9x3k7lf3mig53i4rjazi0xi8bcykwaaw7r7prvnscnd1k405"))))
    (build-system gnu-build-system)
    (native-inputs
     `(("pkg-config" ,pkg-config)
       ("autoconf" ,autoconf)
       ("automake" ,automake)
       ("libtool" ,libtool)
       ("glib:bin" ,glib "bin")
       ("which" ,which)
       ("gettext" ,gettext-minimal)))
    (inputs
     `(("gdk-pixbuf" ,gdk-pixbuf)
       ("glib" ,glib)
       ("flatpak" ,flatpak)
       ("fontconfig" ,fontconfig)
       ("json-glib" ,json-glib)
       ("libportal" ,libportal)
       ("dbus" ,dbus)
       ("geoclue" ,geoclue)
       ("pipewire" ,pipewire)
       ("fuse" ,fuse-3)))
    (arguments
     `(#:configure-flags
       (list "--with-systemd=no")
       #:phases
       (modify-phases %standard-phases
         (add-after 'unpack 'po-chmod
           (lambda _
             ;; Make sure 'msgmerge' can modify the PO files.
             (for-each (lambda (po)
                         (chmod po #o666))
                       (find-files "po" "\\.po$"))))
         (add-after 'unpack 'set-home-directory
           (lambda _ (setenv "HOME" "/tmp"))))))
    (native-search-paths
     (list (search-path-specification
            (variable "XDG_DESKTOP_PORTAL_DIR")
            (separator #f)
            (files '("share/xdg-desktop-portal/portals")))))
    (home-page "https://github.com/flatpak/xdg-desktop-portal")
    (synopsis "Desktop integration portal for sandboxed apps")
    (description
     "xdg-desktop-portal is a @dfn{portal front-end service} for Flatpak and
possibly other desktop containment frameworks.  It works by exposing a series
of D-Bus interfaces known as portals under a well-known
name (@code{org.freedesktop.portal.Desktop}) and object
path (@code{/org/freedesktop/portal/desktop}).

The portal interfaces include APIs for file access, opening URIs, printing
and others.")
    (license license:lgpl2.1+)))

(define-public xdg-desktop-portal-gtk
  (package
    (name "xdg-desktop-portal-gtk")
    (version "1.14.0")
    (source (origin
              (method url-fetch)
              (uri (string-append
                    "https://github.com/flatpak/xdg-desktop-portal-gtk/releases/download/"
                    version "/xdg-desktop-portal-gtk-" version ".tar.xz"))
              (sha256
               (base32
                "0m29b4hm7lq06gcavxw7gdlgqiiy3vgv3v4yjqfq5kx92q3j28gn"))))
    (build-system glib-or-gtk-build-system)
    (arguments
     `(#:phases
       (modify-phases %standard-phases
         (add-after 'unpack 'po-chmod
           (lambda _
             ;; Make sure 'msgmerge' can modify the PO files.
             (for-each (lambda (po)
                         (chmod po #o666))
                       (find-files "po" "\\.po$"))
             #t)))
       ;; Enable Gnome portal backends
       #:configure-flags
       (list
        "--enable-appchooser"
        "--enable-wallpaper"
        "--enable-screenshot"
        "--enable-screencast"
        "--enable-background"
        "--enable-settings")))
    (native-inputs
     `(("pkg-config" ,pkg-config)
       ("autoconf" ,autoconf)
       ("automake" ,automake)
       ("libtool" ,libtool)
       ("libxml2" ,libxml2)
       ("glib:bin" ,glib "bin")
       ("which" ,which)
       ("gettext" ,gettext-minimal)))
    (inputs
     `(("glib" ,glib)
       ("gtk" ,gtk+)
       ("fontconfig" ,fontconfig)
       ("gnome-desktop" ,gnome-desktop)
       ("gsettings-desktop-schemas" ,gsettings-desktop-schemas)))
    (propagated-inputs
     (list xdg-desktop-portal))
    (home-page "https://github.com/flatpak/xdg-desktop-portal-gtk")
    (synopsis "GTK implementation of xdg-desktop-portal")
    (description
     "This package provides a backend implementation for xdg-desktop-portal
which uses GTK+ and various pieces of GNOME infrastructure, such as the
@code{org.gnome.Shell.Screenshot} or @code{org.gnome.SessionManager} D-Bus
interfaces.")
    (license license:lgpl2.1+)))

(define-public xdg-desktop-portal-kde
  (package
    (name "xdg-desktop-portal-kde")
    (version "5.25.5")
    (source (origin
              (method url-fetch)
              (uri (string-append "mirror://kde/stable/plasma/" version "/"
                                  name "-" version ".tar.xz"))
              (sha256
               (base32
                "0l3lmwihxyl65y0mkyg3afk1k6gc0ldjw2vg92g7yydbgmn39q7k"))))
    (build-system qt-build-system)
    (native-inputs (list extra-cmake-modules pkg-config))
    (inputs (list cups
                  kcoreaddons
                  kconfig
                  ki18n
                  kdeclarative
                  kio
                  kirigami
                  knotifications
                  plasma-framework
                  plasma-wayland-protocols
                  kwayland
                  kwidgetsaddons
                  kwindowsystem
                  kiconthemes
                  qtdeclarative-5
                  qtwayland-5
                  wayland))
    (synopsis "Backend implementation for xdg-desktop-portal using Qt/KF5")
    (description "This package provides a backend implementation
for xdg-desktop-portal that is using Qt/KF5.")
    (home-page "https://invent.kde.org/plasma/xdg-desktop-portal-kde")
    (license license:lgpl2.0+)))

(define-public xdg-desktop-portal-wlr
  (package
    (name "xdg-desktop-portal-wlr")
    (version "0.5.0")
    (source (origin
              (method git-fetch)
              (uri (git-reference
                     (url "https://github.com/emersion/xdg-desktop-portal-wlr")
                     (commit (string-append "v" version))))
              (file-name (git-file-name name version))
              (sha256
               (base32
                "1ipg35gv8ja39ijwbyi96qlyq2y1fjdggl40s38rv68bsya8zry1"))
              (patches (search-patches "xdg-desktop-portal-wlr-harcoded-length.patch"))))
    (build-system meson-build-system)
    (arguments
     `(#:configure-flags
       '("-Dsystemd=disabled"
         "-Dsd-bus-provider=libelogind")
       #:phases
       (modify-phases %standard-phases
         (add-after 'unpack 'hardcode-binaries
           (lambda* (#:key inputs #:allow-other-keys)
             (let ((sh (search-input-file inputs "/bin/sh"))
                   (grim (search-input-file inputs "/bin/grim"))
                   (slurp (search-input-file inputs "/bin/slurp")))
               (substitute* "src/screenshot/screenshot.c"
                 (("grim") grim)
                 (("slurp") slurp)
                 (("execl\\(\"/bin/sh\", \"/bin/sh\"")
                  (string-append "execl(\"" sh "\", \"" sh "\"")))
               (substitute* "src/screencast/screencast.c"
                 (("execvp\\(\"sh")
                  (string-append "execvp(\"" sh))))))
         (add-after 'install 'install-documentation
           (lambda* (#:key outputs #:allow-other-keys)
             (install-file "../source/README.md"
                           (string-append (assoc-ref outputs "out")
                                          "/share/doc/" ,name)))))))
    (native-inputs
     (list cmake pkg-config))
    (inputs (list elogind
                  bash-minimal
                  grim
                  iniparser
                  libinih
                  pipewire
                  slurp
                  wayland
                  wayland-protocols))
    (home-page "https://github.com/emersion/xdg-desktop-portal-wlr")
    (synopsis "@code{xdg-desktop-portal} backend for wlroots")
    (description
     "This package provides @code{xdg-desktop-portal-wlr}.  This project
seeks to add support for the screenshot, screencast, and possibly
remote-desktop @code{xdg-desktop-portal} interfaces for wlroots based
compositors.")
    (license license:expat)))

(define-public poweralertd
  (package
    (name "poweralertd")
    (version "0.2.0")
    (source
     (origin
       (method git-fetch)
       (uri (git-reference
             (url "https://git.sr.ht/~kennylevinsen/poweralertd")
             (commit version)))
       (file-name (git-file-name name version))
       (sha256
        (base32 "19rw9q4pcqw56nmzjfglfikzx5wwjl4n08awwdhg0jy1k0bm3dvp"))))
    (build-system meson-build-system)
    (arguments
     '(#:configure-flags '("-Dman-pages=enabled")))
    (native-inputs
     (list scdoc pkg-config bash-minimal))
    (inputs
     (list elogind))
    (home-page "https://sr.ht/~kennylevinsen/poweralertd")
    (synopsis "Power alert daemon")
    (description "poweralertd is a daemon that watches for UPower events and
notifies the user using any notification daemon implementing
@code{org.freedesktop.Notifications}.")
    (license license:gpl3+)))

(define-public waypipe
  (package
    (name "waypipe")
    (version "0.8.1")
    (source
     (origin
       (method git-fetch)
       (uri (git-reference
             (url "https://gitlab.freedesktop.org/mstoeckl/waypipe")
             (commit (string-append "v" version))))
       (file-name (git-file-name name version))
       (sha256
        (base32 "1v08dv3dfz420v51ahz7qgv3429073kmgrf8f66s4c3jlpch2pa1"))))
    (build-system meson-build-system)
    (native-inputs
     (list pkg-config scdoc
           ;; For tests
           python))
    (home-page "https://gitlab.freedesktop.org/mstoeckl/waypipe")
    (synopsis "Proxy for Wayland protocol applications")
    (description
     "Waypipe is a proxy for Wayland clients, with the aim of
supporting behavior like @samp{ssh -X}.")
    (license license:expat)))<|MERGE_RESOLUTION|>--- conflicted
+++ resolved
@@ -1276,22 +1276,6 @@
         . "https://wayland.freedesktop.org/releases.html")))
     (license license:expat)))
 
-<<<<<<< HEAD
-=======
-(define-public wayland-protocols-next
-  (package
-    (inherit wayland-protocols)
-    (name "wayland-protocols")
-    (version "1.26")
-    (source (origin
-              (method url-fetch)
-              (uri (string-append
-                    "https://wayland.freedesktop.org/releases/"
-                    "wayland-protocols-" version ".tar.xz"))
-              (sha256
-               (base32
-                "04vgllmpmrv14x3x64ns01vgwx4hriljayjkz9idgbv83i63hly5"))))))
-
 (define-public wayland-utils
   (package
     (name "wayland-utils")
@@ -1307,7 +1291,7 @@
                 "04k1yhyh7h4xawbhpz9pf6cpfmmp1l862fdgsvvnyp4hg9n3j9aj"))))
     (build-system meson-build-system)
     (native-inputs (list pkg-config))
-    (inputs (list libdrm wayland wayland-protocols-next))
+    (inputs (list libdrm wayland wayland-protocols))
     (home-page "https://wayland.freedesktop.org/")
     (synopsis "Display information about the Wayland protocols")
     (description "This package provides @code{wayland-info} tool that can be
@@ -1315,7 +1299,6 @@
 compositor.")
     (license license:expat)))
 
->>>>>>> 595b53b7
 (define-public waylandpp
   (package
     (name "waylandpp")
@@ -1385,7 +1368,7 @@
            linux-pam
            pango
            pipewire
-           wayland-protocols-next
+           wayland-protocols
            xorg-server-xwayland))
     (propagated-inputs
      (list libxkbcommon pixman wayland))
