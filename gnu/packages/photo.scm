--- conflicted
+++ resolved
@@ -221,14 +221,8 @@
                (base32
                 "0zi5vvb0khlzc6xyfayk6mjx5lgkrj8r7s8lfv4j7wkcgndjga0j"))))
     (build-system gnu-build-system)
-<<<<<<< HEAD
-    (native-inputs
-     (list autoconf automake gettext-minimal libtool))
-    (home-page "https://libexif.github.io/")
-=======
     (native-inputs (list autoconf automake gettext-minimal libtool))
     (home-page "https://github.com/libexif/libexif")
->>>>>>> 0fe2c78c
     (synopsis "Read and manipulate EXIF data in digital photographs")
     (description
      "The libexif C library allows applications to read, edit, and save EXIF
