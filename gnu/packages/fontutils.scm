;;; GNU Guix --- Functional package management for GNU
;;; Copyright © 2013, 2014, 2015 Andreas Enge <andreas@enge.fr>
;;; Copyright © 2014, 2016 Eric Bavier <bavier@member.fsf.org>
;;; Copyright © 2016 Mark H Weaver <mhw@netris.org>
;;; Copyright © 2016, 2017 Efraim Flashner <efraim@flashner.co.il>
;;; Copyright © 2017 Rene Saavedra <rennes@openmailbox.org>
;;; Copyright © 2017 Leo Famulari <leo@famulari.name>
;;; Copyright © 2017 Nils Gillmann <ng0@n0.is>
;;; Copyright © 2017, 2018 Tobias Geerinckx-Rice <me@tobias.gr>
<<<<<<< HEAD
;;; Copyright © 2018 Ricardo Wurmus <rekado@elephly.net>
=======
;;; Copyright © 2018 Ludovic Courtès <ludo@gnu.org>
>>>>>>> acce0a47
;;;
;;; This file is part of GNU Guix.
;;;
;;; GNU Guix is free software; you can redistribute it and/or modify it
;;; under the terms of the GNU General Public License as published by
;;; the Free Software Foundation; either version 3 of the License, or (at
;;; your option) any later version.
;;;
;;; GNU Guix is distributed in the hope that it will be useful, but
;;; WITHOUT ANY WARRANTY; without even the implied warranty of
;;; MERCHANTABILITY or FITNESS FOR A PARTICULAR PURPOSE.  See the
;;; GNU General Public License for more details.
;;;
;;; You should have received a copy of the GNU General Public License
;;; along with GNU Guix.  If not, see <http://www.gnu.org/licenses/>.

(define-module (gnu packages fontutils)
  #:use-module (gnu packages)
  #:use-module (gnu packages compression)
  #:use-module (gnu packages check)
  #:use-module (gnu packages ghostscript)
  #:use-module (gnu packages linux)
  #:use-module (gnu packages perl)
  #:use-module (gnu packages pkg-config)
  #:use-module (gnu packages autotools)
  #:use-module (gnu packages gettext)
  #:use-module (gnu packages python)
  #:use-module (gnu packages image)
  #:use-module (gnu packages bison)
  #:use-module (gnu packages flex)
  #:use-module (gnu packages glib)
  #:use-module (gnu packages gperf)
  #:use-module (gnu packages xorg)
  #:use-module (gnu packages gtk)
  #:use-module (gnu packages xml)
  #:use-module ((guix licenses) #:prefix license:)
  #:use-module (guix packages)
  #:use-module (guix download)
  #:use-module (guix svn-download)
  #:use-module (guix git-download)
  #:use-module (guix build-system cmake)
  #:use-module (guix build-system gnu)
  #:use-module (guix build-system python))

(define-public freetype
  (package
   (name "freetype")
   (version "2.9.1")
   (source (origin
            (method url-fetch)
            (uri (string-append "mirror://savannah/freetype/freetype-"
                                version ".tar.bz2"))
            (sha256 (base32
                     "0kg8w6qyiizlyzh4a8lpzslipcbv96hcg3rqqpnxba8ffbm8g3fv"))))
   (build-system gnu-build-system)
   (arguments
    ;; The use of "freetype-config" is deprecated, but other packages still
    ;; depend on it.
    `(#:configure-flags (list "--enable-freetype-config")))
   (native-inputs
    `(("pkg-config" ,pkg-config)))
   (propagated-inputs
    ;; These are all in the Requires.private field of freetype2.pc.
    ;; XXX: add harfbuzz.
    `(("libpng" ,libpng)
      ("zlib" ,zlib)))
   (synopsis "Font rendering library")
   (description
    "Freetype is a library that can be used by applications to access the
contents of font files.  It provides a uniform interface to access font files.
It supports both bitmap and scalable formats, including TrueType, OpenType,
Type1, CID, CFF, Windows FON/FNT, X11 PCF, and others.  It supports high-speed
anti-aliased glyph bitmap generation with 256 gray levels.")
   (license license:freetype)           ; some files have other licenses
   (home-page "https://www.freetype.org/")))

(define-public ttfautohint
  (package
    (name "ttfautohint")
    (version "1.5")
    (source
     (origin
       (method url-fetch)
       (uri (string-append "mirror://savannah/freetype/ttfautohint-"
                           version ".tar.gz"))
       (sha256
        (base32
         "1lgghck46p33z3hg8dnl76jryig4fh6d8rhzms837zp7x4hyfkv4"))
       (patches (list (search-patch "ttfautohint-source-date-epoch.patch")))))
    (build-system gnu-build-system)
    (native-inputs
     `(("flex" ,flex)
       ("bison" ,bison)
       ("pkg-config" ,pkg-config)))
    (inputs
     `(("freetype" ,freetype)
       ("harfbuzz" ,harfbuzz)))
    (arguments
     `(#:configure-flags '("--with-qt=no"))) ;no gui
    (synopsis "Automated font hinting")
    (description
     "ttfautohint provides a 99% automated hinting process and a platform for
finely hand-hinting the last 1%.  It is ideal for web fonts and supports many
scripts.")
    (license (list license:gpl2+ license:freetype)) ;choose one or the other
    (home-page "http://www.freetype.org/ttfautohint/")))

(define-public woff-tools
  (package
    (name "woff-tools")
    (version "2009.10.04")
    (source
     (origin
       (method url-fetch)
       ;; Upstream source is unversioned, so use Debian's versioned tarball
       (uri (string-append "mirror://debian/pool/main/w/woff-tools/"
                           "woff-tools_" version ".orig.tar.gz"))
       (file-name (string-append name "-" version ".tar.gz"))
       (sha256
        (base32
         "1i97gkqa6jfzlslsngqf556kx60knlgf7yc9pzsq2pizc6f0d4zl"))))
    (build-system gnu-build-system)
    (inputs
     `(("zlib" ,zlib)))
    (arguments
     `(#:make-flags '("CC=gcc")
       #:tests? #f                      ;no tests
       #:phases
       (modify-phases %standard-phases
         (delete 'configure)            ;no configuration
         (replace 'install
           (lambda* (#:key outputs #:allow-other-keys)
             (let* ((out (assoc-ref outputs "out"))
                    (bin (string-append out "/bin")))
               (install-file "sfnt2woff" bin)
               (install-file "woff2sfnt" bin)))))))
    (synopsis "Convert between OpenType and WOFF fonts")
    (description
     "This package provides two tools:
@table @code
@item sfnt2woff
Converts OpenType fonts to WOFF fonts
@item woff2sfnt
Converts WOFF fonts to OpenType fonts
@end table")
    (license (list license:mpl1.1 license:gpl2+ license:lgpl2.1+))
    (home-page "https://people.mozilla.com/~jkew/woff/")))

(define-public ttf2eot
  (package
    (name "ttf2eot")
    (version "0.0.3")
    (source
     (origin
       (method git-fetch)
       (uri (git-reference
             (url "https://github.com/wget/ttf2eot.git")
             (commit (string-append "v" version))))
       (file-name (git-file-name name version))
       (sha256
        (base32
         "0l2yh2ialx7135pjzhjs204kk3br7zxjr09zwaia493by2adzigr"))
       (patches (list (search-patch "ttf2eot-cstddef.patch")))))
    (build-system gnu-build-system)
    (arguments
     `(#:tests? #f                      ; no tests
       #:phases
       (modify-phases %standard-phases
         (delete 'configure)            ; no configuration
         (replace 'install              ; no install target
           (lambda* (#:key outputs #:allow-other-keys)
             (let* ((out (assoc-ref outputs "out"))
                    (bin (string-append out "/bin")))
               (install-file "ttf2eot" bin)
               #t))))))
    (synopsis "Convert from TrueType to Embeddable Open Type")
    (description
     "This package contains a commandline wrapper around OpenTypeUtilities.cpp
from Chromium, used to make EOT (Embeddable Open Type) files from
TTF (TrueType/OpenType Font) files.")
    ;; While the README states "License: Derived from WebKit, so BSD/LGPL
    ;; 2/LGPL 2.1", the single derived source file includes only BSD in its
    ;; license header, and the wrapper source contains no license header.
    (license license:bsd-2)
    (home-page "https://github.com/wget/ttf2eot")))

(define-public ttf2pt1
  (package
    (name "ttf2pt1")
    (version "3.4.4")
    (source (origin
              (method url-fetch)
              (uri (string-append "mirror://sourceforge/ttf2pt1/ttf2pt1/"
                                  version "/ttf2pt1-" version ".tgz"))
              (sha256
               (base32
                "1l718n4k4widx49xz7qrj4mybzb8q67kp2jw7f47604ips4654mf"))
              (modules '((guix build utils)))
              (snippet
               '(begin
                  ;; Remove trailing backslashes in the sed expression of the
                  ;; 'install' rule since sed would otherwise fail.
                  (substitute* "Makefile"
                    (("\\|;\\\\[[:space:]]*$") "|; "))
                  #t))))
    (build-system gnu-build-system)
    (arguments
     '(#:tests? #f                                ;no tests
       #:phases (modify-phases %standard-phases
                  (replace 'configure
                    (lambda* (#:key outputs #:allow-other-keys)
                      (let ((out (assoc-ref outputs "out")))
                        (substitute* "Makefile"
                          (("INSTDIR =.*")
                           (string-append "INSTDIR = " out "\n"))
                          (("OWNER = .*")
                           "OWNER = `id -un`\n")
                          (("GROUP = .*")
                           "GROUP = `id -g`\n"))
                        #t)))
                  (replace 'build
                    (lambda _
                      (invoke "make" "-j"
                              (number->string (parallel-job-count))
                              "all" "CC=gcc"))))))
    (inputs `(("perl" ,perl)))
    (synopsis "Convert TrueType fonts to Postscript Type 1")
    (description
     "TTF2PT1 provides tools to convert most TrueType fonts (or other formats
supported by the FreeType library) to an Adobe Type 1 @file{.pfa} or
@file{.pfb} file.  Another use is as a hinting engine: feed it an unhinted or
poorly hinted Adobe Type 1 font through the FreeType library and get it back
with freshly generated hints.  The files produced by default are in
human-readable form, which further needs to be encoded with t1utilities to
work with most software requiring Type 1 fonts.")
    (home-page "http://ttf2pt1.sourceforge.net/")
    (license license:bsd-3)))

(define-public woff2
  (let ((commit "4e698b8c6c5e070d53c340db9ddf160e21070ede")
        (revision "1"))
    (package
      (name "woff2")
      (version (string-append "20160306-" revision "."
                              (string-take commit 7)))
      (source (origin
                (method git-fetch)
                (uri (git-reference
                      (url "https://github.com/google/woff2.git")
                      (commit commit)))
                (file-name (string-append name "-" version ".tar.xz"))
                (sha256
                 (base32
                  "0wka0yhf0cjmd4rv2jckxpyv6lb5ckj4nj0k1ajq5hrjy7f30lcp"))
                (patches (list (search-patch "woff2-libbrotli.patch")))))
      (build-system gnu-build-system)
      (native-inputs
       `(("pkg-config" ,pkg-config)))
      (inputs
       `(("brotli" ,brotli)))
      (arguments
       `(#:tests? #f                    ;no tests
         #:phases (modify-phases %standard-phases
                    (delete 'configure)
                    (replace 'install
                      (lambda* (#:key outputs #:allow-other-keys)
                        (let* ((out (assoc-ref outputs "out"))
                               (bin (string-append out "/bin")))
                          (install-file "woff2_compress" bin)
                          (install-file "woff2_decompress" bin)
                          #t))))))
      (synopsis "Compress TrueType fonts to WOFF2")
      (description
       "This package provides utilities for compressing/decompressing TrueType
fonts to/from the WOFF2 format.")
      (license license:asl2.0)
      (home-page "https://github.com/google/woff2"))))

(define-public fontconfig
  (package
   (name "fontconfig")
   (version "2.13.1")
   (source (origin
            (method url-fetch)
            (uri (string-append
                   "https://www.freedesktop.org/software/fontconfig/release/fontconfig-"
                   version ".tar.bz2"))
            (sha256 (base32
                     "0hb700a68kk0ip51wdlnjjc682kvlrmb6q920mzajykdk0mdsmgn"))))
   (build-system gnu-build-system)
   ;; In Requires or Requires.private of fontconfig.pc.
   (propagated-inputs `(("expat" ,expat)
                        ("freetype" ,freetype)
                        ("libuuid" ,util-linux)))
   (inputs `(("gs-fonts" ,gs-fonts)))
   (native-inputs
    `(("gperf" ,gperf)
      ("pkg-config" ,pkg-config)))
   (arguments
    `(#:configure-flags
      (list "--with-cache-dir=/var/cache/fontconfig"
            ;; register gs-fonts as default fonts
            (string-append "--with-default-fonts="
                           (assoc-ref %build-inputs "gs-fonts")
                           "/share/fonts")

            ;; Register fonts from user and system profiles.
            (string-append "--with-add-fonts="
                           "~/.guix-profile/share/fonts,"
                           "/run/current-system/profile/share/fonts")

            ;; python is not actually needed
            "PYTHON=false")
      #:phases
      (modify-phases %standard-phases
        (replace 'install
                 (lambda _
                   ;; Don't try to create /var/cache/fontconfig.
                   (invoke "make" "install"
                           "fc_cachedir=$(TMPDIR)"
                           "RUN_FC_CACHE_TEST=false"))))))
   (synopsis "Library for configuring and customizing font access")
   (description
    "Fontconfig can discover new fonts when installed automatically;
perform font name substitution, so that appropriate alternative fonts can
be selected if fonts are missing;
identify the set of fonts required to completely cover a set of languages;
have GUI configuration tools built as it uses an XML-based configuration file;
efficiently and quickly find needed fonts among the set of installed fonts;
be used in concert with the X Render Extension and FreeType to implement
high quality, anti-aliased and subpixel rendered text on a display.")
   ; The exact license is more X11-style than BSD-style.
   (license (license:non-copyleft "file://COPYING"
                       "See COPYING in the distribution."))
   (home-page "https://www.freedesktop.org/wiki/Software/fontconfig")))

(define-public t1lib
  (package
   (name "t1lib")
   (version "5.1.2")
   (source (origin
            (method url-fetch)
            (uri (list (string-append "ftp://sunsite.unc.edu/pub/Linux/libs/"
                                      "graphics/" name "-" version ".tar.gz")
                       (string-append "https://fossies.org/linux/misc/old/"
                                      name "-" version ".tar.gz")))
            (sha256 (base32
                     "0nbvjpnmcznib1nlgg8xckrmsw3haa154byds2h90y2g0nsjh4w2"))
            (patches (search-patches
                       "t1lib-CVE-2010-2642.patch" ; 2011-0443, 2011-5244
                       "t1lib-CVE-2011-0764.patch"
                       "t1lib-CVE-2011-1552+.patch")))) ; 2011-1553, 2011-1554
   (properties `((lint-hidden-cve . ("CVE-2011-0433"
                                     "CVE-2011-1553"
                                     "CVE-2011-1554"
                                     "CVE-2011-5244"))))
   (build-system gnu-build-system)
   (arguments
    ;; Making the documentation requires latex, but t1lib is also an input
    ;; for building texlive.
    `(#:tests? #f ; no test target
      #:make-flags
      '("without_doc")))
   (synopsis "Library for generating bitmaps from Type 1 fonts")
   (description
    "T1lib is a library for generating/rasterising bitmaps from Type 1 fonts.
It is based on the code of the X11 rasteriser of the X11 project.

The bitmaps created by t1lib are returned in a data structure with type
GLYPH.  This special GLYPH-type is also used in the X11 window system to
describe character bitmaps.  It contains the bitmap data as well as some
metric information.  But t1lib is in itself entirely independent of the
X11-system or any other graphical user interface.")
   (license license:gpl2)
   (home-page "http://www.t1lib.org/")))

(define-public teckit
  (package
   (name "teckit")
   (version "2.5.8")
   (source
    (origin
      (method git-fetch)
      (uri (git-reference
            (url "https://github.com/silnrsi/teckit")
            (commit (string-append "v" version))))
      (file-name (git-file-name name version))
      (sha256
       (base32 "1jmsdmfz7bgq1n5qsqgpq1b1n77f1hll0czfw5wkxz4knzb14ndn"))))
   (build-system gnu-build-system)
   (inputs
    `(("zlib" ,zlib)
      ("expat" ,expat)))
   (native-inputs
    `(("autoconf" ,autoconf)
      ("automake" ,automake)
      ("libtool" ,libtool)
      ("perl" ,perl))) ; for the tests
   (synopsis "Toolkit for encoding conversions")
   (description
    "TECkit is a low-level toolkit intended to be used by other applications
that need to perform encoding conversions (e.g., when importing legacy data
into a Unicode-based application).  The primary component of the TECkit
package is therefore a library that performs conversions; this is the
\"TECkit engine\".  The engine relies on mapping tables in a specific binary
format (for which documentation is available); there is a compiler that
creates such tables from a human-readable mapping description (a simple
text file).

To facilitate the development and testing of mapping tables for TECkit,
several applications are also included in the current package; these
include simple tools for applying conversions to plain-text and Standard
Format files, as well as both command-line and simple GUI versions of the
TECkit compiler.  However, it is not intended that these tools will be the
primary means by which end users perform conversions, and they have not
been designed, tested, and debugged to the extent that general-purpose
applications should be.")
   (license license:lgpl2.1+)
   (home-page "http://scripts.sil.org/cms/scripts/page.php?cat_id=teckit")))

(define-public graphite2
  (package
   (name "graphite2")
   (version "1.3.12")
   (source
     (origin
       (method url-fetch)
       (uri (string-append "https://github.com/silnrsi/graphite/releases/"
                           "download/" version "/" name "-" version ".tgz"))
       (sha256
        (base32
         "1l1940d8fz67jm6a0x8cjb5p2dv48cvz3wcskwa83hamd70k15fd"))))
   (build-system cmake-build-system)
   (native-inputs
    `(("python" ,python-2) ; because of "import imap" in tests
      ("python-fonttools" ,python2-fonttools)))
   (inputs
    `(("freetype" ,freetype)))
   (synopsis "Reimplementation of the SIL Graphite text processing engine")
   (description
    "Graphite2 is a reimplementation of the SIL Graphite text processing
engine.  Graphite is a smart font technology designed to facilitate the
process known as shaping.  This process takes an input Unicode text string
and returns a sequence of positioned glyphids from the font.")
   (license license:lgpl2.1+)
   (home-page "https://github.com/silnrsi/graphite")))

(define-public potrace
  (package
    (name "potrace")
    (version "1.15")
    (source
     (origin
      (method url-fetch)
      (uri (string-append "mirror://sourceforge/potrace/" version
                          "/potrace-" version ".tar.gz"))
      (sha256
       (base32
        "17ajildjp14shsy339xarh1lw1p0k60la08ahl638a73mh23kcx9"))
      (patches (search-patches "potrace-tests.patch"))))
    (build-system gnu-build-system)
    (native-inputs `(("ghostscript" ,ghostscript))) ;for tests
    (inputs `(("zlib" ,zlib)))
    (arguments
     `(#:configure-flags
      `("--with-libpotrace"))) ; install library and headers
    (synopsis "Transform bitmaps into vector graphics")
    (description
     "Potrace is a tool for tracing a bitmap, which means, transforming a
bitmap into a smooth, scalable image.  The input is a bitmap (PBM, PGM, PPM,
or BMP format), and the default output is an encapsulated PostScript
file (EPS).  A typical use is to create EPS files from scanned data, such as
company or university logos, handwritten notes, etc.  The resulting image is
not \"jaggy\" like a bitmap, but smooth.  It can then be rendered at any
resolution.")
    (license license:gpl2+)
    (home-page "http://potrace.sourceforge.net/")))

(define-public libotf
  (package
    (name "libotf")
    (version "0.9.16")
    (source (origin
              (method url-fetch)
              (uri (string-append "mirror://savannah/m17n/libotf-"
                                  version ".tar.gz"))
              (sha256
               (base32 "0sq6g3xaxw388akws6qrllp3kp2sxgk2dv4j79k6mm52rnihrnv8"))))
    (build-system gnu-build-system)
    (native-inputs
     `(("pkg-config" ,pkg-config)))
    (propagated-inputs
     `(("freetype" ,freetype)))
    (home-page "https://www.nongnu.org/m17n/")
    (synopsis "Library for handling OpenType Font")
    (description "This library can read Open Type Layout Tables from an OTF
file.  Currently these tables are supported; head, name, cmap, GDEF, GSUB, and
GPOS.  It can convert a Unicode character sequence to a glyph code sequence by
using the above tables.")
    (license license:lgpl2.0+)))

(define-public libspiro
  (package
    (name "libspiro")
    (version "0.5.20150702")
    (source
     (origin
      (method url-fetch)
      (uri (string-append "https://github.com/fontforge/libspiro/releases"
                          "/download/" version "/libspiro-dist-" version ".tar.gz"))
      (sha256
       (base32
        "153ckwj6h3wwlsgcppzqj8cymv1927hi8ar8fzpchq5q89cj2kai"))))
    (build-system gnu-build-system)
    (synopsis "Clothoid to bezier conversion library")
    (description
     "Raph Levien's Spiro package as a library.  A mechanism for drawing
smooth contours with constant curvature at the spline joins.")
    (license license:gpl2+)
    (home-page "http://libspiro.sourceforge.net/")))

(define-public libuninameslist
  (package
    (name "libuninameslist")
    (version "20180701")
    (home-page "https://github.com/fontforge/libuninameslist")
    (source
     (origin
       (method url-fetch)
       (uri (string-append home-page "/releases/download/" version
                           "/libuninameslist-dist-" version ".tar.gz"))
       (sha256
        (base32
         "141wh2f5jsaw84mgw6vf2c9hd2wm957a2hpnicyqjbc7pk89gvca"))))
    (build-system gnu-build-system)
    (synopsis "Unicode names and annotation list")
    (description
     "LibUniNamesList holds www.unicode.org Nameslist.txt data which can be
useful for programs that need Unicode \"Names\", \"Annotations\", and block
definitions.")
    ;; COPYING specifies GPL2, but according to LICENSE it only covers the
    ;; configure script.  The actual code is BSD-3, and the Unicode data
    ;; is governed by an X11-style license only found on the web.
    (license (list license:bsd-3
                   (license:x11-style
                    "https://www.unicode.org/copyright.html#License")))))

(define-public fontforge
  (package
   (name "fontforge")
   (version "20170731")
   (source (origin
            (method url-fetch)
            (uri (string-append
                  "https://github.com/fontforge/fontforge/releases/download/"
                  version "/fontforge-dist-" version ".tar.xz"))
            (sha256 (base32
                     "08l8h3yvk4v7652jvmd3ls7nf5miybkx2fmkf1mpwwfixpxxw2l4"))))
   (build-system gnu-build-system)
   (native-inputs
    `(("pkg-config" ,pkg-config)))
   (inputs `(("cairo"           ,cairo)
             ("fontconfig"      ,fontconfig) ;dlopen'd
             ("freetype"        ,freetype)
             ("gettext"         ,gettext-minimal)
             ("glib"            ,glib) ;needed for pango detection
             ("libICE"          ,libice)
             ("libSM"           ,libsm)
             ("libX11"          ,libx11)
             ("libXi"           ,libxi)
             ("libjpeg"         ,libjpeg)
             ("libltdl"         ,libltdl)
             ("libpng"          ,libpng)
             ("libspiro"        ,libspiro)
             ("libtiff"         ,libtiff)
             ("libungif"        ,libungif)
             ("libuninameslist" ,libuninameslist)
             ("libxft"          ,libxft)
             ("libxml2"         ,libxml2)
             ("pango"           ,pango)
             ("potrace"         ,potrace)
             ;; FIXME: We use Python 2 here because there is a bug in Python
             ;; 3.7 that is triggered when Py_Main is called after Py_Init, as
             ;; is done by fontforge.  This will be fixed in Python 3.7.1.
             ("python"          ,python-2)
             ("zlib"            ,zlib)))
   (arguments
    '(#:phases
      (modify-phases %standard-phases
        (add-after 'install 'set-library-path
          (lambda* (#:key inputs outputs #:allow-other-keys)
            (let ((out (assoc-ref outputs "out"))
                  (potrace (string-append (assoc-ref inputs "potrace") "/bin")))
              (wrap-program (string-append out "/bin/fontforge")
                ;; Fontforge dynamically opens libraries.
                `("LD_LIBRARY_PATH" ":" prefix
                  ,(map (lambda (input)
                          (string-append (assoc-ref inputs input)
                                         "/lib"))
                        '("libtiff" "libjpeg" "libpng" "libungif"
                          "libxml2" "zlib" "libspiro" "freetype"
                          "pango" "cairo" "fontconfig")))
                ;; Checks for potrace program at runtime
                `("PATH" ":" prefix (,potrace)))
              #t))))

      ;; Skip test 40 "FontForge .sfd file open check" to work around
      ;; <https://github.com/fontforge/fontforge/issues/3246>.
      #:make-flags '("TESTSUITEFLAGS=-k '!\\.sfd'")))
   (synopsis "Outline font editor")
   (description
    "FontForge allows you to create and modify postscript, truetype and
opentype fonts.  You can save fonts in many different outline formats, and
generate bitmaps.")
   (license license:gpl3+)
   (home-page "https://fontforge.github.io/en-US/")))

(define-public python2-ufolib
  (package
    (name "python2-ufolib")
    (version "2.1.1")
    (source
     (origin
       (method url-fetch)
       (uri (pypi-uri "ufoLib" version ".zip"))
       (sha256
        (base32 "07qy6mx7z0wi9a30lc2hj5i9q1gnz1n8l40dmjz2c19mj9s6mz9l"))))
    (build-system python-build-system)
    (arguments
     `(#:python ,python-2))
    (propagated-inputs
     `(("python2-fonttools" ,python2-fonttools)))
    (native-inputs
     `(("unzip" ,unzip)
       ("python2-pytest" ,python2-pytest)
       ("python2-pytest-runner" ,python2-pytest-runner)))
    (home-page "https://github.com/unified-font-object/ufoLib")
    (synopsis "Low-level UFO reader and writer")
    (description
     "UfoLib reads and writes Unified Font Object (UFO)
files.  UFO is a file format that stores fonts source files.")
    (license license:bsd-3)))

(define-public python2-defcon
  (package
    (name "python2-defcon")
    (version "0.3.5")
    (source
     (origin
       (method url-fetch)
       (uri (pypi-uri "defcon" version ".zip"))
       (sha256
        (base32
         "03jlm2gy9lvbwj68kfdm43yaddwd634jwkdg4wf0jxx2s8mwbg22"))))
    (build-system python-build-system)
    (arguments
     `(#:python ,python-2))
    (native-inputs
     `(("unzip" ,unzip)
       ("python2-pytest" ,python2-pytest)
       ("python2-pytest-runner" ,python2-pytest-runner)))
    (propagated-inputs
     `(("python2-fonttools" ,python2-fonttools)
       ("python2-ufolib" ,python2-ufolib)))
    (home-page "https://pypi.python.org/pypi/defcon")
    (synopsis "Flexible objects for representing @acronym{UFO, unified font object} data")
    (description
     "Defcon is a set of @acronym{UFO, unified font object} based objects
optimized for use in font editing applications.  The objects are built to
be lightweight, fast and flexible.  The objects are very bare-bones and
they are not meant to be end-all, be-all objects.  Rather, they are meant
to provide base functionality so that you can focus on your application’s
behavior, not object observing or maintaining cached data.  Defcon
implements UFO3 as described by the UFO font format.")
    (license license:expat)))

(define-public nototools
  (package
    (name "nototools")
    (version "20170925")
    (source
     (origin
       (method url-fetch)
       (uri (string-append "https://github.com/googlei18n/nototools/"
                           "archive/v2017-09-25-tooling-for-phase3-"
                           "update.tar.gz"))
       (file-name (string-append name "-" version ".tar.gz"))
       (sha256
        (base32
         "1pvacw18cm9l4sb66pqyjc7hc74xhhfxc7kd5ald8lixf4wzg0s8"))))
    (build-system python-build-system)
    (arguments
     `(#:python ,python-2))
    (propagated-inputs
     `(("python2-booleanoperations" ,python2-booleanoperations)
       ("python2-defcon" ,python2-defcon)
       ("python2-fonttools" ,python2-fonttools)
       ("python2-pillow" ,python2-pillow)
       ("python2-pyclipper" ,python2-pyclipper)
       ("python2-ufolib" ,python2-ufolib)))
    (home-page "https://github.com/googlei18n/nototools")
    (synopsis "Noto fonts support tools and scripts")
    (description
     "Nototools is a Python package containing Python scripts used to
maintain the Noto Fonts project.")
    (license (list license:asl2.0
                   ;; Sample texts are attributed to UN and OHCHR.
                   ;; The permissions on the UDHR are pretty lax:
                   ;; http://www.ohchr.org/EN/UDHR/Pages/Introduction.aspx
                   ;; "If UDHR translations or materials are reproduced, users
                   ;; should make reference to this website as a source by
                   ;; providing a link."
                   license:public-domain
                   (license:non-copyleft
                    "file://sample_texts/attributions.txt"
                    "See sample_texts/attributions.txt in the distribution.")))))<|MERGE_RESOLUTION|>--- conflicted
+++ resolved
@@ -7,11 +7,8 @@
 ;;; Copyright © 2017 Leo Famulari <leo@famulari.name>
 ;;; Copyright © 2017 Nils Gillmann <ng0@n0.is>
 ;;; Copyright © 2017, 2018 Tobias Geerinckx-Rice <me@tobias.gr>
-<<<<<<< HEAD
 ;;; Copyright © 2018 Ricardo Wurmus <rekado@elephly.net>
-=======
 ;;; Copyright © 2018 Ludovic Courtès <ludo@gnu.org>
->>>>>>> acce0a47
 ;;;
 ;;; This file is part of GNU Guix.
 ;;;
