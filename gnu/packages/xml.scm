--- conflicted
+++ resolved
@@ -2,11 +2,8 @@
 ;;; Copyright © 2013, 2014, 2015 Ludovic Courtès <ludo@gnu.org>
 ;;; Copyright © 2013, 2015 Andreas Enge <andreas@enge.fr>
 ;;; Copyright © 2015 Eric Bavier <bavier@member.fsf.org>
-<<<<<<< HEAD
 ;;; Copyright © 2015 Sou Bunnbu <iyzsong@gmail.com>
-=======
 ;;; Copyright © 2015 Ricardo Wurmus <rekado@elephly.net>
->>>>>>> 7871724d
 ;;;
 ;;; This file is part of GNU Guix.
 ;;;
