--- conflicted
+++ resolved
@@ -7978,57 +7978,6 @@
     (license license:gpl2)))
 
 (define-public fakeroot
-<<<<<<< HEAD
-  ;; glibc-2.33 compatibility was added since the last release.
-  (let ((commit "24d6b0857396cad87b2cabd32fb8af9ef4799915")
-        (revision "1"))
-    (package
-      (name "fakeroot")
-      (version (git-version "1.25.3" revision commit))
-      (source (origin
-                (method git-fetch)
-                (uri (git-reference
-                       (url "https://salsa.debian.org/clint/fakeroot.git")
-                       (commit commit)))
-                (file-name (git-file-name name version))
-                (sha256
-                 (base32
-                  "0rg9m30k6v930cmj16qwk1k2vn1l2irxj7r3pp3k1i1sdhfkm3df"))))
-      (build-system gnu-build-system)
-      (arguments
-       `(#:phases
-         (modify-phases %standard-phases
-           (replace 'bootstrap
-             (lambda _
-               ;; The "preroll" script takes care of Autoconf and also
-               ;; prepares the translated manuals.
-               (invoke "sh" "./preroll")))
-          (add-after 'configure 'patch-Makefile
-            (lambda _
-              ;; Note: The root of the problem is already in "Makefile.am".
-              (substitute* "Makefile"
-               (("/bin/sh") (which "sh")))))
-          (add-after 'unpack 'patch-script
-            (lambda*  (#:key inputs #:allow-other-keys)
-              (substitute* "scripts/fakeroot.in"
-               (("getopt")
-                (search-input-file inputs "/bin/getopt"))
-               (("sed")
-                (search-input-file inputs "/bin/sed"))
-               (("cut")
-                (search-input-file inputs "/bin/cut")) )))
-          (add-before 'configure 'setenv
-            (lambda _
-              (setenv "LIBS" "-lacl")))
-          (add-before 'check 'prepare-check
-            (lambda _
-              (setenv "SHELL" (which "bash"))
-              (setenv "VERBOSE" "1")
-              (substitute* "test/t.touchinstall"
-               ;; We don't have the name of the root user, so use ID=0.
-               (("grep root") "grep \"\\<0\\>\""))
-              (substitute* "test/tartest"
-=======
   (package
     (name "fakeroot")
     (version "1.26")
@@ -8094,44 +8043,11 @@
                ;; We don't have the name of the root user, so use ID=0.
                (("grep root") "grep \"\\<0\\>\""))
              (substitute* "test/tartest"
->>>>>>> 88badc07
                ;; We don't have the name of the root group, so use ID=0.
                (("ROOTGROUP=root") "ROOTGROUP=0")
                ;; We don't have the name of the daemon user, so use IDs.
                (("daemon:sys") "1:3")
                (("daemon:") "1:"))
-<<<<<<< HEAD
-              ;; We don't have an /etc/passwd entry for "root" - use numeric IDs.
-              (substitute* "test/compare-tar"
-               (("tar -tvf") "tar --numeric-owner -tvf")))))))
-      (native-inputs
-       `(;; For bootstrapping the package.
-         ("autoconf" ,autoconf)
-         ("automake" ,automake)
-         ("libtool" ,libtool)
-         ("gettext" ,gettext-minimal)
-         ("po4a" ,po4a)
-
-         ;; For tests.
-         ("sharutils" ,sharutils)
-         ("xz" ,xz)))
-      (inputs
-       `(("acl" ,acl)
-         ("libcap" ,libcap)
-         ("util-linux" ,util-linux)
-         ("sed" ,sed)
-         ("coreutils" ,coreutils)))
-      (synopsis "Provides a fake root environment")
-      (description "@command{fakeroot} runs a command in an environment where
-it appears to have root privileges for file manipulation. This is useful
-for allowing users to create archives (tar, ar, .deb etc.) with files in
-them with root permissions/ownership. Without fakeroot one would have to
-have root privileges to create the constituent files of the archives with
-the correct permissions and ownership, and then pack them up, or one would
-have to construct the archives directly, without using the archiver.")
-      (home-page "http://freshmeat.sourceforge.net/projects/fakeroot")
-      (license license:gpl3+))))
-=======
              ;; We don't have an /etc/passwd entry for "root" - use numeric IDs.
              (substitute* "test/compare-tar"
                (("tar -tvf") "tar --numeric-owner -tvf")))))))
@@ -8165,7 +8081,6 @@
 without using the archiver.")
     (home-page "http://freshmeat.sourceforge.net/projects/fakeroot")
     (license license:gpl3+)))
->>>>>>> 88badc07
 
 (define-public fakechroot
   ;; XXX: Build from the change submitted at
