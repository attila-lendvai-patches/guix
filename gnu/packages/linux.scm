;;; GNU Guix --- Functional package management for GNU
;;; Copyright © 2012, 2013, 2014, 2015, 2016, 2017, 2018, 2019, 2020, 2021, 2021 Ludovic Courtès <ludo@gnu.org>
;;; Copyright © 2013, 2014, 2015, 2016 Andreas Enge <andreas@enge.fr>
;;; Copyright © 2012 Nikita Karetnikov <nikita@karetnikov.org>
;;; Copyright © 2014, 2015, 2016, 2017, 2018, 2019, 2020 Mark H Weaver <mhw@netris.org>
;;; Copyright © 2015 Federico Beffa <beffa@fbengineering.ch>
;;; Copyright © 2015 Taylan Ulrich Bayırlı/Kammer <taylanbayirli@gmail.com>
;;; Copyright © 2015, 2016, 2017, 2018, 2020, 2022 Efraim Flashner <efraim@flashner.co.il>
;;; Copyright © 2016 Christine Lemmer-Webber <cwebber@dustycloud.org>
;;; Copyright © 2016–2021 Tobias Geerinckx-Rice <me@tobias.gr>
;;; Copyright © 2016, 2017 Alex Kost <alezost@gmail.com>
;;; Copyright © 2016 Raymond Nicholson <rain1@openmailbox.org>
;;; Copyright © 2016 Mathieu Lirzin <mthl@gnu.org>
;;; Copyright © 2016, 2018–2022 Nicolas Goaziou <mail@nicolasgoaziou.fr>
;;; Copyright © 2016, 2018, 2019, 2020, 2021 Ricardo Wurmus <rekado@elephly.net>
;;; Copyright © 2016 David Craven <david@craven.ch>
;;; Copyright © 2016 John Darrington <jmd@gnu.org>
;;; Copyright © 2016, 2017, 2018, 2019, 2020, 2021 Marius Bakke <marius@gnu.org>
;;; Copyright © 2016, 2018 Rene Saavedra <pacoon@protonmail.com>
;;; Copyright © 2016 Carlos Sánchez de La Lama <csanchezdll@gmail.com>
;;; Copyright © 2016, 2017 Nikita <nikita@n0.is>
;;; Copyright © 2017, 2018, 2020, 2021 Leo Famulari <leo@famulari.name>
;;; Copyright © 2017 José Miguel Sánchez García <jmi2k@openmailbox.com>
;;; Copyright © 2017 Gábor Boskovits <boskovits@gmail.com>
;;; Copyright © 2017, 2019, 2021 Mathieu Othacehe <othacehe@gnu.org>
;;; Copyright © 2017 Clément Lassieur <clement@lassieur.org>
;;; Copyright © 2017, 2018, 2019 Rutger Helling <rhelling@mykolab.com>
;;; Copyright © 2017 nee <nee-git@hidamari.blue>
;;; Copyright © 2017 Dave Love <fx@gnu.org>
;;; Copyright © 2018 Pierre-Antoine Rouby <pierre-antoine.rouby@inria.fr>
;;; Copyright © 2018, 2020 Brendan Tildesley <mail@brendan.scot>
;;; Copyright © 2018 Manuel Graf <graf@init.at>
;;; Copyright © 2018, 2019 Pierre Langlois <pierre.langlois@gmx.com>
;;; Copyright © 2018 Vasile Dumitrascu <va511e@yahoo.com>
;;; Copyright © 2019 Tim Gesthuizen <tim.gesthuizen@yahoo.de>
;;; Copyright © 2019, 2020, 2021 Maxim Cournoyer <maxim.cournoyer@gmail.com>
;;; Copyright © 2019 Stefan Stefanović <stefanx2ovic@gmail.com>
;;; Copyright © 2019, 2020, 2021 Brice Waegeneire <brice@waegenei.re>
;;; Copyright © 2019 Kei Kebreau <kkebreau@posteo.net>
;;; Copyright © 2020, 2021 Oleg Pykhalov <go.wigust@gmail.com>
;;; Copyright © 2020 Pierre Neidhardt <mail@ambrevar.xyz>
;;; Copyright © 2020 Chris Marusich <cmmarusich@gmail.com>
;;; Copyright © 2020 Vincent Legoll <vincent.legoll@gmail.com>
;;; Copyright © 2020 Jan (janneke) Nieuwenhuizen <janneke@gnu.org>
;;; Copyright © 2020 Morgan Smith <Morgan.J.Smith@outlook.com>
;;; Copyright © 2020 John Soo <jsoo1@asu.edu>
;;; Copyright © 2020 Michael Rohleder <mike@rohleder.de>
;;; Copyright © 2020 Anders Thuné <asse.97@gmail.com>
;;; Copyright © 2020, 2021 Greg Hogan <code@greghogan.com>
;;; Copyright © 2020 Zhu Zihao <all_but_last@163.com>
;;; Copyright © 2020 David Dashyan <mail@davie.li>
;;; Copyright © 2020 pukkamustard <pukkamustard@posteo.net>
;;; Copyright © 2021 Solene Rapenne <solene@perso.pw>
;;; Copyright © 2021 B. Wilson <elaexuotee@wilsonb.com>
;;; Copyright © 2021 Ivan Gankevich <i.gankevich@spbu.ru>
;;; Copyright © 2021 Maxime Devos <maximedevos@telenet.be>
;;; Copyright © 2021 Guillaume Le Vaillant <glv@posteo.net>
;;; Copyright © 2021 Sarah Morgensen <iskarian@mgsn.dev>
;;; Copyright © 2021 Felix Gruber <felgru@posteo.net>
;;; Copyright © 2021 Josselin Poiret <josselin.poiret@protonmail.ch>
;;; Copyright © 2021 Olivier Dion <olivier.dion@polymtl.ca>
;;; Copyright © 2021 Solene Rapenne <solene@perso.pw>
;;; Copyright © 2021 Petr Hodina <phodina@protonmail.com>
;;;
;;; This file is part of GNU Guix.
;;;
;;; GNU Guix is free software; you can redistribute it and/or modify it
;;; under the terms of the GNU General Public License as published by
;;; the Free Software Foundation; either version 3 of the License, or (at
;;; your option) any later version.
;;;
;;; GNU Guix is distributed in the hope that it will be useful, but
;;; WITHOUT ANY WARRANTY; without even the implied warranty of
;;; MERCHANTABILITY or FITNESS FOR A PARTICULAR PURPOSE.  See the
;;; GNU General Public License for more details.
;;;
;;; You should have received a copy of the GNU General Public License
;;; along with GNU Guix.  If not, see <http://www.gnu.org/licenses/>.

(define-module (gnu packages linux)
  #:use-module (gnu packages)
  #:use-module (gnu packages acl)
  #:use-module (gnu packages admin)
  #:use-module (gnu packages algebra)
  #:use-module (gnu packages audio)
  #:use-module (gnu packages autotools)
  #:use-module (gnu packages avahi)
  #:use-module (gnu packages backup)
  #:use-module (gnu packages base)
  #:use-module (gnu packages bash)
  #:use-module (gnu packages bison)
  #:use-module (gnu packages boost)
  #:use-module (gnu packages calendar)
  #:use-module (gnu packages check)
  #:use-module (gnu packages cpio)
  #:use-module (gnu packages crypto)
  #:use-module (gnu packages cryptsetup)
  #:use-module (gnu packages compression)
  #:use-module (gnu packages dbm)
  #:use-module (gnu packages datastructures)
  #:use-module (gnu packages docbook)
  #:use-module (gnu packages documentation)
  #:use-module (gnu packages elf)
  #:use-module (gnu packages flex)
  #:use-module (gnu packages file)
  #:use-module (gnu packages freedesktop)
  #:use-module (gnu packages gawk)
  #:use-module (gnu packages gcc)
  #:use-module (gnu packages gettext)
  #:use-module (gnu packages glib)
  #:use-module (gnu packages gnupg)
  #:use-module (gnu packages golang)
  #:use-module (gnu packages gperf)
  #:use-module (gnu packages gstreamer)
  #:use-module (gnu packages gtk)
  #:use-module (gnu packages haskell-apps)
  #:use-module (gnu packages haskell-xyz)
  #:use-module (gnu packages libunwind)
  #:use-module (gnu packages libusb)
  #:use-module (gnu packages llvm)
  #:use-module (gnu packages lua)
  #:use-module (gnu packages man)
  #:use-module (gnu packages maths)
  #:use-module (gnu packages multiprecision)
  #:use-module (gnu packages ncurses)
  #:use-module (gnu packages netpbm)
  #:use-module (gnu packages networking)
  #:use-module (gnu packages ninja)
  #:use-module (gnu packages nss)
  #:use-module (gnu packages perl)
  #:use-module (gnu packages pciutils)
  #:use-module (gnu packages pkg-config)
  #:use-module (gnu packages popt)
  #:use-module (gnu packages pulseaudio)
  #:use-module (gnu packages python)
  #:use-module (gnu packages python-xyz)
  #:use-module (gnu packages readline)
  #:use-module (gnu packages rrdtool)
  #:use-module (gnu packages samba)
  #:use-module (gnu packages sdl)
  #:use-module (gnu packages serialization)
  #:use-module (gnu packages slang)
  #:use-module (gnu packages sqlite)
  #:use-module (gnu packages texinfo)
  #:use-module (gnu packages textutils)
  #:use-module (gnu packages tls)
  #:use-module (gnu packages valgrind)
  #:use-module (gnu packages video)
  #:use-module (gnu packages vulkan)
  #:use-module (gnu packages web)
  #:use-module (gnu packages xiph)
  #:use-module (gnu packages xml)
  #:use-module (gnu packages xdisorg)
  #:use-module (gnu packages xorg)
  #:use-module (gnu packages groff)
  #:use-module (gnu packages selinux)
  #:use-module (gnu packages swig)
  #:use-module (guix build-system cmake)
  #:use-module (guix build-system copy)
  #:use-module (guix build-system gnu)
  #:use-module (guix build-system go)
  #:use-module (guix build-system meson)
  #:use-module (guix build-system python)
  #:use-module (guix build-system trivial)
  #:use-module (guix build-system linux-module)
  #:use-module (guix download)
  #:use-module (guix git-download)
  #:use-module ((guix licenses) #:prefix license:)
  #:use-module (guix packages)
  #:use-module (guix gexp)
  #:use-module (guix store)
  #:use-module (guix monads)
  #:use-module (guix utils)
  #:use-module (guix deprecation)    ;for libcap/next
  #:use-module (srfi srfi-1)
  #:use-module (srfi srfi-2)
  #:use-module (srfi srfi-26)
  #:use-module (ice-9 match)
  #:use-module (ice-9 regex))

(define-public (system->linux-architecture arch)
  "Return the Linux architecture name for ARCH, a Guix system name such as
\"x86_64-linux\" or a target triplet such as \"arm-linux-gnueabihf\"."
  (let ((arch (car (string-split arch #\-))))
    (cond ((string=? arch "i686") "i386")
          ((string-prefix? "mips" arch) "mips")
          ((string-prefix? "arm" arch) "arm")
          ((string-prefix? "aarch64" arch) "arm64")
          ((string-prefix? "alpha" arch) "alpha")
          ((string-prefix? "powerpc" arch) "powerpc") ;including "powerpc64le"
          ((string-prefix? "s390" arch) "s390")
          ((string-prefix? "riscv" arch) "riscv")
          (else arch))))

(define-public (system->defconfig system)
  "Some systems (notably powerpc-linux) require a special target for kernel
defconfig.  Return the appropriate make target if applicable, otherwise return
\"defconfig\"."
  (cond ((string-prefix? "powerpc-" system) "pmac32_defconfig")
        ((string-prefix? "powerpc64-" system) "ppc64_defconfig")
        ((string-prefix? "powerpc64le-" system) "ppc64_defconfig")
        (else "defconfig")))


;;;
;;; Kernel source code deblobbing.
;;;

(define (linux-libre-deblob-scripts version gnu-revision
                                    deblob-hash
                                    deblob-check-hash)
  (list (version-major+minor version)
        (origin
          (method url-fetch)
          (uri (string-append "https://linux-libre.fsfla.org"
                              "/pub/linux-libre/releases/" version "-" gnu-revision "/"
                              "deblob-" (version-major+minor version)))
          (file-name (string-append "linux-libre-deblob-"
                                    version "-" gnu-revision))
          (sha256 deblob-hash))
        (origin
          (method url-fetch)
          (uri (string-append "https://linux-libre.fsfla.org"
                              "/pub/linux-libre/releases/" version "-" gnu-revision "/"
                              "deblob-check"))
          (file-name (string-append "linux-libre-deblob-check-" version "-" gnu-revision))
          (sha256 deblob-check-hash))))

;; XXXX: Workaround 'snippet' limitations
(define computed-origin-method (@@ (guix packages) computed-origin-method))

(define (make-linux-libre-source version
                                 upstream-source
                                 deblob-scripts)
  "Return a 'computed' origin that generates a Linux-libre tarball from the
corresponding UPSTREAM-SOURCE (an origin), using the given DEBLOB-SCRIPTS."
  (match deblob-scripts
    ((deblob-version (? origin? deblob) (? origin? deblob-check))
     (unless (string=? deblob-version (version-major+minor version))
       ;; The deblob script cannot be expected to work properly on a
       ;; different version (major+minor) of Linux, even if no errors
       ;; are signaled during execution.
       (error "deblob major+minor version mismatch"))
     (origin
       (method computed-origin-method)
       (file-name (string-append "linux-libre-" version "-guix.tar.xz"))
       (sha256 #f)
       (uri
        (delay
          (with-imported-modules '((guix build utils))
            #~(begin
                (use-modules (guix build utils)
                             (srfi srfi-1)
                             (ice-9 match)
                             (ice-9 ftw))

                (setvbuf (current-output-port) 'line)

                (let ((dir (string-append "linux-" #$version)))

                  (mkdir "/tmp/bin")
                  (set-path-environment-variable
                   "PATH" '("bin")
                   (list "/tmp"
                         #+(canonical-package bash)
                         #+(canonical-package coreutils)
                         #+(canonical-package diffutils)
                         #+(canonical-package findutils)
                         #+(canonical-package patch)
                         #+(canonical-package xz)
                         #+(canonical-package sed)
                         #+(canonical-package grep)
                         #+(canonical-package bzip2)
                         #+(canonical-package gzip)
                         #+(canonical-package tar)
                         #+(canonical-package gawk)
                         #+python-wrapper))

                  (with-directory-excursion "/tmp/bin"

                    (copy-file #+deblob "deblob")
                    (chmod "deblob" #o755)
                    (substitute* "deblob"
                      (("/bin/sh") (which "sh")))

                    (copy-file #+deblob-check "deblob-check")
                    (chmod "deblob-check" #o755)
                    (substitute* "deblob-check"
                      (("/bin/sh") (which "sh"))
                      (("/bin/sed") (which "sed"))
                      (("/usr/bin/python") (which "python"))))

                  (if (file-is-directory? #+upstream-source)
                      (begin
                        (format #t "Copying upstream linux source...~%")
                        (invoke "cp" "--archive" #+upstream-source dir)
                        (invoke "chmod" "--recursive" "u+w" dir))
                      (begin
                        (format #t "Unpacking upstream linux tarball...~%")
                        (invoke "tar" "xf" #$upstream-source)
                        (match (scandir "."
                                        (lambda (name)
                                          (and (not (member name '("." "..")))
                                               (file-is-directory? name))))
                          ((unpacked-dir)
                           (unless (string=? dir unpacked-dir)
                             (rename-file unpacked-dir dir)))
                          (dirs
                           (error "multiple directories found" dirs)))))

                  (with-directory-excursion dir
                    (format #t "Running deblob script...~%")
                    (invoke "/tmp/bin/deblob"))

                  (format #t "~%Packing new Linux-libre tarball...~%")
                  (invoke "tar" "cvfa" #$output
                          ;; Avoid non-determinism in the archive.
                          "--mtime=@0"
                          "--owner=root:0"
                          "--group=root:0"
                          "--sort=name"
                          "--hard-dereference"
                          dir)

                  (format #t "~%Scanning the generated tarball for blobs...~%")
                  (invoke "/tmp/bin/deblob-check" "--use-awk" "--list-blobs"
                          #$output))))))))))


;;;
;;; Kernel sources.
;;;

(define (linux-libre-urls version gnu-revision)
  "Return a list of URLs for Linux-Libre VERSION."
  (list (string-append
         "https://linux-libre.fsfla.org/pub/linux-libre/releases/"
         version "-" gnu-revision "/linux-libre-" version "-" gnu-revision ".tar.xz")

        ;; XXX: Work around <http://bugs.gnu.org/14851>.
        (string-append
         "ftp://alpha.gnu.org/gnu/guix/mirror/linux-libre-"
         version "-" gnu-revision ".tar.xz")

        ;; Maybe this URL will become valid eventually.
        (string-append
         "mirror://gnu/linux-libre/" version "-" gnu-revision "/linux-libre-"
         version "-" gnu-revision ".tar.xz")))

(define (%upstream-linux-source version hash)
  (origin
    (method url-fetch)
    (uri (string-append "mirror://kernel.org"
                        "/linux/kernel/v" (version-major version) ".x/"
                        "linux-" version ".tar.xz"))
    (sha256 hash)))

;; The current "stable" kernels. That is, the most recently released major
;; versions that are still supported upstream.

;; Currently, no stable kernels are packaged.

;; The "longterm" kernels — the older releases with long-term upstream support.
;; Here are the support timelines:
;; <https://www.kernel.org/category/releases.html>
(define-public linux-libre-5.15-version "5.15.16")
(define-public linux-libre-5.15-gnu-revision "gnu")
(define deblob-scripts-5.15
  (linux-libre-deblob-scripts
   linux-libre-5.15-version
   linux-libre-5.15-gnu-revision
   (base32 "1rfhwfzifmbpnrhmrn3srm736nkm1v6affw915d0fgqzqgi8qfai")
   (base32 "04fj1x3zmi310cr3m9hxpi26gdcmwfsqciv5yb6q6rrnqjqs1pc0")))
(define-public linux-libre-5.15-pristine-source
  (let ((version linux-libre-5.15-version)
        (hash (base32 "150pzxra564z9xaaclmbbd29x4x9il8y78zz7szi50lzx0a0l2ms")))
   (make-linux-libre-source version
                            (%upstream-linux-source version hash)
                            deblob-scripts-5.15)))

(define-public linux-libre-5.10-version "5.10.93")
(define-public linux-libre-5.10-gnu-revision "gnu1")
(define deblob-scripts-5.10
  (linux-libre-deblob-scripts
   linux-libre-5.10-version
   linux-libre-5.10-gnu-revision
   (base32 "1swy3y851jnnmk3hc0khllpsifb98camlwyskpn1dyvjsgjljd8x")
   (base32 "024rz0bp3n3r5nkwbib7byx10d72c2fh5cw9iv00diyzgnp819g7")))
(define-public linux-libre-5.10-pristine-source
  (let ((version linux-libre-5.10-version)
        (hash (base32 "1jxv7can60rc5i2yjgj8frcjvwi1jnba1jl8i3070xmb1d1qqy56")))
   (make-linux-libre-source version
                            (%upstream-linux-source version hash)
                            deblob-scripts-5.10)))

(define-public linux-libre-5.4-version "5.4.173")
(define-public linux-libre-5.4-gnu-revision "gnu1")
(define deblob-scripts-5.4
  (linux-libre-deblob-scripts
   linux-libre-5.4-version
   linux-libre-5.4-gnu-revision
   (base32 "1nlgk8ajb5wl3aa96h9a0pb9j5a5wmrbpk63varn557x1d00r7wj")
   (base32 "1a0k9i8gnzkyvfr80f8xw2fnxfwddhz1pzicz9fh0y3jzzkzk45p")))
(define-public linux-libre-5.4-pristine-source
  (let ((version linux-libre-5.4-version)
        (hash (base32 "0ff2jvwxj55547wvwp94a8bsd610s72906d4nsyhiirrn9sy5s4r")))
   (make-linux-libre-source version
                            (%upstream-linux-source version hash)
                            deblob-scripts-5.4)))

(define-public linux-libre-4.19-version "4.19.225")
(define-public linux-libre-4.19-gnu-revision "gnu1")
(define deblob-scripts-4.19
  (linux-libre-deblob-scripts
   linux-libre-4.19-version
   linux-libre-4.19-gnu-revision
   (base32 "06pqv050bkii0hc2v7ymny5264w1bca8db0dp1pw9mfmjg865am5")
   (base32 "1a0k9i8gnzkyvfr80f8xw2fnxfwddhz1pzicz9fh0y3jzzkzk45p")))
(define-public linux-libre-4.19-pristine-source
  (let ((version linux-libre-4.19-version)
        (hash (base32 "15k7b04zx5ggfjagp8sfrylr9xgwgz3hb2bygdml7ka1jnbv76jb")))
    (make-linux-libre-source version
                             (%upstream-linux-source version hash)
                             deblob-scripts-4.19)))

(define-public linux-libre-4.14-version "4.14.262")
(define-public linux-libre-4.14-gnu-revision "gnu1")
(define deblob-scripts-4.14
  (linux-libre-deblob-scripts
   linux-libre-4.14-version
   linux-libre-4.14-gnu-revision
   (base32 "02rxvr0gmxb3zfsyyzdmzgfq04gkdkv1cc38md0xfl0mxzdzdfyk")
   (base32 "1a0k9i8gnzkyvfr80f8xw2fnxfwddhz1pzicz9fh0y3jzzkzk45p")))
(define-public linux-libre-4.14-pristine-source
  (let ((version linux-libre-4.14-version)
        (hash (base32 "05yl51r5n3q9l8pq6azx3bbl69l79lk8vkdivy3cvgzdh59pizac")))
    (make-linux-libre-source version
                             (%upstream-linux-source version hash)
                             deblob-scripts-4.14)))

(define-public linux-libre-4.9-version "4.9.297")
(define-public linux-libre-4.9-gnu-revision "gnu1")
(define deblob-scripts-4.9
  (linux-libre-deblob-scripts
   linux-libre-4.9-version
   linux-libre-4.9-gnu-revision
   (base32 "0nai5m4rbh37qaj1xf2qj7656l2gacfh0847q5d07y22b048fq5n")
   (base32 "1a0k9i8gnzkyvfr80f8xw2fnxfwddhz1pzicz9fh0y3jzzkzk45p")))
(define-public linux-libre-4.9-pristine-source
  (let ((version linux-libre-4.9-version)
        (hash (base32 "17yqnr6p0prgcw8nikjmi49ll4s77ylaixcja5m15cq9x36shfz4")))
    (make-linux-libre-source version
                             (%upstream-linux-source version hash)
                             deblob-scripts-4.9)))

(define-public linux-libre-4.4-version "4.4.299")
(define-public linux-libre-4.4-gnu-revision "gnu1")
(define deblob-scripts-4.4
  (linux-libre-deblob-scripts
   linux-libre-4.4-version
   linux-libre-4.4-gnu-revision
   (base32 "1mmnv77432la5dkhpy1n8w59c0v6l08fyf2ggh294gyrx8nbci11")
   (base32 "1a0k9i8gnzkyvfr80f8xw2fnxfwddhz1pzicz9fh0y3jzzkzk45p")))
(define-public linux-libre-4.4-pristine-source
  (let ((version linux-libre-4.4-version)
        (hash (base32 "019hmplv1zhghl840qky9awziba3gx7jm80khny44gjfbyzf7d4v")))
    (make-linux-libre-source version
                             (%upstream-linux-source version hash)
                             deblob-scripts-4.4)))

(define %boot-logo-patch
  ;; Linux-Libre boot logo featuring Freedo and a gnu.
  (origin
    (method url-fetch)
    (uri (string-append "http://www.fsfla.org/svn/fsfla/software/linux-libre/"
                        "lemote/gnewsense/branches/3.16/100gnu+freedo.patch"))
    (sha256
     (base32
      "1hk9swxxc80bmn2zd2qr5ccrjrk28xkypwhl4z0qx4hbivj7qm06"))))

(define %linux-libre-arm-export-__sync_icache_dcache-patch
  (origin
    (method url-fetch)
    (uri (string-append
          "https://salsa.debian.org/kernel-team/linux"
          "/raw/34a7d9011fcfcfa38b68282fd2b1a8797e6834f0"
          "/debian/patches/bugfix/arm/"
          "arm-mm-export-__sync_icache_dcache-for-xen-privcmd.patch"))
    (file-name "linux-libre-arm-export-__sync_icache_dcache.patch")
    (sha256
     (base32 "1ifnfhpakzffn4b8n7x7w5cps9mzjxlkcfz9zqak2vaw8nzvl39f"))))

(define (source-with-patches source patches)
  (origin
    (inherit source)
    (patches (append (origin-patches source)
                     patches))))

(define-public linux-libre-5.15-source
  (source-with-patches linux-libre-5.15-pristine-source
                       (list %boot-logo-patch
                             %linux-libre-arm-export-__sync_icache_dcache-patch)))

(define-public linux-libre-5.10-source
  (source-with-patches linux-libre-5.10-pristine-source
                       (list %boot-logo-patch
                             %linux-libre-arm-export-__sync_icache_dcache-patch)))

(define-public linux-libre-5.4-source
  (source-with-patches linux-libre-5.4-pristine-source
                       (list %boot-logo-patch
                             %linux-libre-arm-export-__sync_icache_dcache-patch
                             ;; Pinebook Pro patch from linux-next,
                             ;; can be dropped for linux-libre 5.7
                             (search-patch
                              "linux-libre-support-for-Pinebook-Pro.patch"))))

(define-public linux-libre-4.19-source
  (source-with-patches linux-libre-4.19-pristine-source
                       (list %boot-logo-patch
                             %linux-libre-arm-export-__sync_icache_dcache-patch)))

(define-public linux-libre-4.14-source
  (source-with-patches linux-libre-4.14-pristine-source
                       (list %boot-logo-patch)))

(define-public linux-libre-4.9-source
  (source-with-patches linux-libre-4.9-pristine-source
                       (list %boot-logo-patch)))

(define-public linux-libre-4.4-source
  (source-with-patches linux-libre-4.4-pristine-source
                       (list %boot-logo-patch)))


;;;
;;; Kernel headers.
;;;

(define (make-linux-libre-headers version gnu-revision hash-string)
  (make-linux-libre-headers* version gnu-revision
                             (origin
                               (method url-fetch)
                               (uri (linux-libre-urls version gnu-revision))
                               (sha256 (base32 hash-string)))))

(define (make-linux-libre-headers* version gnu-revision source)
  (package
    (name "linux-libre-headers")
    (version version)
    (source source)
    (build-system gnu-build-system)
    (native-inputs `(("perl" ,perl)
                     ,@(if (version>=? version "4.16")
                           `(("flex" ,flex)
                             ("bison" ,bison))
                           '())))
    (arguments
     `(#:modules ((guix build gnu-build-system)
                  (guix build utils)
                  (srfi srfi-1)
                  (ice-9 match))
       #:phases
       (modify-phases %standard-phases
         (delete 'configure)
         (replace 'build
           (lambda _
             (let ((arch ,(system->linux-architecture
                          (or (%current-target-system)
                              (%current-system))))
                   (defconfig ,(system->defconfig
                                (or (%current-target-system)
                                    (%current-system))))
                   (make-target ,(if (version>=? version "5.3")
                                     "headers"
                                     "headers_check")))
               (setenv "ARCH" arch)
               (format #t "`ARCH' set to `~a'~%" (getenv "ARCH"))
               (invoke "make" defconfig)
               (invoke "make" "mrproper" make-target))))
         (replace 'install
           (lambda* (#:key outputs #:allow-other-keys)
             (let ((out (assoc-ref outputs "out")))

               ;; Mimic the quiet_cmd_headers_install target to avoid a
               ;; dependency on rsync.
               (for-each (lambda (file)
                           (let ((destination (string-append
                                               out "/include/"
                                               ;; Drop the 'usr/include' prefix.
                                               (match (string-split file #\/)
                                                 ((_ _ path ...)
                                                  (string-join path "/"))))))
                             (format #t "`~a' -> `~a'~%" file destination)
                             (install-file file (dirname destination))))
                         (find-files "usr/include" "\\.h$"))

               (mkdir (string-append out "/include/config"))
               (call-with-output-file
                   (string-append out
                                  "/include/config/kernel.release")
                 (lambda (p)
                   (format p "~a-default~%" ,version)))))))
       #:allowed-references ()
       #:tests? #f))
    (home-page "https://www.gnu.org/software/linux-libre/")
    (synopsis "GNU Linux-Libre kernel headers")
    (description "Headers of the Linux-Libre kernel.")
    (license license:gpl2)))

(define-public linux-libre-headers-5.15
  (make-linux-libre-headers* linux-libre-5.15-version
                             linux-libre-5.15-gnu-revision
                             linux-libre-5.15-source))

(define-public linux-libre-headers-5.10
  (make-linux-libre-headers* linux-libre-5.10-version
                             linux-libre-5.10-gnu-revision
                             linux-libre-5.10-source))

(define-public linux-libre-headers-5.4
  (make-linux-libre-headers* linux-libre-5.4-version
                             linux-libre-5.4-gnu-revision
                             linux-libre-5.4-source))

(define-public linux-libre-headers-4.19
  (make-linux-libre-headers* linux-libre-4.19-version
                             linux-libre-4.19-gnu-revision
                             linux-libre-4.19-source))

(define-public linux-libre-headers-4.14
  (make-linux-libre-headers* linux-libre-4.14-version
                             linux-libre-4.14-gnu-revision
                             linux-libre-4.14-source))

(define-public linux-libre-headers-4.9
  (make-linux-libre-headers* linux-libre-4.9-version
                             linux-libre-4.9-gnu-revision
                             linux-libre-4.9-source))

(define-public linux-libre-headers-4.4
  (make-linux-libre-headers* linux-libre-4.4-version
                             linux-libre-4.4-gnu-revision
                             linux-libre-4.4-source))

;; The following package is used in the early bootstrap, and thus must be kept
;; stable and with minimal build requirements.
(define-public linux-libre-headers-5.10.35
  (make-linux-libre-headers "5.10.35" "gnu"
                            "0q2rnchad55d49f3rajrkazz0fcjv1irwrdb1hwjnl01fzm2gjk3"))

(define-public linux-libre-headers linux-libre-headers-5.10.35)


;;;
;;; Kernel configurations.
;;;

(define* (kernel-config arch #:key variant)
  "Return the absolute file name of the Linux-Libre build configuration file
for ARCH and optionally VARIANT, or #f if there is no such configuration."
  (let* ((name (string-append (if variant (string-append variant "-") "")
                              (if (string=? "i386" arch) "i686" arch) ".conf"))
         (file (string-append "linux-libre/" name)))
    (search-auxiliary-file file)))

(define %default-extra-linux-options
  `(;; Some very mild hardening.
    ("CONFIG_SECURITY_DMESG_RESTRICT" . #t)
    ;; All kernels should have NAMESPACES options enabled
    ("CONFIG_NAMESPACES" . #t)
    ("CONFIG_UTS_NS" . #t)
    ("CONFIG_IPC_NS" . #t)
    ("CONFIG_USER_NS" . #t)
    ("CONFIG_PID_NS" . #t)
    ("CONFIG_NET_NS" . #t)
    ;; Various options needed for elogind service:
    ;; https://issues.guix.gnu.org/43078
    ("CONFIG_CGROUP_FREEZER" . #t)
    ("CONFIG_BLK_CGROUP" . #t)
    ("CONFIG_CGROUP_WRITEBACK" . #t)
    ("CONFIG_CGROUP_SCHED" . #t)
    ("CONFIG_CGROUP_PIDS" . #t)
    ("CONFIG_CGROUP_FREEZER" . #t)
    ("CONFIG_CGROUP_DEVICE" . #t)
    ("CONFIG_CGROUP_CPUACCT" . #t)
    ("CONFIG_CGROUP_PERF" . #t)
    ("CONFIG_SOCK_CGROUP_DATA" . #t)
    ("CONFIG_BLK_CGROUP_IOCOST" . #t)
    ("CONFIG_CGROUP_NET_PRIO" . #t)
    ("CONFIG_CGROUP_NET_CLASSID" . #t)
    ("CONFIG_MEMCG" . #t)
    ("CONFIG_MEMCG_SWAP" . #t)
    ("CONFIG_MEMCG_KMEM" . #t)
    ("CONFIG_CPUSETS" . #t)
    ("CONFIG_PROC_PID_CPUSET" . #t)
    ;; Allow disk encryption by default
    ("CONFIG_DM_CRYPT" . m)
    ;; Modules required for initrd:
    ("CONFIG_NET_9P" . m)
    ("CONFIG_NET_9P_VIRTIO" . m)
    ("CONFIG_VIRTIO_BLK" . m)
    ("CONFIG_VIRTIO_NET" . m)
    ("CONFIG_VIRTIO_PCI" . m)
    ("CONFIG_VIRTIO_BALLOON" . m)
    ("CONFIG_VIRTIO_MMIO" . m)
    ("CONFIG_FUSE_FS" . m)
    ("CONFIG_CIFS" . m)
    ("CONFIG_9P_FS" . m)))

;; See https://github.com/iovisor/bcc/blob/master/INSTALL.md#kernel-configuration
(define %bpf-extra-linux-options
  `(;; Needed for probes
    ("CONFIG_UPROBE_EVENTS" . #t)
    ("CONFIG_KPROBE_EVENTS" . #t)
    ;; kheaders module also helpful for tracing
    ("CONFIG_IKHEADERS" . #t)
    ("CONFIG_BPF" . #t)
    ("CONFIG_BPF_SYSCALL" . #t)
    ("CONFIG_BPF_JIT_ALWAYS_ON" . #t)
    ;; optional, for tc filters
    ("CONFIG_NET_CLS_BPF" . m)
    ;; optional, for tc actions
    ("CONFIG_NET_ACT_BPF" . m)
    ("CONFIG_BPF_JIT" . #t)
    ;; for Linux kernel versions 4.1 through 4.6
    ;; ("CONFIG_HAVE_BPF_JIT" . y)
    ;; for Linux kernel versions 4.7 and later
    ("CONFIG_HAVE_EBPF_JIT" . #t)
    ;; optional, for kprobes
    ("CONFIG_BPF_EVENTS" . #t)
    ;; kheaders module
    ("CONFIG_IKHEADERS" . #t)))

(define (config->string options)
  (string-join (map (match-lambda
                      ((option . 'm)
                       (string-append option "=m"))
                      ((option . #t)
                       (string-append option "=y"))
                      ((option . #f)
                       (string-append option "=n")))
                    options)
               "\n"))


;;;
;;; Kernel package utilities.
;;;

(define* (make-linux-libre version gnu-revision hash-string supported-systems
                           #:key
                           (extra-version #f)
                           ;; A function that takes an arch and a variant.
                           ;; See kernel-config for an example.
                           (configuration-file #f)
                           (defconfig "defconfig")
                           (extra-options %default-extra-linux-options)
                           (patches (list %boot-logo-patch)))
  (make-linux-libre* version gnu-revision
                     (origin
                       (method url-fetch)
                       (uri (linux-libre-urls version gnu-revision))
                       (sha256 (base32 hash-string))
                       (patches patches))
                     supported-systems
                     #:extra-version extra-version
                     #:configuration-file configuration-file
                     #:defconfig defconfig
                     #:extra-options extra-options))

(define* (make-linux-libre* version gnu-revision source supported-systems
                            #:key
                            (extra-version #f)
                            ;; A function that takes an arch and a variant.
                            ;; See kernel-config for an example.
                            (configuration-file #f)
                            (defconfig "defconfig")
                            (extra-options %default-extra-linux-options))
  (package
    (name (if extra-version
              (string-append "linux-libre-" extra-version)
              "linux-libre"))
    (version version)
    (source source)
    (supported-systems supported-systems)
    (build-system gnu-build-system)
    (native-inputs
     `(("perl" ,perl)
       ("bc" ,bc)
       ("openssl" ,openssl)
       ("elfutils" ,elfutils)  ; Needed to enable CONFIG_STACK_VALIDATION
       ("flex" ,flex)
       ("bison" ,bison)

       ;; These are needed to compile the GCC plugins.
       ("gmp" ,gmp)
       ("mpfr" ,mpfr)
       ("mpc" ,mpc)

       ,@(match (and configuration-file
                     (configuration-file
                      (system->linux-architecture
                       (or (%current-target-system) (%current-system)))
                      #:variant (version-major+minor version)))
           (#f                                    ;no config for this platform
            '())
           ((? string? config)
            `(("kconfig" ,config))))))
    (arguments
     (list #:modules '((guix build gnu-build-system)
                       (guix build utils)
                       (srfi srfi-1)
                       (srfi srfi-26)
                       (ice-9 ftw)
                       (ice-9 match))
           #:phases
           #~(modify-phases %standard-phases
               (add-after 'unpack 'patch-/bin/pwd
                 (lambda _
                   (substitute* (find-files "." "^Makefile(\\.include)?$")
                     (("/bin/pwd") "pwd"))))
               (replace 'configure
                 (lambda* (#:key inputs target #:allow-other-keys)
                   ;; Avoid introducing timestamps.
                   (setenv "KCONFIG_NOTIMESTAMP" "1")
                   (setenv "KBUILD_BUILD_TIMESTAMP"
                           (getenv "SOURCE_DATE_EPOCH"))

                   ;; Other variables useful for reproducibility.
                   (setenv "KBUILD_BUILD_USER" "guix")
                   (setenv "KBUILD_BUILD_HOST" "guix")

                   ;; Set ARCH and CROSS_COMPILE.
                   (let ((arch #$(system->linux-architecture
                                  (or (%current-target-system)
                                      (%current-system)))))
                     (setenv "ARCH" arch)
                     (format #t "`ARCH' set to `~a'~%" (getenv "ARCH"))

                     (when target
                       (setenv "CROSS_COMPILE" (string-append target "-"))
                       (format #t "`CROSS_COMPILE' set to `~a'~%"
                               (getenv "CROSS_COMPILE"))))

                   (setenv "EXTRAVERSION"
                           #$(and extra-version
                                  (string-append "-" extra-version)))

                   (let ((build  (assoc-ref %standard-phases 'build))
                         (config (assoc-ref inputs "kconfig")))

                     ;; Use a custom kernel configuration file or a default
                     ;; configuration file.
                     (if config
                         (begin
                           (copy-file config ".config")
                           (chmod ".config" #o666))
                         (invoke "make" #$defconfig))

                     ;; Appending works even when the option wasn't in the
                     ;; file.  The last one prevails if duplicated.
                     (let ((port (open-file ".config" "a"))
                           (extra-configuration #$(config->string extra-options)))
                       (display extra-configuration port)
                       (close-port port))

                     (invoke "make" "oldconfig"))))
               (replace 'install
                 (lambda* (#:key inputs native-inputs #:allow-other-keys)
                   (let ((moddir (string-append #$output "/lib/modules"))
                         (dtbdir (string-append #$output "/lib/dtbs")))
                     ;; Install kernel image, kernel configuration and link map.
                     (for-each (lambda (file) (install-file file #$output))
                               (find-files "." "^(\\.config|bzImage|zImage|Image|vmlinuz|System\\.map|Module\\.symvers)$"))
                     ;; Install device tree files
                     (unless (null? (find-files "." "\\.dtb$"))
                       (mkdir-p dtbdir)
                       (invoke "make" (string-append "INSTALL_DTBS_PATH=" dtbdir)
                               "dtbs_install"))
                     ;; Install kernel modules
                     (mkdir-p moddir)
                     (invoke "make"
                             ;; Disable depmod because the Guix system's
                             ;; module directory is an union of potentially
                             ;; multiple packages.  It is not possible to use
                             ;; depmod to usefully calculate a dependency
                             ;; graph while building only one of them.
                             "DEPMOD=true"
                             (string-append "MODULE_DIR=" moddir)
                             (string-append "INSTALL_PATH=" #$output)
                             (string-append "INSTALL_MOD_PATH=" #$output)
                             "INSTALL_MOD_STRIP=1"
                             "modules_install")
                     (let* ((versions (filter (lambda (name)
                                                (not (string-prefix? "." name)))
                                              (scandir moddir)))
                            (version (match versions
                                       ((x) x))))
                       ;; There are symlinks to the build and source directory.
                       ;; Both will point to target /tmp/guix-build* and thus
                       ;; not be useful in a profile.  Delete the symlinks.
                       (false-if-file-not-found
                        (delete-file
                         (string-append moddir "/" version "/build")))
                       (false-if-file-not-found
                        (delete-file
                         (string-append moddir "/" version "/source"))))))))
           #:tests? #f))
    (home-page "https://www.gnu.org/software/linux-libre/")
    (synopsis "100% free redistribution of a cleaned Linux kernel")
    (description
     "GNU Linux-Libre is a free (as in freedom) variant of the Linux kernel.
It has been modified to remove all non-free binary blobs.")
    (license license:gpl2)
    (properties '((max-silent-time . 3600))))) ;don't timeout on blob scan.


;;;
;;; Generic kernel packages.
;;;

(define-public linux-libre-5.15
  (make-linux-libre* linux-libre-5.15-version
                     linux-libre-5.15-gnu-revision
                     linux-libre-5.15-source
                     '("x86_64-linux" "i686-linux" "armhf-linux" "aarch64-linux" "riscv64-linux")
                     #:configuration-file kernel-config))

(define-public linux-libre-version         linux-libre-5.15-version)
(define-public linux-libre-gnu-revision    linux-libre-5.15-gnu-revision)
(define-public linux-libre-pristine-source linux-libre-5.15-pristine-source)
(define-public linux-libre-source          linux-libre-5.15-source)
(define-public linux-libre                 linux-libre-5.15)

(define-public linux-libre-5.10
  (make-linux-libre* linux-libre-5.10-version
                     linux-libre-5.10-gnu-revision
                     linux-libre-5.10-source
                     '("x86_64-linux" "i686-linux" "armhf-linux" "aarch64-linux" "riscv64-linux")
                     #:configuration-file kernel-config))

(define-public linux-libre-5.4
  (make-linux-libre* linux-libre-5.4-version
                     linux-libre-5.4-gnu-revision
                     linux-libre-5.4-source
                     '("x86_64-linux" "i686-linux" "armhf-linux" "aarch64-linux" "riscv64-linux")
                     #:configuration-file kernel-config))

(define-public linux-libre-4.19
  (make-linux-libre* linux-libre-4.19-version
                     linux-libre-4.19-gnu-revision
                     linux-libre-4.19-source
                     '("x86_64-linux" "i686-linux" "armhf-linux" "aarch64-linux")
                     #:configuration-file kernel-config))

(define-public linux-libre-4.14
  (make-linux-libre* linux-libre-4.14-version
                     linux-libre-4.14-gnu-revision
                     linux-libre-4.14-source
                     '("x86_64-linux" "i686-linux" "armhf-linux")
                     #:configuration-file kernel-config))

(define-public linux-libre-4.9
  (make-linux-libre* linux-libre-4.9-version
                     linux-libre-4.9-gnu-revision
                     linux-libre-4.9-source
                     '("x86_64-linux" "i686-linux")
                     #:configuration-file kernel-config))

(define-public linux-libre-4.4
  (make-linux-libre* linux-libre-4.4-version
                     linux-libre-4.4-gnu-revision
                     linux-libre-4.4-source
                     '("x86_64-linux" "i686-linux")
                     #:configuration-file kernel-config
                     #:extra-options
                     (append
                      `(;; https://lists.gnu.org/archive/html/guix-devel/2014-04/msg00039.html
                        ;; This option was removed upstream in version 4.7.
                        ("CONFIG_DEVPTS_MULTIPLE_INSTANCES" . #t))
                      %default-extra-linux-options)))

;; Linux-Libre-LTS points to the *newest* released long-term support version of
;; Linux-Libre.
;; Reference: https://jxself.org/linux-libre/

(define-public linux-libre-lts-version         linux-libre-5.15-version)
(define-public linux-libre-lts-gnu-revision    linux-libre-5.15-gnu-revision)
(define-public linux-libre-lts-pristine-source linux-libre-5.15-pristine-source)
(define-public linux-libre-lts-source          linux-libre-5.15-source)
(define-public linux-libre-lts                 linux-libre-5.15)


;;;
;;; Specialized kernel variants.
;;;

(define-public linux-libre-arm-generic
  (make-linux-libre* linux-libre-version
                     linux-libre-gnu-revision
                     linux-libre-source
                     '("armhf-linux")
                     #:defconfig "multi_v7_defconfig"
                     #:extra-version "arm-generic"
                     #:extra-options
                     (append
                      `(;; needed to fix the RTC on rockchip platforms
                        ("CONFIG_RTC_DRV_RK808" . #t))
                      %default-extra-linux-options)))

(define-public linux-libre-arm-generic-5.10
  (make-linux-libre* linux-libre-5.10-version
                     linux-libre-5.10-gnu-revision
                     linux-libre-5.10-source
                     '("armhf-linux")
                     #:defconfig "multi_v7_defconfig"
                     #:extra-version "arm-generic"
                     #:extra-options
                     (append
                      `(;; needed to fix the RTC on rockchip platforms
                        ("CONFIG_RTC_DRV_RK808" . #t))
                      %default-extra-linux-options)))

(define-public linux-libre-arm-generic-5.4
  (make-linux-libre* linux-libre-5.4-version
                     linux-libre-5.4-gnu-revision
                     linux-libre-5.4-source
                     '("armhf-linux")
                     #:defconfig "multi_v7_defconfig"
                     #:extra-version "arm-generic"
                     #:extra-options
                     (append
                      `(;; needed to fix the RTC on rockchip platforms
                        ("CONFIG_RTC_DRV_RK808" . #t))
                      %default-extra-linux-options)))

(define-public linux-libre-arm-generic-4.19
  (make-linux-libre* linux-libre-4.19-version
                     linux-libre-4.19-gnu-revision
                     linux-libre-4.19-source
                     '("armhf-linux")
                     #:defconfig "multi_v7_defconfig"
                     #:extra-version "arm-generic"))

(define-public linux-libre-arm-generic-4.14
  (make-linux-libre* linux-libre-4.14-version
                     linux-libre-4.14-gnu-revision
                     linux-libre-4.14-source
                     '("armhf-linux")
                     #:defconfig "multi_v7_defconfig"
                     #:extra-version "arm-generic"))

(define-public linux-libre-arm-omap2plus
  (make-linux-libre* linux-libre-version
                     linux-libre-gnu-revision
                     linux-libre-source
                     '("armhf-linux")
                     #:defconfig "omap2plus_defconfig"
                     #:extra-version "arm-omap2plus"))

(define-public linux-libre-arm-omap2plus-4.19
  (make-linux-libre* linux-libre-4.19-version
                     linux-libre-4.19-gnu-revision
                     linux-libre-4.19-source
                     '("armhf-linux")
                     #:defconfig "omap2plus_defconfig"
                     #:extra-version "arm-omap2plus"))

(define-public linux-libre-arm-omap2plus-4.14
  (make-linux-libre* linux-libre-4.14-version
                     linux-libre-4.14-gnu-revision
                     linux-libre-4.14-source
                     '("armhf-linux")
                     #:defconfig "omap2plus_defconfig"
                     #:extra-version "arm-omap2plus"))

(define-public linux-libre-arm64-generic
  (make-linux-libre* linux-libre-version
                     linux-libre-gnu-revision
                     linux-libre-source
                     '("aarch64-linux")
                     #:defconfig "defconfig"
                     #:extra-version "arm64-generic"
                     #:extra-options
                     (append
                      `(;; needed to fix the RTC on rockchip platforms
                        ("CONFIG_RTC_DRV_RK808" . #t)
                        ;; Pinebook display, battery, charger and usb
                        ("CONFIG_DRM_ANALOGIX_ANX6345" . m)
                        ("CONFIG_CHARGER_AXP20X" . m)
                        ("CONFIG_INPUT_AXP20X_PEK" . m)
                        ("CONFIG_CHARGER_AXP20X" . m)
                        ("CONFIG_BATTERY_AXP20X" . m)
                        ("CONFIG_PINCTRL_AXP209" . m)
                        ("CONFIG_AXP20X_POWER" . m)
                        ("CONFIG_AXP20X_ADC" . m)
                        ;; Pinebook PRO battery and sound support
                        ("CONFIG_BATTERY_CW2015" . m)
                        ("CONFIG_CHARGER_GPIO" . m)
                        ("CONFIG_SND_SOC_ES8316" . m))
                      %default-extra-linux-options)))

(define-public linux-libre-arm64-generic-5.10
  (make-linux-libre* linux-libre-5.10-version
                     linux-libre-5.10-gnu-revision
                     linux-libre-5.10-source
                     '("aarch64-linux")
                     #:defconfig "defconfig"
                     #:extra-version "arm64-generic"
                     #:extra-options
                     (append
                      `(;; needed to fix the RTC on rockchip platforms
                        ("CONFIG_RTC_DRV_RK808" . #t)
                        ;; Pinebook display, battery, charger and usb
                        ("CONFIG_DRM_ANALOGIX_ANX6345" . m)
                        ("CONFIG_CHARGER_AXP20X" . m)
                        ("CONFIG_INPUT_AXP20X_PEK" . m)
                        ("CONFIG_CHARGER_AXP20X" . m)
                        ("CONFIG_BATTERY_AXP20X" . m)
                        ("CONFIG_PINCTRL_AXP209" . m)
                        ("CONFIG_AXP20X_POWER" . m)
                        ("CONFIG_AXP20X_ADC" . m)
                        ;; Pinebook PRO battery and sound support
                        ("CONFIG_BATTERY_CW2015" . m)
                        ("CONFIG_CHARGER_GPIO" . m)
                        ("CONFIG_SND_SOC_ES8316" . m))
                      %default-extra-linux-options)))

(define-public linux-libre-arm64-generic-5.4
  (make-linux-libre* linux-libre-5.4-version
                     linux-libre-5.4-gnu-revision
                     linux-libre-5.4-source
                     '("aarch64-linux")
                     #:defconfig "defconfig"
                     #:extra-version "arm64-generic"
                     #:extra-options
                     (append
                      `(;; needed to fix the RTC on rockchip platforms
                        ("CONFIG_RTC_DRV_RK808" . #t))
                      %default-extra-linux-options)))

(define-public linux-libre-riscv64-generic
  (make-linux-libre* linux-libre-version
                     linux-libre-gnu-revision
                     linux-libre-source
                     '("riscv64-linux")
                     #:extra-version "riscv64-generic"))

(define-public linux-libre-mips64el-fuloong2e
  (make-linux-libre* linux-libre-version
                     linux-libre-gnu-revision
                     linux-libre-source
                     '("mips64el-linux")
                     #:defconfig "fuloong2e_defconfig"
                     #:extra-version "mips64el-fuloong2e"
                     #:extra-options
                     (append
                      `(("CONFIG_OVERLAY_FS" . m))
                      %default-extra-linux-options)))

(define-public linux-libre-with-bpf
  (let ((base-linux-libre
         (make-linux-libre*
          linux-libre-5.15-version
          linux-libre-5.15-gnu-revision
          linux-libre-5.15-source
          '("x86_64-linux" "i686-linux" "armhf-linux"
            "aarch64-linux" "riscv64-linux")
          #:extra-version "bpf"
          #:configuration-file kernel-config
          #:extra-options
          (append %bpf-extra-linux-options
                  %default-extra-linux-options))))
    (package
      (inherit base-linux-libre)
      (inputs (modify-inputs (package-inputs base-linux-libre)
                (prepend cpio))))))



;;;
;;; Linux kernel modules.
;;;

(define-public acpi-call-linux-module
  (package
    (name "acpi-call-linux-module")
    (version "1.2.2")
    (source
     (origin
       (method git-fetch)
       (uri (git-reference
             (url "https://github.com/nix-community/acpi_call")
             (commit (string-append "v" version))))
       (file-name (git-file-name name version))
       (sha256
        (base32 "1s7h9y3adyfhw7cjldlfmid79lrwz3vqlvziw9nwd6x5qdj4w9vp"))))
    (build-system linux-module-build-system)
    (arguments
     (list #:tests? #f                  ; no tests
           #:phases
           #~(modify-phases %standard-phases
               (add-before 'install 'patch-shebangs-harder
                 ;; The (only) shebangs in examples/ don't justify a reference.
                 ;; However, do substitute a slightly more portable one.
                 (lambda _
                   (substitute* (find-files "examples" ".")
                     (("^(#! *)/[^ ]*/" _ shebang)
                      (string-append shebang "/usr/bin/env ")))))
               (add-after 'install 'install-documentation
                 (lambda _
                   (let* ((doc (string-append #$output "/share/doc/"
                                              #$name "-" #$version)))
                     (for-each (lambda (file)
                                 (let ((target (string-append doc "/" file)))
                                   (mkdir-p (dirname target))
                                   (copy-recursively file target)))
                               (list "README.md" "examples"))))))))
    (home-page "https://github.com/nix-community/acpi_call")
    (synopsis "Linux kernel module to perform ACPI method calls")
    (description
     "This simple Linux kernel module allows calls from user space to any
@acronym{ACPI, Advanced Configuration and Power Interface} method provided by
your computer's firmware, by writing to @file{/proc/acpi/call}.  You can pass
any number of parameters of types @code{ACPI_INTEGER}, @code{ACPI_STRING},
and @code{ACPI_BUFFER}.

It grants direct and undocumented access to your hardware that may cause damage
and should be used with caution, especially on untested models.")
    (license license:gpl3+)))           ; see README.md (no licence headers)

(define-public corefreq
  (package
    (name "corefreq")
    (version "1.87.4")
    (source
     (origin
       (method git-fetch)
       (uri (git-reference
             (url "https://github.com/cyring/CoreFreq")
             (commit version)))
       (file-name (git-file-name name version))
       (sha256
        (base32 "01g1smhfzb02gmfjm8c7rchc79dan9jc9pv9c0f8f7fly2hy5zvs"))))
    (build-system linux-module-build-system)
    (outputs (list "out" "linux-module"))
    (arguments
     (list #:imported-modules `((guix build gnu-build-system)
                                ,@%linux-module-build-system-modules)
           #:modules `((guix build linux-module-build-system)
                       ((guix build gnu-build-system) #:prefix gnu:)
                       (guix build utils))
           #:make-flags
           #~(list (string-append "CC=" #$(cc-for-target))
               "OPTIM_LVL=3"
               (string-append "PREFIX=" #$output))
           #:tests? #f                      ; no test suite
           #:phases
           #~(modify-phases %standard-phases
               (add-after 'unpack 'untangle-module-targets
                 ;; Having to build everything in one pass would complicate the
                 ;; definition.  Let each build system handle what it's good at.
                 (lambda _
                   (substitute* "Makefile"
                     ((".*MAKE.*KERNELDIR.*") ""))))
               (add-after 'build 'gnu:build
                 (assoc-ref gnu:%standard-phases 'build))
               (add-after 'install 'gnu:install
                 (assoc-ref gnu:%standard-phases 'install))
               (add-after 'install 'separate-module
                 (lambda* (#:key outputs #:allow-other-keys)
                   ;; Adding INSTALL_MOD_PATH= to #:make-flags would still create an
                   ;; empty <out>/lib/modules directory, so just do it all by hand.
                   (let* ((out    (assoc-ref outputs "out"))
                          (module (assoc-ref outputs "linux-module")))
                     (mkdir-p (string-append module "/lib"))
                     (rename-file (string-append out    "/lib/modules")
                                  (string-append module "/lib/modules")))))
               (add-after 'install 'install-README
                 ;; There is no proper documentation.  Provide something.
                 (lambda* (#:key outputs #:allow-other-keys)
                   (let* ((out (assoc-ref outputs "out"))
                          (doc (string-append out "/share/doc/"
                                              #$name "-" #$version)))
                     (install-file "README.md" doc)))))))
    (home-page "https://github.com/cyring/CoreFreq")
    (synopsis
     "Measure performance data & tweak low-level settings on x86-64 CPUs")
    (description
     "CoreFreq is a CPU monitor that reports low-level processor settings and
performance data with notably high precision by using a loadable Linux kernel
module.  Unlike most similar tools, it can be used to modify some settings if
supported by the hardware and at your own risk.  It's designed for 64-bit x86
Intel processors (Atom, Core2, Nehalem, SandyBridge, and newer) and compatible
architectures like AMD@tie{}Zen and Hygon@tie{}Dhyana.

Supported processor features include:
@enumerate
@item time spent in C-states, including C1/C3 Auto- and UnDemotion;
@item core temperatures, voltage, and tweaking thermal limits;
@item core frequencies, ratios, and base clock rate;
@item enabling, disabling, and testing SpeedStep (EIST), Turbo Boost, and
Hyper-Threading or SMT;
@item enabling or disabling data cache prefetching;
@item kernel assembly code to keep as near as possible readings of performance
counters such as the @acronym{TSC, Time Stamp Counter}, @acronym{UCC, Unhalted
Core Cycles}, and @acronym{URC, Unhalted Reference Cycles};
@item the number of instructions per cycle or second (IPS, IPC, and CPI);
@item memory controller geometry and RAM timings;
@item running processes' CPU affinity.
@end enumerate

This package provides the @command{corefreqd} data collection daemon, the
@command{corefreq-cli} client to visualise and control it in real time, and the
@code{corefreqk} kernel module in its own separate output.  Read the included
@file{README.md} before loading it.")
    (supported-systems (list "x86_64-linux"))
    (license license:gpl2)))

(define-public librem-ec-acpi-linux-module
  (package
    (name "librem-ec-acpi-linux-module")
    (version "0.9.1")
    (source
     (origin
       (method git-fetch)
       (uri (git-reference
             (url "https://source.puri.sm/nicole.faerber/librem-ec-acpi-dkms")
             (commit (string-append "v" version))))
       (file-name (git-file-name name version))
       (sha256
        (base32 "1qnbfj60i8nn2ahgj2zp5ixd79bb0wl1ld36x3igws2f3c0f5pfi"))))
    (build-system linux-module-build-system)
    (arguments
     (list #:tests? #f))                ; no test suite
    (home-page "https://source.puri.sm/nicole.faerber/librem-ec-acpi-dkms")
    (synopsis "Linux kernel module to control the Librem Embedded Controller")
    (description
     "This is the Linux kernel @acronym{ACPI, Advanced Configuration and Power
Interface} platform driver for the @acronym{EC, Embedded Controller} firmware
on Purism Librem laptop computers.  It allows user-space control over the
battery charging thresholds, keyboard backlight, fans and thermal monitors,
and the notification, WiFi, and Bluetooth LED.")
    (license license:gpl2)))

(define-public rtl8821ce-linux-module
  (let ((commit "ca204c60724d23ab10244f920d4e50759ed1affb")
        (revision "4"))
    (package
      (name "rtl8821ce-linux-module")
      (version (git-version "0.0.0" revision commit))
      (source
       (origin
         (method git-fetch)
         (uri (git-reference
               (url "https://github.com/tomaspinho/rtl8821ce")
               (commit commit)))
         (file-name (git-file-name name version))
         (sha256
          (base32
           "18ma8a8h1l90dss0k6al7q6plwr57jc9g67p22g9917k1jfbhm97"))))
      (build-system linux-module-build-system)
      (arguments
       (list #:make-flags
             #~(list (string-append "CC=" #$(cc-for-target))
                     (string-append "KSRC="
                                    (assoc-ref %build-inputs
                                               "linux-module-builder")
                                    "/lib/modules/build"))
             #:phases
             #~(modify-phases %standard-phases
                 (replace 'build
                   (lambda* (#:key (make-flags '()) (parallel-build? #t)
                                   #:allow-other-keys)
                     (apply invoke "make"
                            `(,@(if parallel-build?
                                    `("-j" ,(number->string (parallel-job-count)))
                                    '())
                              ,@make-flags)))))
             #:tests? #f))                  ; no test suite
      (home-page "https://github.com/tomaspinho/rtl8821ce")
      (synopsis "Linux driver for Realtek RTL8821CE wireless network adapters")
      (description "This is Realtek's RTL8821CE Linux driver for wireless
network adapters.")
      (license license:gpl2))))

(define-public rtl8812au-aircrack-ng-linux-module
  (let ((commit "307d694076b056588c652c2bdaa543a89eb255d9")
        (revision "6"))
    (package
      (inherit rtl8821ce-linux-module)
      (name "rtl8812au-aircrack-ng-linux-module")
      (version (git-version "5.6.4.2" revision commit))
      (source
       (origin
         (method git-fetch)
         (uri (git-reference
               (url "https://github.com/aircrack-ng/rtl8812au")
               (commit commit)))
         (file-name (git-file-name name version))
         (sha256
          (base32 "1g2zga7jqzp4azwqpgxxx3lg07ijaaqw3zqnaa3i2brycwlnf8l9"))
         (modules '((guix build utils)))
         (snippet
          #~(begin
              ;; Remove bundled tarballs, APKs, word lists, speadsheets,
              ;; and other unnecessary unlicenced things.
              (for-each delete-file-recursively (list "android"
                                                      "docs"
                                                      "tools"))))))
      (supported-systems '("x86_64-linux" "i686-linux"))
      (home-page "https://github.com/aircrack-ng/rtl8812au")
      (synopsis "Linux driver for Realtek USB wireless network adapters")
      (description
       "This is Realtek's rtl8812au Linux driver for USB 802.11n wireless
network adapters, modified by the aircrack-ng project to support monitor mode
and frame injection.  It provides a @code{88XXau} kernel module that supports
RTL8812AU, RTL8821AU, and RTL8814AU chips.")
      (license license:gpl2+))))

(define-public vhba-module
  (package
    (name "vhba-module")
    (version "20211218")
    (source
     (origin
       (method url-fetch)
       (uri (string-append
             "http://downloads.sourceforge.net/cdemu/vhba-module/vhba-module-"
             version ".tar.xz"))
       (sha256
        (base32 "1dkprnnya0i8121p7ip4g8cww99drk7fzbwcxx65x02jqk0siibj"))))
    (build-system linux-module-build-system)
    (arguments
     (list #:tests? #f))                ; no test suite
    (home-page "https://cdemu.sourceforge.io/")
    (synopsis "Linux kernel module that emulates SCSI devices")
    (description
     "The @acronym{VHBA, Virtual SCSI Host Bus Adapter} module is the link
between the CDemu user-space daemon and the kernel Linux.  It acts as a
low-level SCSI driver that emulates a virtual SCSI adapter which can have
multiple virtual devices attached to it.  Its typical use with CDEmu is to
emulate optical devices such as DVD and CD-ROM drives.")
    (license license:gpl2+)))

(define-public bbswitch-module
  ;; Use "develop" branch since stable release does not build on Linux >= 5.6.
  ;; See https://github.com/Bumblebee-Project/bbswitch/issues/205.
  (let ((commit "ddbd243638c7bc2baecf43a78aff46cdc12e9b2e"))
    (package
      (name "bbswitch-module")
      (version (git-version "0.8" "1" commit))
      (source (origin
                (method git-fetch)
                (uri (git-reference
                      (url "https://github.com/Bumblebee-Project/bbswitch")
                      (commit commit)))
                (file-name (git-file-name name version))
                (sha256
                 (base32
                  "1pgldnza7mzd0flrxg4q69dwbq1fhl58m5c62ary5drb0xyf3lqb"))))
      (build-system linux-module-build-system)
      (arguments
       (list #:tests? #f))              ; no test suite
      (home-page "https://github.com/Bumblebee-Project/bbswitch")
      (synopsis "Kernel module that disables discrete Nvidia graphics cards")
      (description "The bbswitch module provides a way to toggle the Nvidia
graphics card on Optimus laptops.")
      (license license:gpl2))))

(define-public ddcci-driver-linux
  (package
    (name "ddcci-driver-linux")
    (version "0.4.2")
    (source
     (origin
       (method git-fetch)
       (uri
        (git-reference
         (url "https://gitlab.com/ddcci-driver-linux/ddcci-driver-linux.git")
         (commit (string-append "v" version))))
       (file-name (git-file-name name version))
       (sha256
        (base32 "1lww3mnqhxqzj0qbxzbwbq93v9zw49myp7p9ib873a5izbq8nadi"))))
    (build-system linux-module-build-system)
    (arguments
     (list #:tests? #f                  ; no tests
           #:phases
           #~(modify-phases %standard-phases
               (replace 'build
                 (lambda args
                   (for-each
                    (lambda (module)
                      (with-directory-excursion module
                        (apply (assoc-ref %standard-phases 'build) args)))
                    '("ddcci" "ddcci-backlight"))))
               (replace 'install
                 (lambda args
                   (for-each
                    (lambda (module)
                      (with-directory-excursion module
                        (apply (assoc-ref %standard-phases 'install) args)))
                    '("ddcci" "ddcci-backlight")))))))
    (home-page "https://gitlab.com/ddcci-driver-linux/ddcci-driver-linux")
    (synopsis "Pair of Linux kernel drivers for DDC/CI monitors")
    (description "This package provides two Linux kernel drivers, ddcci and
ddcci-backlight, that allows the control of DDC/CI monitors through the sysfs
interface.  The ddcci module creates a character device for each DDC/CI
monitors in @file{/dev/bus/ddcci/[I²C busnumber]}.  While the ddcci-backlight
module allows the control of the backlight level or luminance property when
supported under @file{/sys/class/backlight/}.")
    (license license:gpl2+)))

(define-public v4l2loopback-linux-module
  (package
    (name "v4l2loopback-linux-module")
    (version "0.12.5")
    (source (origin
              (method git-fetch)
              (uri (git-reference
                    (url "https://github.com/umlaeute/v4l2loopback")
                    (commit (string-append "v" version))))
              (file-name (git-file-name name version))
              (sha256
               (base32
                "1qi4l6yam8nrlmc3zwkrz9vph0xsj1cgmkqci4652mbpbzigg7vn"))))
    (build-system linux-module-build-system)
    (arguments
     (list #:tests? #f))                ; no test suite
    (home-page "https://github.com/umlaeute/v4l2loopback")
    (synopsis "Linux kernel module to create virtual V4L2 video devices")
    (description
     "This Linux module creates virtual video devices.  @acronym{V4L2, Video
for Linux 2} applications will treat these as ordinary video devices but read
video data generated by another application, instead of a hardware device such
as a capture card.

This lets you apply nifty effects to your Jitsi video, for example, but also
allows some more serious things like adding streaming capabilities to an
application by hooking GStreamer into the loopback device.")
    (license license:gpl2+)))

(define-public xpadneo
  (package
    (name "xpadneo")
    (version "0.9.1")
    (source (origin
              (method git-fetch)
              (uri (git-reference
                    (url "https://github.com/atar-axis/xpadneo")
                    (commit (string-append "v" version))))
              (file-name (git-file-name name version))
              (sha256
               (base32
                "0xr0zx134s56h4ij6c3fh8ki0h58h61minbfxcl3sgpgxkh14ism"))))
    (build-system linux-module-build-system)
    (arguments
     (list #:tests? #f                  ; no `check' target
           #:source-directory "hid-xpadneo/src"
           #:phases
           #~(modify-phases %standard-phases
               (add-after 'install 'post-install
                 (lambda _
                   (copy-recursively "hid-xpadneo/etc-modprobe.d"
                                     (string-append #$output "/etc/modprobe.d"))
                   ;; udev-service-type takes its rules from /lib rather than
                   ;; /etc, so copy it there instead
                   (copy-recursively "hid-xpadneo/etc-udev-rules.d"
                                     (string-append #$output
                                                    "/lib/udev/rules.d")))))))
    (home-page "https://atar-axis.github.io/xpadneo/")
    (synopsis "Xbox One Wireless Controller driver for the kernel Linux")
    (description
     "This package provides a driver for the XBox One S Wireless controller
and some newer models when connected via Bluetooth.  In addition to the included
Linux kernel module, it also contains a modprobe configuration and udev rules,
which need to be installed separately.")
    (license license:gpl3+)))


;;;
;;; Pluggable authentication modules (PAM).
;;;

(define-public linux-pam
  (package
    (name "linux-pam")
    (version "1.5.1")
    (source
     (origin
       (method url-fetch)
       (uri (string-append
             "https://github.com/linux-pam/linux-pam/releases/download/v"
             version "/Linux-PAM-" version ".tar.xz"))
       (sha256
        (base32
         "1z4jayf69qyyxln1gl6ch4qxfd66ib1g42garnrv2d8i1drl0790"))
       (patches (search-patches "linux-pam-no-setfsuid.patch"))))

    (build-system gnu-build-system)
    (native-inputs
     (list flex
           ;; TODO: optional dependencies
           ;; ("libxcrypt" ,libxcrypt)
           ;; ("cracklib" ,cracklib)
           ))
    (arguments
     `(;; Most users, such as `shadow', expect the headers to be under
       ;; `security'.
       #:configure-flags (list (string-append "--includedir="
                                              (assoc-ref %outputs "out")
                                              "/include/security")

                               ;; XXX: <rpc/rpc.h> is missing from glibc when
                               ;; cross-compiling, so we have to disable NIS
                               ;; support altogether.
                               ,@(if (%current-target-system)
                                     '("--disable-nis")
                                     '()))

       ;; XXX: Tests won't run in chroot, presumably because /etc/pam.d
       ;; isn't available.
       #:tests? #f))
    (home-page "http://www.linux-pam.org/")
    (synopsis "Pluggable authentication modules for Linux")
    (description
     "A *Free* project to implement OSF's RFC 86.0.
Pluggable authentication modules are small shared object files that can
be used through the PAM API to perform tasks, like authenticating a user
at login.  Local and dynamic reconfiguration are its key features.")
    (license license:bsd-3)))

(define-public linux-pam-1.2
  (package
    (inherit linux-pam)
    (version "1.2.1")
    (source
     (origin
      (method url-fetch)
      (uri (string-append
            "http://www.linux-pam.org/library/"
            "Linux-PAM-" version ".tar.bz2"))
      (sha256
       (base32
        "1n9lnf9gjs72kbj1g354v1xhi2j27aqaah15vykh7cnkq08i4arl"))
      (patches (search-patches "linux-pam-no-setfsuid.patch"))))))

(define-public python-pamela
  (package
    (name "python-pamela")
    (version "1.0.0")
    (source
      (origin
        ;; Tests not distributed in pypi release.
        (method git-fetch)
        (uri (git-reference
               (url "https://github.com/minrk/pamela")
               (commit version)))
        (file-name (git-file-name name version))
        (sha256
         (base32
          "0cg3w6np1fbjpvzhv54xg567hpf38szwp2d4gvzb9r736nxbv0vr"))))
    (build-system python-build-system)
    (arguments
     '(#:tests? #f ; Test suite isn't designed to be run inside a container.
       #:phases
       (modify-phases %standard-phases
         (add-after 'unpack 'hardcode-pam.so
           (lambda* (#:key inputs #:allow-other-keys)
             (let ((pam (assoc-ref inputs "linux-pam")))
               (substitute* "pamela.py"
                 (("find_library\\(\"pam\")")
                  (string-append "'" pam "/lib/libpam.so'")))
               #t)))
         (replace 'check
           (lambda* (#:key tests? #:allow-other-keys)
             (if tests?
               (if (file-exists? "test_pamela.py")
                 (invoke "py.test" "--assert=plain" "test_pamela.py")
                 (invoke "python" "-m" "pamela" "-a" "`whoami`"))
               #t))))))
    (inputs
     (list linux-pam))
    (native-inputs
     (list python-pytest))
    (home-page "https://github.com/minrk/pamela")
    (synopsis "PAM interface using ctypes")
    (description "This package provides a PAM interface using @code{ctypes}.")
    (license license:expat)))

(define-public pam-gnupg
  (package
    (name "pam-gnupg")
    (version "0.3")
    (source (origin
              (method git-fetch)
              (uri (git-reference
                    (url "https://github.com/cruegge/pam-gnupg")
                    (commit (string-append "v" version))))
              (file-name (git-file-name name version))
              (sha256
               (base32
                "1bf91gi6zmfzzmczxm7pajxdlgnikasvg5xsd3j0a368rcr7lf9l"))))
    (build-system gnu-build-system)
    (inputs
     (list gnupg linux-pam))
    (native-inputs
     (list autoconf automake libtool))
    (arguments
     `(#:tests? #f ;no tests suite
       #:configure-flags
       (list (string-append "--with-moduledir="
                            (assoc-ref %outputs "out") "/lib/security"))))

    (home-page "https://github.com/cruegge/pam-gnupg")
    (synopsis "Unlock GnuPG keys on login")
    (description "This package provides a PAM module that hands over your
login password to @code{gpg-agent}.  This can be useful if you are using a
GnuPG-based password manager like @code{pass}.")
    (license license:gpl3+)))


;;;
;;; Miscellaneous.
;;;

(define-public powercap
  (package
    (name "powercap")
    (version "0.5.0")
    (source
     (origin
       (method git-fetch)
       (uri (git-reference
             (url "https://github.com/powercap/powercap")
             (commit (string-append "v" version))))
       (file-name (git-file-name name version))
       (sha256
        (base32 "1vs84fmhdc3w1541vp0f5ydvdsbg0amjdv2g2f8xdvaw01nakxsn"))))
    (build-system cmake-build-system)
    (arguments
     (list #:configure-flags
           #~(list "-DBUILD_SHARED_LIBS=ON")))
    (home-page "https://github.com/powercap/powercap")
    (synopsis "Utilities for accessing the powercap Linux kernel feature")
    (description "This package contains utilities for accessing the powercap
Linux kernel feature through sysfs.  It includes an implementation for working
with Intel @acronym{RAPL, Running Average Power Limit}.
It provides the commands @code{powercap-info} and @code{powercap-set}.")
    (license license:bsd-3)))

(define-public powerstat
  (package
    (name "powerstat")
    (version "0.02.27")
    (source
     (origin
       (method git-fetch)
       (uri (git-reference
             (url "https://github.com/ColinIanKing/powerstat")
             (commit (string-append "V" version))))
       (file-name (git-file-name name version))
       (sha256
        (base32 "1ik5yv2bhz2hvyga4h1m28rf0xpi20zpqm4swhvskyf1g6qf381z"))))
    (build-system gnu-build-system)
    (arguments
     `(#:make-flags
       (list (string-append "CC=" ,(cc-for-target))
             (string-append "prefix=" (assoc-ref %outputs "out")))
       #:tests? #f                      ; no test suite
       #:phases
       (modify-phases %standard-phases
         (delete 'configure))))         ; no configure script
    (home-page "https://kernel.ubuntu.com/~cking/powerstat/")
    (synopsis "Measure system power consumption")
    (description
     "Powerstat measures and reports your computer's power consumption in real
time.  On mobile PCs, it uses ACPI battery information to measure the power
drain of the entire system.

Powerstat can also report @acronym{RAPL, Running Average Power Limit} power
domain measurements.  These are available only on some hardware such as Intel
Sandybridge and newer, and cover only part of the machine's components such as
CPU, DRAM, and graphics.  However, they provide accurate and immediate readings
and don't require a battery at all.

The output is like @command{vmstat} but also shows power consumption statistics:
at the end of a run, @command{powerstat} will calculate the average, standard
deviation, and minimum and maximum values.  It can show a nice histogram too.")
    (license license:gpl2)))

(define-public psmisc
  (package
    (name "psmisc")
    (version "23.4")
    (source
     (origin
      (method url-fetch)
      (uri (string-append "mirror://sourceforge/psmisc/psmisc/psmisc-"
                          version ".tar.xz"))
      (sha256
       (base32 "0y8n1jd2dn4cvc5mh806d66qnq8xl0xmzczbycjwal10rvmcw33z"))))
    (build-system gnu-build-system)
    (arguments
     `(,@(if (%current-target-system)
             '(#:configure-flags
               (list
                "ac_cv_func_malloc_0_nonnull=yes"
                "ac_cv_func_realloc_0_nonnull=yes"))
             '())))
    (inputs (list ncurses))
    (home-page "https://gitlab.com/psmisc/psmisc")
    (synopsis "Small utilities that use the proc file system")
    (description
     "This PSmisc package is a set of some small useful utilities that
use the proc file system.  We're not about changing the world, but
providing the system administrator with some help in common tasks.")
    (license license:gpl2+)))

(define-public util-linux
  (package
    (name "util-linux")
    (version "2.37.2")
    (source (origin
              (method url-fetch)
              (uri (string-append "mirror://kernel.org/linux/utils/"
                                  "util-linux/v" (version-major+minor version) "/"
                                  "util-linux-" version ".tar.xz"))
              (sha256
               (base32
                "1ng9517c37mdp858425a4zyybma7dh7jrpd6z1z61yz7mb0n81va"))
              (patches (search-patches "util-linux-tests.patch"))
              (modules '((guix build utils)))
              (snippet
               ;; We take 'nologin' from Shadow, the 'logger' program from
               ;; GNU Inetutils and 'kill' from GNU Coreutils.
               '(begin
                  (substitute* "configure"
                    (("build_nologin=yes") "build_nologin=no")
                    (("build_logger=yes") "build_logger=no")
                    (("build_kill=yes") "build_kill=no"))
                  #t))))
    (build-system gnu-build-system)
    (outputs '("out"            ;6.4 MiB executables and documentation
               "lib"            ;8.8 MiB shared libraries, headers and locales
               "static"))       ;2.9 MiB static .a libraries
    (arguments
     `(#:configure-flags (list "--disable-use-tty-group"
                               (string-append
                                "--enable-fs-paths-default="
                                "/run/setuid-programs"
                                ":/run/current-system/profile/sbin")
                               ;; Don't try to chown root:root mount and umount
                               "--disable-makeinstall-chown"
                               "--localstatedir=/var"
                               (string-append "--localedir="
                                              (assoc-ref %outputs "lib")
                                              "/share/locale")
                               ;; Install completions where our
                               ;; bash-completion package expects them.
                               (string-append "--with-bashcompletiondir="
                                              (assoc-ref %outputs "out")
                                              "/etc/bash_completion.d"))

       ;; FIXME: For now we cannot reliably run tests on GNU/Hurd:
       ;; <https://bugs.gnu.org/47791>.
       #:tests? ,(and (not (%current-target-system))
                      (not (string-suffix? "-gnu" (%current-system))))

       #:phases (modify-phases %standard-phases
                  (add-before 'configure 'patch-build-scripts
                    (lambda* (#:key outputs #:allow-other-keys)
                      (substitute* "configure"
                        ;; The build system assumes that we want to install
                        ;; libraries below $exec_prefix when $libdir does not
                        ;; match any of the "usual" locations.  Fix that.
                        (("usrlib_execdir='\\$\\{exec_prefix\\}'\\$libdir")
                         "usrlib_execdir=$libdir"))))
                  (add-before 'build 'set-umount-file-name
                    (lambda* (#:key outputs #:allow-other-keys)
                      ;; Tell 'eject' the right file name of 'umount'.
                      (let ((out (assoc-ref outputs "out")))
                        (substitute* "sys-utils/eject.c"
                          (("\"/bin/umount\"")
                           (string-append "\"" out "/bin/umount\""))))))
                  (add-before 'check 'pre-check
                    (lambda* (#:key native-inputs inputs #:allow-other-keys)
                      (let ((services (search-input-file (or native-inputs inputs)
                                                         "etc/services")))
                        ;; Change the test to refer to the right file.
                        (substitute* "tests/ts/misc/mcookie"
                          (("/etc/services")
                           services))

                        ;; The C.UTF-8 locale does not exist in our libc.
                        (substitute* "tests/ts/column/invalid-multibyte"
                          (("C\\.UTF-8") "en_US.utf8")))))
                  (add-before 'check 'disable-setarch-test
                    (lambda _
                      ;; The setarch tests are unreliable in QEMU's user-mode
                      ;; emulation, which is our primary method of building
                      ;; ARMv7 packages.  See
                      ;; <https://github.com/karelzak/util-linux/issues/601>.
                      (substitute* "tests/ts/misc/setarch"
                        (("ts_init_subtest.*" all)
                         (string-append
                          all "\n"
                          "ts_skip \"setarch tests are unreliable under QEMU\"")))))
                  (add-before 'check 'disable-lsns-test
                    (lambda _
                      ;; The lsns tests can fail due to ioctl(_, NS_GET_USERNS)
                      ;; returning ENOTTY, indicating this kernel does not
                      ;; support user namespaces.  Curiously, this test can fail
                      ;; on i686 even if the same test passes on x86_64 on the
                      ;; same machine.  See <https://issues.guix.gnu.org/49933>.
                      (delete-file "tests/ts/lsns/ioctl_ns")))
                  (add-after 'install 'move-static-libraries
                    (lambda* (#:key outputs #:allow-other-keys)
                      (let ((lib    (assoc-ref outputs "lib"))
                            (static (assoc-ref outputs "static")))

                        ;; Move static libraries to the "static" output.
                        (mkdir-p (string-append static "/lib"))
                        (with-directory-excursion lib
                          (for-each (lambda (file)
                                      (rename-file file
                                                   (string-append static "/"
                                                                  file)))
                                    (find-files "lib" "\\.a$"))

                          ;; Remove references to the static library from the '.la'
                          ;; files so that Libtool does the right thing when both
                          ;; the shared and static library is available.
                          (substitute* (find-files "lib" "\\.la$")
                            (("old_library=.*") "old_library=''\n"))))))
                  (add-after 'install 'adjust-pkg-config-files
                    (lambda* (#:key outputs #:allow-other-keys)
                      (let ((lib (assoc-ref outputs "lib")))
                        ;; Drop the unused "prefix=" and "exec_prefix=" variables from
                        ;; the pkg-config files to avoid a cyclic reference on "out".
                        (substitute* (find-files (string-append lib "/lib/pkgconfig")
                                                 "\\.pc$")
                          (("^(exec_)?prefix=.*") ""))))))))
    (inputs
     (list file                         ;for libmagic
           ncurses
           zlib))
    (native-inputs
     (list net-base                     ;for tests
           perl))
    (home-page "https://www.kernel.org/pub/linux/utils/util-linux/")
    (synopsis "Collection of utilities for the Linux kernel")
    (description "Util-linux is a diverse collection of Linux kernel
utilities.  It provides dmesg and includes tools for working with file systems,
block devices, UUIDs, TTYs, and many other tools.")

    ;; Note that util-linux doesn't use the same license for all the
    ;; code.  GPLv2+ is the default license for a code without an
    ;; explicitly defined license.
    (license (list license:gpl3+ license:gpl2+ license:gpl2 license:lgpl2.0+
                   license:bsd-4 license:public-domain))))

;; util-linux optionally supports udev, which allows lsblk to read file system
;; metadata without special privileges.  Add it as a separate package to avoid
;; a circular dependency, and to keep the size small.
(define-public util-linux+udev
  (package/inherit
   util-linux
   (name "util-linux-with-udev")
   (inputs
    `(("udev" ,eudev)
      ,@(package-inputs util-linux)))))

(define-public ddate
  (package
    (name "ddate")
    (version "0.2.2")
    (source (origin
              (method git-fetch)
              (uri (git-reference
                     (url "https://github.com/bo0ts/ddate")
                     (commit (string-append "v" version))))
              (file-name (git-file-name name version))
              (sha256
               (base32 "1qchxnxvghbma6gp1g78wnjxsri0b72ha9axyk31cplssl7yn73f"))))
    (build-system cmake-build-system)
    (arguments '(#:tests? #f))
    (home-page "https://github.com/bo0ts/ddate")
    (synopsis "PERPETUAL DATE CONVERTER FROM GREGORIAN TO POEE CALENDAR")
    (description
     "ddate displays the Discordian date and holidays of a given date.
The Discordian calendar was made popular by the \"Illuminatus!\" trilogy
by Robert Shea and Robert Anton Wilson.")
    (license license:public-domain)))

(define-public fbset
  (package
    (name "fbset")
    (version "2.1")
    (source
     (origin
       (method url-fetch)
       (uri (string-append "http://users.telenet.be/geertu/Linux/fbdev/fbset-"
                           version ".tar.gz"))
       (sha256
        (base32 "080wnisi0jq7dp0jcwdp83rq8q8s3kw41vc712516xbv4jq4mzs0"))))
    (build-system gnu-build-system)
    (arguments
     '(#:modules ((guix build gnu-build-system)
                  (guix build utils)
                  (srfi srfi-26))
       #:phases
       (modify-phases %standard-phases
         (delete 'configure)            ; no configure script
         (add-before 'install 'pre-install
           (lambda* (#:key outputs #:allow-other-keys)
             (let ((out (assoc-ref outputs "out")))
               (substitute* "Makefile"
                 (("mknod ") "true ")
                 ;; The Makefile doesn't honour PREFIX or similar.
                 (("/usr") out))
               (mkdir out)
               (with-directory-excursion out
                 (for-each mkdir-p (list "sbin"
                                         "man/man5"
                                         "man/man8")))
               #t)))
         (add-after 'install 'install-fb.modes
           (lambda* (#:key outputs #:allow-other-keys)
             (let* ((out (assoc-ref outputs "out"))
                    (etc (string-append out "/etc")))
               (for-each (cut install-file <> etc)
                         (find-files "etc" "^fb\\.modes"))
               (symlink "fb.modes.ATI"
                        (string-append etc "/fb.modes"))
               #t))))
       ;; Parallel building races to create modes.tab.c.
       #:parallel-build? #f
       #:tests? #f))                    ; no test suite
    (native-inputs
     (list bison flex))
    (home-page "http://users.telenet.be/geertu/Linux/fbdev/")
    (synopsis "Show and modify Linux frame buffer settings")
    (description
     "The kernel Linux's @dfn{frame buffers} provide a simple interface to
different kinds of graphic displays.  The @command{fbset} utility can query and
change various device settings such as depth, virtual resolution, and timing
parameters.")
    (license license:gpl2)))

(define-public procps
  (package
    (name "procps")
    (version "3.3.16")
    (source (origin
              (method url-fetch)
              (uri (string-append "mirror://sourceforge/procps-ng/Production/"
                                  "procps-ng-" version ".tar.xz"))
              (sha256
               (base32
                "1br0g93ysqhlv13i1k4lfbimsgxnpy5rgs4lxfc9rkzdbpbaqplj"))))
    (build-system gnu-build-system)
    (arguments
     `(#:modules ((guix build utils)
                  (guix build gnu-build-system)
                  (srfi srfi-1)
                  (srfi srfi-26))
       ,@(if (%current-target-system)
             '(#:configure-flags
               (list
                "ac_cv_func_malloc_0_nonnull=yes"
                "ac_cv_func_realloc_0_nonnull=yes"))
             '())
       #:phases
       (modify-phases %standard-phases
         (add-after
          'install 'post-install
          ;; Remove commands and man pages redudant with
          ;; Coreutils.
          (lambda* (#:key outputs #:allow-other-keys)
            (let* ((out (assoc-ref outputs "out"))
                   (dup (append-map (cut find-files out <>)
                                    '("^kill" "^uptime"))))
              (for-each delete-file dup)
              #t))))))
    (inputs (list ncurses))
    (home-page "https://gitlab.com/procps-ng/procps/")
    (synopsis "Utilities that give information about processes")
    (description
     "Procps is the package that has a bunch of small useful utilities
that give information about processes using the Linux /proc file system.
The package includes the programs free, pgrep, pidof, pkill, pmap, ps, pwdx,
slabtop, tload, top, vmstat, w, watch and sysctl.")
    (license license:gpl2)))

(define-public usbutils
  (package
    (name "usbutils")
    (version "014")
    (source
     (origin
      (method url-fetch)
      (uri (string-append "mirror://kernel.org/linux/utils/usb/usbutils/"
                          "usbutils-" version ".tar.xz"))
      (sha256
       (base32 "0sgwfvr1b5w3ai1c0rmvzhk67y9vh7bq490rcxxj4q05svx9q1rs"))))
    (build-system gnu-build-system)
    (outputs (list "out" "python"))
    (arguments
     `(#:phases
       (modify-phases %standard-phases
         (add-before 'bootstrap 'patch-bootstrap-scripts
           (lambda _
             (substitute* "usbhid-dump/bootstrap"
               (("/bin/sh") (which "sh")))))
         (add-after 'install 'separate-python-output
           ;; Separating one Python script shaves more than 106 MiB from :out.
           (lambda* (#:key outputs #:allow-other-keys)
             (let ((out        (assoc-ref outputs "out"))
                   (out:python (assoc-ref outputs "python")))
               (for-each (lambda (file)
                           (let ((old (string-append out "/" file))
                                 (new (string-append out:python "/" file)))
                             (mkdir-p (dirname new))
                             (rename-file old new)))
                         (list "bin/lsusb.py"))))))))
    (inputs
     (list eudev libusb python))
    (native-inputs
     (list autoconf automake libtool pkg-config))
    (home-page "http://www.linux-usb.org/")
    (synopsis
     "Tools for working with USB devices, such as lsusb")
    (description
     "Tools for working with USB devices, such as lsusb.")
    (license license:gpl2+)))

(define-public usbip-utils
  (package
    (name "usbip-utils")
    (version (package-version linux-libre))
    (source (package-source linux-libre))
    (build-system gnu-build-system)
    (arguments
     '(#:configure-flags '("--disable-static")
       #:phases (modify-phases %standard-phases
                  (add-after 'unpack 'enter-subdirectory
                    (lambda _
                      (chdir "tools/usb/usbip")
                      #t)))))
    (native-inputs
     `(("automake" ,automake)
       ("autoreconf" ,autoconf)
       ("libtool" ,libtool)))
    (inputs (list eudev))
    (home-page (package-home-page linux-libre))
    (synopsis "Utilities for sharing USB devices over IP networks")
    (description
     "The USB/IP protocol enables to pass USB device from a server to
a client over the network.  The server is a machine which shares an
USB device and the client is a machine which uses USB device provided by
a server over the network.  The USB device may be either physical device
connected to a server or software entity created on a server using USB
gadget subsystem.  The usbip-utils are userspace tools to used to handle
connection and management on both side.  The client needs the @file{vhci-hcd}
Linux kernel module and the server needs the @file{usbip_host} Linux kernel
module.")
    (license license:gpl2)))

(define-public e2fsprogs
  (package
    (name "e2fsprogs")
    (version "1.46.4")
    (source (origin
             (method url-fetch)
             (uri (string-append
                   "mirror://kernel.org/linux/kernel/people/tytso/"
                   "e2fsprogs/v" version "/"
                   "e2fsprogs-" version ".tar.xz"))
             (sha256
              (base32
               "04wp77fg842dhribgn0xvbd77idh0n7a839ga4bwy78v7i9l445i"))))
    (build-system gnu-build-system)
    (inputs (list `(,util-linux "lib")))
    (native-inputs (list pkg-config
                         texinfo ;for the libext2fs Info manual
                         ;; For tests.
                         perl
                         procps))
    (arguments
     '(;; util-linux is the preferred source for some of the libraries and
       ;; commands, so disable them (see, e.g.,
       ;; <http://git.buildroot.net/buildroot/commit/?id=e1ffc2f791b33633>.)
       #:configure-flags (list "--disable-libblkid"
                               "--disable-libuuid" "--disable-uuidd"
                               "--disable-fsck"

                               ;; Use symlinks instead of hard links for
                               ;; 'fsck.extN' etc.  This makes the resulting nar
                               ;; smaller and is preserved across copies.
                               "--enable-symlink-install"

                               (string-append "LDFLAGS=-Wl,-rpath="
                                              (assoc-ref %outputs "out")
                                              "/lib")

                               ;; Install libext2fs et al.
                               "--enable-elf-shlibs")

       #:phases
       (modify-phases %standard-phases
         (add-before 'configure 'patch-shells
           (lambda _
             (substitute* "configure"
               (("/bin/sh (.*)parse-types.sh" _ dir)
                (string-append (which "sh") " " dir
                               "parse-types.sh")))
             (substitute* "MCONFIG.in"
               (("INSTALL_SYMLINK = /bin/sh")
                "INSTALL_SYMLINK = sh"))
             (substitute* (find-files "." "^Makefile.in$")
               (("#!/bin/sh")
                (string-append "#!" (which "sh"))))))
           (add-after 'install 'install-libs
             (lambda* (#:key outputs #:allow-other-keys)
               (let* ((out (assoc-ref outputs "out"))
                      (lib (string-append out "/lib")))
                 (invoke "make" "install-libs")

                 ;; Make the .a writable so that 'strip' works.
                 ;; Failing to do that, due to debug symbols, we
                 ;; retain a reference to the final
                 ;; linux-libre-headers, which refer to the
                 ;; bootstrap binaries.
                 (let ((archives (find-files lib "\\.a$")))
                   (for-each (lambda (file)
                               (chmod file #o666))
                             archives))))))))
    (home-page "http://e2fsprogs.sourceforge.net/")
    (synopsis "Creating and checking ext2/ext3/ext4 file systems")
    (description
     "This package provides tools for manipulating ext2/ext3/ext4 file systems.")
    (license (list license:gpl2                   ;programs
                   license:lgpl2.0                ;libext2fs
                   license:x11))))                ;libuuid

(define e2fsprogs/static
  (static-package
   (package (inherit e2fsprogs)
            (arguments
             ;; Do not build shared libraries.
             (substitute-keyword-arguments (package-arguments e2fsprogs)
               ((#:configure-flags _)
                '(list "--disable-blkid"))
               ((#:make-flags _)
                '(list)))))))

(define-public e2fsck/static
  (package
    (name "e2fsck-static")
    (version (package-version e2fsprogs))
    (build-system trivial-build-system)
    (source #f)
    (inputs
     (list e2fsprogs/static))
    (arguments
     `(#:modules ((guix build utils))
       #:builder
       (begin
         (use-modules (guix build utils)
                      (ice-9 ftw)
                      (srfi srfi-26))

         (let ((e2fsck (search-input-file %build-inputs "/sbin/e2fsck"))
               (bin    (string-append (assoc-ref %outputs "out") "/sbin")))
           (mkdir-p bin)
           (with-directory-excursion bin
             (copy-file e2fsck "e2fsck")
             (remove-store-references "e2fsck")
             (chmod "e2fsck" #o555))
           #t))))
    (home-page (package-home-page e2fsprogs))
    (synopsis "Statically-linked e2fsck command from e2fsprogs")
    (description "This package provides statically-linked e2fsck command taken
from the e2fsprogs package.  It is meant to be used in initrds.")
    (license (package-license e2fsprogs))))

(define-public extundelete
  (package
    (name "extundelete")
    (version "0.2.4")
    (source
     (origin
       (method url-fetch)
       (uri (string-append "mirror://sourceforge/extundelete/"
                           "extundelete/" version "/extundelete-"
                           version ".tar.bz2"))
       (sha256
        (base32
         "1x0r7ylxlp9lbj3d7sqf6j2a222dwy2nfpff05jd6mkh4ihxvyd1"))
       (patches (search-patches "extundelete-e2fsprogs-1.44.patch"))))
    (build-system gnu-build-system)
    (inputs (list e2fsprogs))
    (home-page "http://extundelete.sourceforge.net/")
    (synopsis "Recover deleted files from ext2/3/4 partitions")
    (description
     "Extundelete is a set of tools that can recover deleted files from an
ext3 or ext4 partition.")
    (license license:gpl2)))

(define-public zerofree
  (package
    (name "zerofree")
    (version "1.1.1")
    (home-page "https://frippery.org/uml/")
    (source (origin
              (method url-fetch)
              (uri (string-append home-page name "-" version
                                  ".tgz"))
              (sha256
               (base32
                "0rrqfa5z103ws89vi8kfvbks1cfs74ix6n1wb6vs582vnmhwhswm"))))
    (build-system gnu-build-system)
    (arguments
     '(#:phases
       (modify-phases %standard-phases
         (delete 'configure)            ; no configure script
         (replace 'install
           ;; The Makefile lacks an ‘install’ target.
           (lambda* (#:key outputs #:allow-other-keys)
             (let* ((out (assoc-ref outputs "out"))
                    (bin (string-append out "/bin")))
               (chmod "zerofree" #o555)
               (install-file "zerofree" bin)
               #t))))
       #:tests? #f))                    ; no tests
    (inputs `(("libext2fs" ,e2fsprogs)))
    (synopsis "Zero non-allocated regions in ext2/ext3/ext4 file systems")
    (description
     "Zerofree finds the unallocated blocks with non-zero value content in an
ext2, ext3, or ext4 file system and fills them with zeroes (or another value).
This is a simple way to make disk images more compressible.
Zerofree requires the file system to be unmounted or mounted read-only.")
    (license license:gpl2)))

(define-public strace
  (package
    (name "strace")
    (version "5.15")
    (home-page "https://strace.io")
    (source (origin
             (method url-fetch)
             (uri (string-append home-page "/files/" version
                                 "/strace-" version ".tar.xz"))
             (sha256
              (base32
               "1p3jipp6mj5fwfcjdnp6xhxk84z07jy5qhjlqr6jjdbk54pw5jpb"))
             (patches (search-patches "strace-readlink-tests.patch"))))
    (build-system gnu-build-system)
    (arguments
     '(#:phases
       (modify-phases %standard-phases
         (add-after 'unpack 'patch-/bin/sh
           (lambda _
             (substitute* "src/strace.c"
               (("/bin/sh") (which "sh")))))
         (add-after 'unpack 'disable-failing-tests
           (lambda _
             (substitute* "tests/Makefile.in"
               ;; XXX: These hang forever even if the test time-out is
               ;; extended.
               (("^\tstrace-DD?D?\\.test \\\\.*") "")
               (("^\tpidns-cache.test \\\\.*") "")
               (("^\t.*--pidns-translation.test \\\\.*") "")
               ;; This one fails with an encoding error.
               (("^\t.*net-yy-unix.test \\\\.*") "")))))
       ;; Don't fail if the architecture doesn't support different
       ;; personalities.
       #:configure-flags '("--enable-mpers=check")
       ;; See <https://debbugs.gnu.org/cgi/bugreport.cgi?bug=32459>.
       #:parallel-tests? #f))           ; undeterministic failures
    (native-inputs (list perl))
    (synopsis "System call tracer for Linux")
    (description
     "strace is a system call tracer, i.e. a debugging tool which prints out a
trace of all the system calls made by a another process/program.")
    (license license:lgpl2.1+)))

(define-public ltrace
  (package
    (name "ltrace")
    (version "0.7.3")
    (source (origin
             (method url-fetch)
             (uri (string-append "http://www.ltrace.org/ltrace_" version
                                 ".orig.tar.bz2"))
             (sha256
              (base32
               "00wmbdghqbz6x95m1mcdd3wd46l6hgcr4wggdp049dbifh3qqvqf"))))
    (build-system gnu-build-system)
    (inputs `(("libelf" ,elfutils)))
    (arguments
     ;; Compilation uses -Werror by default, but it fails.
     '(#:configure-flags '("--disable-werror")))
    (home-page "https://www.ltrace.org/")
    (synopsis "Library call tracer for Linux")
    (description
     "ltrace intercepts and records dynamic library calls which are called by
an executed process and the signals received by that process.  It can also
intercept and print the system calls executed by the program.")
    (license license:gpl2+)))

(define-public alsa-ucm-conf
  (package
    (name "alsa-ucm-conf")
    (version "1.2.4")
    (source (origin
              (method url-fetch)
              (uri (string-append
                    "ftp://ftp.alsa-project.org/pub/lib/" name "-"
                    version ".tar.bz2"))
              (sha256
               (base32
                "0h6kzi1cfdqyxp4pwpqh5wb89c8s9wrgix315bvamffwfxf56frc"))))
    (build-system copy-build-system)
    (arguments
     '(#:install-plan
       '(("ucm" "share/alsa/ucm")
         ("ucm2" "share/alsa/ucm2"))))
    (home-page "https://www.alsa-project.org/wiki/Main_Page")
    (synopsis "The Advanced Linux Sound Architecture Use Case Manager")
    (description
     "This package contains Advanced Linux Sound Architecture Use Case Manager
configuration of audio input/output names and routing for specific audio
hardware.")
    (license license:bsd-3)))

(define-public alsa-topology-conf
  (package
    (name "alsa-topology-conf")
    (version "1.2.4")
    (source (origin
              (method url-fetch)
              (uri (string-append
                    "ftp://ftp.alsa-project.org/pub/lib/" name "-"
                    version ".tar.bz2"))
              (sha256
               (base32
                "01zdg6q4s6d01k39z96wi4vbhrfw1i2g4yi5dijwfk6a5vjfdq2m"))))
    (build-system copy-build-system)
    (arguments
     '(#:install-plan
       '(("topology" "share/alsa/topology"))))
    (home-page "https://www.alsa-project.org/wiki/Main_Page")
    (synopsis "The Advanced Linux Sound Architecture libraries")
    (description
     "This package contains Advanced Linux Sound Architecture topology
configuration files that can be used for specific audio hardware.")
    (license license:bsd-3)))

(define-public alsa-lib
  (package
    (name "alsa-lib")
    (version "1.2.4")
    (source (origin
              (method url-fetch)
              (uri (string-append
                    "ftp://ftp.alsa-project.org/pub/lib/alsa-lib-"
                    version ".tar.bz2"))
              (sha256
               (base32
                "1xq8d48wfy59qw4x7383j32n8j5njndw5hcgnmlg9pvclphlnmgp"))))
    (build-system gnu-build-system)
    (arguments
     '(#:configure-flags (list (string-append "LDFLAGS=-Wl,-rpath="
                                              (assoc-ref %outputs "out")
                                              "/lib"))
       #:phases
       (modify-phases %standard-phases
         (add-before 'install 'pre-install
           (lambda* (#:key inputs outputs #:allow-other-keys)
             (let* ((ucm
                     (string-append (assoc-ref inputs "alsa-ucm-conf")))
                    (topology
                     (string-append (assoc-ref inputs "alsa-topology-conf")))
                    (alsa
                     (string-append (assoc-ref outputs "out") "/share/alsa"))
                    (ucm-share
                     (string-append ucm "/share/alsa/ucm"))
                    (ucm2-share
                     (string-append ucm "/share/alsa/ucm2"))
                    (topology-share
                     (string-append topology "/share/alsa/topology")))
               (mkdir-p alsa)
               (symlink ucm-share (string-append alsa "/ucm"))
               (symlink ucm2-share (string-append alsa "/ucm2"))
               (symlink topology-share (string-append alsa "/topology")))
             #t)))))
    (inputs
     (list alsa-ucm-conf alsa-topology-conf))
    (home-page "https://www.alsa-project.org/wiki/Main_Page")
    (synopsis "The Advanced Linux Sound Architecture libraries")
    (description
     "The Advanced Linux Sound Architecture (ALSA) provides audio and
MIDI functionality to the Linux-based operating system.")
    (license license:lgpl2.1+)))

(define-public alsa-utils
  (package
    (name "alsa-utils")
    (version "1.2.4")
    (source (origin
             (method url-fetch)
             (uri (string-append "ftp://ftp.alsa-project.org/pub/utils/"
                                 name "-" version ".tar.bz2"))
             (sha256
              (base32
               "09m4dnn4kplawprd2bl15nwa0b4r1brab3x44ga7f1fyk7aw5zwq"))))
    (build-system gnu-build-system)
    (arguments
     ;; XXX: Disable man page creation until we have DocBook.
     '(#:configure-flags (list "--disable-xmlto"

                               ;; The udev rule is responsible for restoring
                               ;; the volume.
                               (string-append "--with-udev-rules-dir="
                                              (assoc-ref %outputs "out")
                                              "/lib/udev/rules.d"))
       #:phases
       (modify-phases %standard-phases
         (add-before 'check 'disable-broken-test
           (lambda _
             ;; XXX: The 1.1.8 release tarball is missing a header that's
             ;; required for this test to work.  Fixed in 1.1.9.
             (substitute* "axfer/test/Makefile"
               ((".*container-test.*") ""))
             #t))
         (add-before
           'install 'pre-install
           (lambda _
             ;; Don't try to mkdir /var/lib/alsa.
             (substitute* "Makefile"
               (("\\$\\(MKDIR_P\\) .*ASOUND_STATE_DIR.*")
                "true\n"))
             #t)))))
    (native-inputs
     `(("gettext" ,gettext-minimal)))
    (inputs
     (list libsamplerate ncurses alsa-lib xmlto))
    (home-page "http://www.alsa-project.org/")
    (synopsis "Utilities for the Advanced Linux Sound Architecture (ALSA)")
    (description
     "The Advanced Linux Sound Architecture (ALSA) provides audio and
MIDI functionality to the Linux-based operating system.")

    ;; This is mostly GPLv2+ but a few files such as 'alsactl.c' are
    ;; GPLv2-only.
    (license license:gpl2)))

(define-public alsa-plugins
  (package
    (name "alsa-plugins")
    (version "1.2.2")
    (source (origin
             (method url-fetch)
             (uri (string-append "ftp://ftp.alsa-project.org/pub/plugins/"
                                 name "-" version ".tar.bz2"))
             (sha256
              (base32
               "0z9k3ssbfk2ky2w13avgyf202j1drsz9sv3834bp33cj1i2hc3qw"))))
    (build-system gnu-build-system)
    ;; TODO: Split libavcodec and speex if possible. It looks like they can not
    ;; be split, there are references to both in files.
    ;; TODO: Remove OSS related plugins, they add support to run native
    ;; ALSA applications on OSS however we do not offer OSS and OSS is
    ;; obsolete.
    (outputs '("out" "pulseaudio" "jack"))
    (native-search-paths
      (list (search-path-specification
              (variable "ALSA_PLUGIN_DIR")
              (files '("lib/alsa-lib"))
              (separator #f))))
    (arguments
     `(#:configure-flags '(;; Do not install a "local" configuration targeted
                           ;; for /etc/alsa.  On Guix System plugins are loaded from
                           ;; the ALSA service, and other distributions likely
                           ;; won't use these files.
                           "--with-alsalconfdir=/tmp/noop")
       #:phases
       (modify-phases %standard-phases
         (add-after 'install 'split
           (lambda* (#:key inputs outputs #:allow-other-keys)
             ;; Distribute the binaries to the various outputs.
             (let* ((out (assoc-ref outputs "out"))
                    (jack (assoc-ref outputs "jack"))
                    (jacklib (string-append jack "/lib/alsa-lib"))
                    (pua (assoc-ref outputs "pulseaudio"))
                    (pualib (string-append pua "/lib/alsa-lib")))
               ;; For jack.
               (mkdir-p jacklib)
               (for-each (lambda (file)
                           (rename-file file (string-append jacklib "/" (basename file))))
                         (find-files out ".*jack\\.(la|so)"))
               ;; For pulseaudio.
               (mkdir-p pualib)
               (for-each (lambda (file)
                           (rename-file file (string-append pualib "/" (basename file))))
                         (find-files out ".*pulse\\.(la|so)"))
               #t))))))
    (inputs
     (list alsa-lib
           jack-1
           speex ; libspeexdsp resampling plugin
           libsamplerate ; libsamplerate resampling plugin
           ffmpeg ; libavcodec resampling plugin, a52 plugin
           pulseaudio)) ; PulseAudio plugin
    (native-inputs
     (list pkg-config))
    (home-page "http://www.alsa-project.org/")
    (synopsis "Plugins for the Advanced Linux Sound Architecture (ALSA)")
    (description
     "The Advanced Linux Sound Architecture (ALSA) provides audio and
MIDI functionality to the Linux-based operating system.  This package enhances ALSA
by providing additional plugins which include: upmixing, downmixing, jackd and
pulseaudio support for native alsa applications, format conversion (s16 to a52), and
external rate conversion.")
    (license (list license:gpl2+
                   ;; `rate/rate_samplerate.c': LGPL v2.1 or later.
                   license:lgpl2.1+))))

(define-public iptables
  (package
    (name "iptables")
    (version "1.8.7")
    (source
     (origin
       (method url-fetch)
       (uri (list (string-append "mirror://netfilter.org/iptables/iptables-"
                                 version ".tar.bz2")
                  (string-append "https://www.netfilter.org/projects/iptables/"
                                 "files/iptables-" version ".tar.bz2")))
       (sha256
        (base32 "1w6qx3sxzkv80shk21f63rq41c84irpx68k62m2cv629n1mwj2f1"))))
    (build-system gnu-build-system)
    (native-inputs
     (list pkg-config flex bison))
    (inputs
     (list libmnl libnftnl/fixed))
    (arguments
     (list #:tests? #f             ; no test suite
           #:configure-flags       ; add $libdir to the RUNPATH of executables
           ;; XXX TODO: Replace with simply #$OUTPUT on core-updates.
           #~(list (string-append "LDFLAGS=-Wl,-rpath="
                                  #$(if (%current-target-system)
                                        #~#$output
                                        #~%output) "/lib"))))
    (home-page "https://www.netfilter.org/projects/iptables/index.html")
    (synopsis "Programs to configure Linux IP packet filtering rules")
    (description
     "@command{iptables} is the user-space command line program used to
configure the Linux 2.4.x and later IPv4 packet filtering ruleset
(@dfn{firewall}), including @dfn{NAT} (Network Address Translation).

This package also includes @command{ip6tables}, which is used to configure the
IPv6 packet filter.

Both commands are targeted at system administrators.")
    (license license:gpl2+)))

(define-public jitterentropy-rngd
  (package
    (name "jitterentropy-rngd")
    (version "1.2.6")
    (source
     (origin
       (method git-fetch)
       (uri (git-reference
             (url "https://github.com/smuellerDD/jitterentropy-rngd")
             (commit (string-append "v" version))))
       (file-name (git-file-name name version))
       (sha256
        (base32 "03cbcxkscjcmn6ybkmssq7i39sn5cfsap9fv058pi0k2mr90djwq"))))
    (build-system gnu-build-system)
    (arguments
     `(#:tests? #f                      ; no test suite
       #:make-flags
       (list (string-append "CC=" ,(cc-for-target))
             (string-append "PREFIX=" (assoc-ref %outputs "out"))
             "UNITDIR=$(PREFIX)/lib/systemd/system")
       #:phases
       (modify-phases %standard-phases
         (delete 'configure))))         ; no ./configure script
    (home-page "https://www.chronox.de/jent.html")
    (synopsis "CPU jitter random number generator daemon")
    (description
     "This simple daemon feeds entropy from the CPU Jitter @acronym{RNG, random
number generator} core to the kernel Linux's entropy estimator.  This prevents
the @file{/dev/random} device from blocking and should benefit users of the
preferred @file{/dev/urandom} and @code{getrandom()} interfaces too.

The CPU Jitter RNG itself is part of the kernel and claims to provide good
entropy by collecting and magnifying differences in CPU execution time as
measured by the high-resolution timer built into modern CPUs.  It requires no
additional hardware or external entropy source.

The random bit stream generated by @command{jitterentropy-rngd} is not processed
by a cryptographically secure whitening function.  Nonetheless, its authors
believe it to be a suitable source of cryptographically secure key material or
other cryptographically sensitive data.

If you agree with them, start this daemon as early as possible to provide
properly seeded random numbers to services like SSH or those using TLS during
early boot when entropy may be low, especially in virtualised environments.")
    (license (list license:bsd-3        ; or
                   license:gpl2+))))

(define-public lsscsi
  (package
    (name "lsscsi")
    (version "0.32")
    (source (origin
             (method url-fetch)
             (uri (string-append
                   "http://sg.danny.cz/scsi/lsscsi-" version ".tar.xz"))
             (sha256
              (base32
               "0jp458m2b3wckr18qkln69i01152qlwz33zm49103lq8fgx0n6d4"))))
    (build-system gnu-build-system)
    (synopsis "Lists information about SCSI or NVMe devices in Linux")
    (home-page "http://sg.danny.cz/scsi/lsscsi.html")
    (description
     "@command{lsscsi} lists SCSI logical units or SCSI targets.  It can
also list NVMe namespaces or controllers and show the relationship between a
device's primary node name, its SCSI generic (sg) node name and its kernel
name.")
    (license license:gpl2)))

(define-public ebtables
  (package
    (name "ebtables")
    (version "2.0.11")
    (source (origin
             (method url-fetch)
             (uri (string-append
                   "mirror://netfilter.org/ebtables/ebtables-"
                   version ".tar.gz"))
             (sha256
              (base32
               "0apxgmkhsk3vxn9q3libxn3dgrdljrxyy4mli2gk49m7hi3na7xp"))))
    (build-system gnu-build-system)
    (inputs
     (list perl iptables))
    (synopsis "Ethernet bridge frame table administration")
    (home-page "https://ebtables.netfilter.org/")
    (description
     "ebtables is an application program used to set up and maintain the
tables of rules (inside the Linux kernel) that inspect Ethernet frames.  It is
analogous to the iptables application, but less complicated, due to the fact
that the Ethernet protocol is much simpler than the IP protocol.")
    (license license:gpl2+)))

(define-public iproute
  (package
    (name "iproute2")
    (version "5.15.0")
    (source (origin
              (method url-fetch)
              (uri (string-append
                    "mirror://kernel.org/linux/utils/net/iproute2/iproute2-"
                    version ".tar.xz"))
              (sha256
               (base32
                "1zwin8sjnnwf2a9rjwzb3q8lkhcpy06s29sh05f5gxd7z6jy9qrq"))))
    (build-system gnu-build-system)
    (arguments
     `( ;; There is a test suite, but it wants network namespaces and sudo.
       #:tests? #f
       #:make-flags (let ((out (assoc-ref %outputs "out")))
                      (list "DESTDIR="
                            (string-append "CC=" ,(cc-for-target))
                            "HOSTCC=gcc"
                            (string-append "BASH_COMPDIR=" out
                                           "/etc/bash_completion.d")
                            (string-append "LIBDIR=" out "/lib")
                            (string-append "HDRDIR=" out "/include")
                            (string-append "SBINDIR=" out "/sbin")
                            (string-append "CONFDIR=" out "/etc")
                            (string-append "DOCDIR=" out "/share/doc/"
                                           ,name "-" ,version)
                            (string-append "MANDIR=" out "/share/man")))
       #:phases (modify-phases %standard-phases
                  (add-before 'install 'pre-install
                    (lambda _
                      ;; Don't attempt to create /var/lib/arpd.
                      (substitute* "Makefile"
                        (("^.*ARPDDIR.*$") ""))
                      #t))
                  (add-after 'unpack 'patch-configure
                    (lambda _
                      (let ((target ,(%current-target-system)))
                        (substitute* "configure"
                          (("pkg-config")
                            (if target
                              (string-append target "-pkg-config")
                              "pkg-config")))
                        #t))))))
    (inputs
     `(("db4" ,bdb)
       ("iptables" ,iptables)
       ("libmnl" ,libmnl)))
    (native-inputs
     (list bison flex pkg-config))
    ;; For tests.
    ;; ("libmnl" ,libmnl)
    ;; ("util-linux" ,util-linux)
    (home-page
     "https://wiki.linuxfoundation.org/networking/iproute2")
    (synopsis
     "Utilities for controlling TCP/IP networking and traffic in Linux")
    (description
     "Iproute2 is a collection of utilities for controlling TCP/IP networking
and traffic with the Linux kernel.  The most important of these are
@command{ip}, which configures IPv4 and IPv6, and @command{tc} for traffic
control.

Most network configuration manuals still refer to ifconfig and route as the
primary network configuration tools, but ifconfig is known to behave
inadequately in modern network environments, and both should be deprecated.")
    (license license:gpl2+)))

(define-public net-tools
  ;; XXX: This package is basically unmaintained, but it provides a few
  ;; commands not yet provided by Inetutils, such as 'route', so we have to
  ;; live with it.
  (let ((commit "479bb4a7e11a4084e2935c0a576388f92469225b")
        (revision "0"))
    (package
      (name "net-tools")
      (version (string-append "1.60-" revision "." (string-take commit 7)))
      (source (origin
               (method url-fetch)
               (uri (string-append "https://sourceforge.net/code-snapshots/git/"
                                   "n/ne/net-tools/code.git/net-tools-code-"
                                   commit ".zip"))
               (file-name (string-append name "-" version ".zip"))
               (sha256
                (base32
                 "0hz9fda9d78spp774b6rr5xaxav7cm4h0qcpxf70rvdbrf6qx7vy"))))
      (home-page "http://net-tools.sourceforge.net/")
      (build-system gnu-build-system)
      (arguments
       `(#:modules ((guix build gnu-build-system)
                    (guix build utils)
                    (srfi srfi-1)
                    (srfi srfi-26))
         #:phases
         (modify-phases %standard-phases
           (replace 'configure
             (lambda* (#:key outputs #:allow-other-keys)
               (let ((out (assoc-ref outputs "out")))
                 (mkdir-p (string-append out "/bin"))
                 (mkdir-p (string-append out "/sbin"))

                 ;; Pretend we have everything...
                 (system "yes | make config")

                 ;; ... except for the things we don't have.
                 ;; HAVE_AFDECnet requires libdnet, which we don't have.
                 ;; HAVE_HWSTRIP and HAVE_HWTR require kernel headers
                 ;; that have been removed.
                 ;; XXX SELINUX and AFBLUETOOTH are removed for now, but we should
                 ;; think about adding them later.
                 (substitute* '("config.make" "config.h")
                   (("^.*HAVE_(AFDECnet|HWSTRIP|HWTR|SELINUX|AFBLUETOOTH)[ =]1.*$")
                    ""))
                 #t)))
           (add-after 'install 'remove-redundant-commands
             (lambda* (#:key outputs #:allow-other-keys)
               ;; Remove commands and man pages redundant with Inetutils.
               (let* ((out (assoc-ref outputs "out"))
                      (dup (append-map (cut find-files out <>)
                                       '("^hostname"
                                         "^(yp|nis|dns)?domainname"))))
                 (for-each delete-file dup)
                 #t))))
         ;; Binaries that depend on libnet-tools.a don't declare that
         ;; dependency, making it parallel-unsafe.
         #:parallel-build? #f

         #:tests? #f                                ; no test suite
         #:make-flags (let ((out (assoc-ref %outputs "out")))
                        (list ,(string-append "CC=" (cc-for-target))
                              (string-append "BASEDIR=" out)
                              (string-append "INSTALLNLSDIR=" out "/share/locale")
                              (string-append "mandir=/share/man")))))
      (native-inputs `(("gettext" ,gettext-minimal)
                       ("unzip" ,unzip)))
      (supported-systems (delete "i586-gnu" %supported-systems))
      (synopsis "Tools for controlling the network subsystem in Linux")
      (description
       "This package includes the important tools for controlling the network
subsystem of the Linux kernel.  This includes arp, ifconfig, netstat, rarp and
route.  Additionally, this package contains utilities relating to particular
network hardware types (plipconfig, slattach) and advanced aspects of IP
configuration (iptunnel, ipmaddr).")
      (license license:gpl2+))))

(define-public libcap
  (package
    (name "libcap")
    (version "2.62")
    (source (origin
              (method url-fetch)
              (uri (string-append
                    "mirror://kernel.org/linux/libs/security/linux-privs/"
                    "libcap2/libcap-" version ".tar.xz"))
              (sha256
               (base32
                "18l3pngsbaahdjzz01rmzrjgcqny4zld685fkq96mq5yr6m5n30r"))))
    (build-system gnu-build-system)
    (arguments
     (list #:phases
           #~(modify-phases %standard-phases
               (delete 'configure))
           #:test-target "test"
           #:make-flags
           #~(list "lib=lib"
                   (string-append "prefix=" #$output)
                   (string-append "LDFLAGS=-Wl,-rpath=" #$output "/lib")
                   "RAISE_SETFCAP=no"
                   ;; Tell the makefile to use TARGET-gcc and friends
                   ;; when cross-compiling.
                   #$@(if (%current-target-system)
                          `((list (string-append "CROSS_COMPILE="
                                                 ,(%current-target-system) "-")
                                  "BUILD_CC=gcc"))
                          '()))))
    (native-inputs (list perl))
    (supported-systems (delete "i586-gnu" %supported-systems))
    (home-page "https://sites.google.com/site/fullycapable/")
    (synopsis "Library for working with POSIX capabilities")
    (description
     "Libcap2 provides a programming interface to POSIX capabilities on
Linux-based operating systems.")

    ;; License is BSD-3 or GPLv2, at the user's choice.
    (license license:gpl2)))

<<<<<<< HEAD
;; libcap 2.31 has problems with newer kernels, so provide this newer variant.
;; Keep the old libcap around to avoid rebuilding 'coreutils' and 'avahi'.
;; To be merged with libcap on the next rebuild cycle.
(define-public libcap
  (package
    (inherit libcap-2.31)
    (version "2.46")
    (source (origin
              (method url-fetch)
              (uri (string-append
                    "mirror://kernel.org/linux/libs/security/linux-privs/"
                    "libcap2/libcap-" version ".tar.xz"))
              (sha256
               (base32
                "1d6q447wf0iagiyzhfdqcj4cv0dmzc49i0czwikrcv7s2cad3lsf"))))
    (arguments
     (substitute-keyword-arguments (package-arguments libcap-2.31)
       ((#:phases phases)
        `(modify-phases ,phases
           (replace 'configure
             (lambda _
               ;; Add $libdir to the RUNPATH of executables.
               (substitute* "Make.Rules"
                 (("LDFLAGS \\?= #-g")
                  (string-append "LDFLAGS ?= -Wl,-rpath="
                                 %output "/lib")))
               #t))))))))

(define-deprecated libcap/next libcap)
(export libcap/next)

=======
>>>>>>> 070b8a89
(define-public bridge-utils
  (package
    (name "bridge-utils")
    (version "1.7.1")
    (source
     (origin
       (method url-fetch)
       (uri (string-append "mirror://kernel.org/linux/utils/net/"
                           "bridge-utils/bridge-utils-" version ".tar.xz"))
       (sha256
        (base32 "03p6cmhm6cqhnfsfa1wv7frhb361y12daf7gr1h5qh51y7j8n7d6"))))
    (build-system gnu-build-system)

    ;; The tarball lacks all the generated files.
    (native-inputs (list autoconf automake))
    (arguments
     '(#:tests? #f))                    ; no 'check' target

    (home-page "https://wiki.linuxfoundation.org/networking/bridge")
    (synopsis "Manipulate Ethernet bridges")
    (description
     "Utilities for Linux's Ethernet bridging facilities.  A bridge is a way
to connect two Ethernet segments together in a protocol independent way.
Packets are forwarded based on Ethernet address, rather than IP address (like
a router).  Since forwarding is done at Layer 2, all protocols can go
transparently through a bridge.")
    (license license:gpl2+)))

(define-public libnl
  (package
    (name "libnl")
    (version "3.5.0")
    (source (origin
              (method url-fetch)
              (uri (string-append
                    "https://github.com/thom311/libnl/releases/download/"
                    "libnl" (string-join (string-split version #\.) "_")
                    "/libnl-" version ".tar.gz"))
              (sha256
               (base32
                "1yh5bqmkivd78x378x34gzb28lvykn6b9k3hgvvpdnj5jpn3689m"))))
    (build-system gnu-build-system)
    (native-inputs
     `(("bison" ,bison)
       ("flex" ,flex)
       ("pkg-config" ,pkg-config)
       ("swig" ,swig)
       ("libnl3-doc"
        ,(origin
           (method url-fetch)
           (uri (string-append
                 "https://github.com/thom311/libnl/releases/download/libnl"
                 (string-join (string-split version #\.) "_")
                 "/libnl-doc-" version ".tar.gz"))
           (sha256
            (base32 "19p5y8q3cm5wqvamqc4s5syxnnkvzxy3gw8ivxk6fv9ybn8jm35h"))))))
    (outputs `("out" "doc"))
    (arguments
     `(#:phases
       (modify-phases %standard-phases
         (add-after 'install 'install-doc
           (lambda* (#:key inputs native-inputs outputs #:allow-other-keys)
             (let ((dest (string-append (assoc-ref outputs "doc")
                                        "/share/doc/libnl")))
               (mkdir-p dest)
               (invoke "tar" "xf" (assoc-ref
                                   (or native-inputs inputs)
                                   "libnl3-doc")
                       "--strip-components=1" "-C" dest)))))))
    (home-page "https://www.infradead.org/~tgr/libnl/")
    (synopsis "NetLink protocol library suite")
    (description
     "The libnl suite is a collection of libraries providing APIs to netlink
protocol based Linux kernel interfaces.  Netlink is an IPC mechanism primarily
between the kernel and user space processes.  It was designed to be a more
flexible successor to ioctl to provide mainly networking related kernel
configuration and monitoring interfaces.")

    ;; Most files are LGPLv2.1-only, but some are GPLv2-only (like
    ;; 'nl-addr-add.c'), so the result is GPLv2-only.
    (license license:gpl2)))

;; libnl python extensions used to be outputs of libnl. However, as
;; cross-compiling python extensions is currently broken, create separate
;; packages for libnl python extensions.
(define (libnl-python-package python)
  (let ((name (string-append "libnl-" python)))
    (package
      (inherit libnl)
      (name name)
      (inputs `(,@(cond
                   ((string=? python "python2")
                    `(("python-2" ,python-2)))
                   ((string=? python "python3")
                    `(("python-3" ,python-3))))))
      (propagated-inputs (list libnl))
      (outputs '("out"))
      (arguments
       `(#:modules ((guix build gnu-build-system)
                    (guix build utils)
                    (srfi srfi-1))
         #:phases
         (modify-phases %standard-phases
           (replace 'install
             (lambda* (#:key inputs outputs #:allow-other-keys)
               (define (python-inst python)
                 (invoke python "setup.py" "build")
                 (invoke python "setup.py" "install"
                         (string-append "--prefix="
                                        (assoc-ref %outputs "out")))
                 (invoke python "setup.py" "clean"))
               (setenv "LDFLAGS" (format #f "-Wl,-rpath=~a/lib"
                                         (assoc-ref inputs "libnl")))
               (with-directory-excursion "./python" (python-inst ,python))
               #t))))))))

(define-public libnl-python2 (libnl-python-package "python2"))
(define-public libnl-python3 (libnl-python-package "python3"))

(define-public iw
  (package
    (name "iw")
    (version "4.14")
    (source (origin
              (method url-fetch)
              (uri (string-append
                    "mirror://kernel.org/software/network/iw/iw-"
                    version ".tar.xz"))
              (sha256
               (base32
                "12ddd6vh6vs97135bnlyr0szv7hvpbnmfh48584frzab0z0725ph"))))
    (build-system gnu-build-system)
    (native-inputs (list pkg-config))
    (inputs (list libnl))
    (arguments
     (list #:make-flags
           #~(list
            (string-append "CC=" #$(cc-for-target))
            (string-append "PKG_CONFIG=" #$(pkg-config-for-target))
            (string-append "PREFIX=" (assoc-ref %outputs "out")))
           #:phases
           #~(modify-phases %standard-phases
               (delete 'configure))))   ; no configure script
    (home-page "https://wireless.wiki.kernel.org/")
    (synopsis "Tool for configuring wireless devices")
    (description
     "iw is a new nl80211 based CLI configuration utility for wireless
devices.  It replaces @code{iwconfig}, which is deprecated.")
    (license license:isc)))

(define-public powertop
  (package
    (name "powertop")
    (version "2.14")
    (source
     (origin
       (method git-fetch)
       (uri (git-reference
             (url "https://github.com/fenrus75/powertop")
             (commit (string-append "v" version))))
       (file-name (git-file-name name version))
       (sha256
        (base32 "1zkr2y5nb1nr22nq8a3zli87iyfasfq6489p7h1k428pv8k45w4f"))))
    (build-system gnu-build-system)
    (arguments
     '(#:configure-flags
       (list "LDFLAGS=-pthread")
       #:phases
       (modify-phases %standard-phases
         ;; TODO: Patch some hardcoded "wlan0" in calibrate/calibrate.cpp to
         ;; allow calibrating the network interface in Guix System.
         (add-after 'unpack 'patch-absolute-file-names
           (lambda* (#:key inputs #:allow-other-keys)
             (let ((kmod (assoc-ref inputs "kmod")))
               (substitute* (find-files "src" "\\.cpp$")
                 ;; Give the right 'modprobe' file name so that essential
                 ;; modules such as msr.ko can be loaded.
                 (("/sbin/modprobe") (string-append kmod "/bin/modprobe"))
                 ;; These programs are only needed to calibrate, so using
                 ;; relative file names avoids adding extra inputs.  When they
                 ;; are missing powertop gracefully handles it.
                 (("/usr/bin/hcitool") "hcitool")
                 (("/usr/bin/xset") "xset")
                 (("/usr/sbin/hciconfig") "hciconfig"))
               #t))))))
    (inputs
     (list kmod libnl ncurses pciutils zlib))
    (native-inputs
     `(("autoconf" ,autoconf)
       ("automake" ,automake)
       ("gettext" ,gettext-minimal)
       ("libtool" ,libtool)
       ("pkg-config" ,pkg-config)))
    (home-page "https://01.org/powertop/")
    (synopsis "Analyze power consumption on Intel-based laptops")
    (description
     "PowerTOP is a Linux tool to diagnose issues with power consumption and
power management.  In addition to being a diagnostic tool, PowerTOP also has
an interactive mode where the user can experiment various power management
settings for cases where the operating system has not enabled these
settings.")
    (license license:gpl2)))

(define-public aumix
  (package
    (name "aumix")
    (version "2.9.1")
    (source (origin
              (method url-fetch)
              (uri (string-append
                    "http://www.jpj.net/~trevor/aumix/releases/aumix-"
                    version ".tar.bz2"))
              (sha256
               (base32
                "0a8fwyxnc5qdxff8sl2sfsbnvgh6pkij4yafiln0fxgg6bal7knj"))))
    (build-system gnu-build-system)
    (arguments
     ;; Allow compilation with GCC 10.
     '(#:configure-flags '("CFLAGS=-O2 -g -fcommon")))
    (inputs (list ncurses))
    (home-page "http://www.jpj.net/~trevor/aumix.html")
    (synopsis "Audio mixer for X and the console")
    (description
     "Aumix adjusts an audio mixer from X, the console, a terminal,
the command line or a script.")
    (license license:gpl2+)))

(define-public iotop
  (package
    (name "iotop")
    (version "0.6")
    (source
     (origin
       (method url-fetch)
       (uri (string-append "http://guichaz.free.fr/iotop/files/iotop-"
                           version ".tar.gz"))
       (sha256 (base32
                "1kp8mqg2pbxq4xzpianypadfxcsyfgwcaqgqia6h9fsq6zyh4z0s"))))
    (build-system python-build-system)
    (arguments
     '(#:phases
       (modify-phases %standard-phases
         (add-after 'unpack 'fix-build-with-python3
           (lambda _
             (substitute* "setup.py"
               (("itervalues") "values"))
             #t)))
       ;; There are currently no checks in the package.
       #:tests? #f))
    (native-inputs (list python))
    (home-page "http://guichaz.free.fr/iotop/")
    (synopsis
     "Displays the IO activity of running processes")
    (description
     "Iotop is a Python program with a top like user interface to show the
processes currently causing I/O.")
    (license license:gpl2+)))

(define-public fuse
  (package
    (name "fuse")
    (version "2.9.9")
    (source (origin
              (method url-fetch)
              (uri (string-append "https://github.com/libfuse/libfuse/releases/"
                                  "download/fuse-" version
                                  "/fuse-" version ".tar.gz"))
              (sha256
               (base32
                "1ddlq6kzxilccgbvxjfx80jx6kamgw4sv49phks2zhlcc1frvrnh"))
              (patches (search-patches "fuse-overlapping-headers.patch"))))
    (build-system gnu-build-system)
    (inputs
     (list bash-minimal util-linux))
    (arguments
     '(#:configure-flags (list (string-append "MOUNT_FUSE_PATH="
                                              (assoc-ref %outputs "out")
                                              "/sbin")
                               (string-append "INIT_D_PATH="
                                              (assoc-ref %outputs "out")
                                              "/etc/init.d")

                               ;; The rule makes /dev/fuse 666.
                               (string-append "UDEV_RULES_PATH="
                                              (assoc-ref %outputs "out")
                                              "/lib/udev/rules.d"))
       #:phases
       (modify-phases %standard-phases
         (add-before 'build 'set-file-names
           (lambda* (#:key inputs #:allow-other-keys)
             ;; libfuse calls out to mount(8) and umount(8).  Make sure
             ;; it refers to the right ones.
             (substitute* '("lib/mount_util.c" "util/mount_util.c")
               (("/bin/(u?)mount" _ maybe-u)
                (search-input-file inputs
                                   (string-append "bin/"
                                                  maybe-u "mount"))))
             (substitute* '("util/mount.fuse.c")
               (("/bin/sh")
                (search-input-file inputs "/bin/sh")))

             ;; This hack leads libfuse to search for 'fusermount' in
             ;; $PATH, where it may find a setuid-root binary, instead of
             ;; trying solely $out/sbin/fusermount and failing because
             ;; it's not setuid.
             (substitute* "lib/Makefile"
               (("-DFUSERMOUNT_DIR=[[:graph:]]+")
                "-DFUSERMOUNT_DIR=\\\"/var/empty\\\"")))))))
    (supported-systems (delete "i586-gnu" %supported-systems))
    (home-page "https://github.com/libfuse/libfuse")
    (synopsis "Support file systems implemented in user space")
    (description
     "As a consequence of its monolithic design, file system code for Linux
normally goes into the kernel itself---which is not only a robustness issue,
but also an impediment to system extensibility.  FUSE, for \"file systems in
user space\", is a kernel module and user-space library that tries to address
part of this problem by allowing users to run file system implementations as
user-space processes.")
    (license (list license:lgpl2.1                ;library
                   license:gpl2+))))              ;command-line utilities

(define-public fuse-3
  (package
    (inherit fuse)
    (name "fuse")
    (version "3.10.5")
    (source (origin
              (method url-fetch)
              (uri
               (string-append "https://github.com/libfuse/libfuse/releases/"
                              "download/fuse-" version
                              "/fuse-" version ".tar.xz"))
              (sha256
               (base32
                "0rlnnsiw614qcmgy8xz67044gqc1pbvvf2yxjv44lh27bm487qmj"))))
    (build-system meson-build-system)
    (arguments
     `(#:configure-flags
       ,#~(list
           (string-append "-Dudevrulesdir=" #$output "/udev/rules.d")
           "-Duseroot=false")
       #:tests? #f
       #:phases
       ,#~(modify-phases %standard-phases
            (add-after 'unpack 'set-file-names
              (lambda* (#:key inputs #:allow-other-keys)
                ;; libfuse calls out to mount(8) and umount(8).  Make sure
                ;; it refers to the right ones.
                (substitute* '("lib/mount_util.c")
                  (("/bin/(u?)mount" _ maybe-u)
                   (search-input-file inputs
                                      (string-append "bin/"
                                                     maybe-u "mount"))))
                (substitute* '("util/mount.fuse.c")
                  (("/bin/sh")
                   (search-input-file inputs "/bin/sh")))

                ;; This hack leads libfuse to search for 'fusermount' in
                ;; $PATH, where it may find a setuid-root binary, instead of
                ;; trying solely $out/sbin/fusermount and failing because
                ;; it's not setuid.
                (substitute* "lib/meson.build"
                  (("-DFUSERMOUNT_DIR=[[:graph:]]+")
                   "-DFUSERMOUNT_DIR=\"/var/empty\"'"))))
            (add-after 'unpack 'fix-install
              (lambda* (#:key inputs #:allow-other-keys)
                (substitute* '("util/meson.build")
                  (("install_helper.sh") "true"))
               (substitute* '("util/meson.build")
                  (("fuseconf_path = .*")
                   "fuseconf_path = '/etc/fuse.conf'"))))
            (add-before 'configure 'set-paths
              (lambda* (#:key inputs outputs #:allow-other-keys)
                (let ((dummy-init.d
                       (string-append (getcwd) "/etc/init.d")))
                  (setenv "MOUNT_FUSE_PATH"
                          (string-append #$output "/sbin"))
                  (setenv "UDEV_RULES_PATH"
                          (string-append #$output
                                         "/lib/udev/rules.d"))))))))))

(define-public unionfs-fuse
  (package
    (name "unionfs-fuse")
    (version "2.2")
    (source (origin
              (method git-fetch)
              (uri (git-reference
                     (url "https://github.com/rpodgorny/unionfs-fuse")
                     (commit (string-append "v" version))))
              (file-name (git-file-name name version))
              (sha256
               (base32
                "1yigh8z1q6iq6yjyq7kl7vpbpjnxjld32apvjaw2bl44pqqg56hh"))))
    (build-system cmake-build-system)
    (native-inputs
     (list python))
    (inputs (list fuse))
    (arguments
     ;; The tests were never actually run ("collected 0 items"), but in recent
     ;; versions of pytest that causes an error.
     '(#:tests? #f))
    (home-page "https://github.com/rpodgorny/unionfs-fuse")
    (synopsis "User-space union file system")
    (description
     "UnionFS-FUSE is a flexible union file system implementation in user
space, using the FUSE library.  Mounting a union file system allows you to
\"aggregate\" the contents of several directories into a single mount point.
UnionFS-FUSE additionally supports copy-on-write.")
    (license license:bsd-3)))

(define fuse-static
  (package (inherit fuse)
    (name "fuse-static")
    (source (origin (inherit (package-source fuse))
              (modules '((guix build utils)))
              (snippet
               '(begin
                  ;; Normally libfuse invokes mount(8) so that /etc/mtab is
                  ;; updated.  Change calls to 'mtab_needs_update' to 0 so
                  ;; that it doesn't do that, allowing us to remove the
                  ;; dependency on util-linux (something that is useful in
                  ;; initrds.)
                  (substitute* '("lib/mount_util.c"
                                 "util/mount_util.c")
                    (("mtab_needs_update[[:blank:]]*\\([a-z_]+\\)")
                     "0")
                    (("/bin/")
                     ""))
                  #t))))))

(define-public unionfs-fuse/static
  (package (inherit unionfs-fuse)
    (synopsis "User-space union file system (statically linked)")
    (name (string-append (package-name unionfs-fuse) "-static"))
    (source (origin (inherit (package-source unionfs-fuse))
              (modules '((guix build utils)))
              (snippet
               '(begin
                  ;; Add -ldl to the libraries, because libfuse.a needs that.
                  (substitute* "src/CMakeLists.txt"
                    (("target_link_libraries(.*)\\)" _ libs)
                     (string-append "target_link_libraries"
                                    libs " dl)")))
                  #t))))
    (arguments
     '(#:tests? #f
       #:configure-flags '("-DCMAKE_EXE_LINKER_FLAGS=-static")
       #:phases
       (modify-phases %standard-phases
         (add-after 'install 'post-install
           (lambda* (#:key outputs #:allow-other-keys)
             (let* ((out (assoc-ref outputs "out"))
                    (exe (string-append out "/bin/unionfs")))
               ;; By default, 'unionfs' keeps references to
               ;; $glibc/share/locale and similar stuff.  Remove them.
               (remove-store-references exe)

               ;; 'unionfsctl' has references to glibc as well.  Since
               ;; we don't need it, remove it.
               (delete-file (string-append out "/bin/unionfsctl"))
               #t))))))
    (inputs `(("fuse" ,fuse-static)))))

(define-public sshfs
  (package
    (name "sshfs")
    (version "2.10")
    (source (origin
              (method url-fetch)
              (uri (string-append "https://github.com/libfuse/sshfs/releases/"
                                  "download/sshfs-" version "/sshfs-" version
                                  ".tar.gz"))
              (sha256
               (base32
                "00fir2iykdx11g8nv5gijg0zjrp2g3ldypnv0yi6lq3h5pg5v13h"))))
    (build-system gnu-build-system)
    (inputs
     (list fuse glib))
    (native-inputs
     (list pkg-config))
    (home-page "https://github.com/libfuse/sshfs")
    (synopsis "Mount remote file systems over SSH")
    (description
     "This is a file system client based on the SSH File Transfer Protocol.
Since most SSH servers already support this protocol it is very easy to set
up: on the server side there's nothing to do; on the client side mounting the
file system is as easy as logging into the server with an SSH client.")
    (license license:gpl2+)))

(define-public sshfs-fuse
  (package (inherit sshfs)
    (name "sshfs-fuse")
    (properties `((superseded . ,sshfs)))))

(define-public archivemount
  (package
    (name "archivemount")
    (version "0.9.1")
    (source
     (origin
       (method url-fetch)
       (uri (string-append "https://www.cybernoia.de/software/archivemount/"
                           "archivemount-" version ".tar.gz"))
       (sha256
        (base32 "1cy5b6qril9c3ry6fv7ir87s8iyy5vxxmbyx90dm86fbra0vjaf5"))))
    (build-system gnu-build-system)
    (inputs (list fuse libarchive))
    (native-inputs (list pkg-config))
    (home-page "https://www.cybernoia.de/software/archivemount.html")
    (synopsis "Tool for mounting archive files with FUSE")
    (description "archivemount is a FUSE-based file system for Unix variants,
including Linux.  Its purpose is to mount archives (i.e. tar, tar.gz, etc.) to a
mount point where it can be read from or written to as with any other file
system.  This makes accessing the contents of the archive, which may be
compressed, transparent to other programs, without decompressing them.")
    (license license:lgpl2.0+)))

(define-public numactl
  (package
    (name "numactl")
    (version "2.0.14")
    (source (origin
              (method url-fetch)
              (uri (string-append
                    "https://github.com/numactl/numactl/releases/download/v"
                    version "/numactl-" version ".tar.gz"))
              (sha256
               (base32
                "1xngddsph43bxljywahi9d44fxr022slsap4hh91w8xnq54d2sw2"))))
    (build-system gnu-build-system)
    (arguments
     '(;; There's a 'test' target, but it requires NUMA support in the kernel
       ;; to run, which we can't assume to have.
       #:tests? #f))

    ;; NUMA is apparently not supported on armhf, see
    ;; http://www.spinics.net/lists/linux-numa/msg01157.html
    (supported-systems (delete "armhf-linux" %supported-systems))
    (home-page "https://github.com/numactl/numactl")
    (synopsis "Tools for non-uniform memory access (NUMA) machines")
    (description
     "NUMA stands for Non-Uniform Memory Access, in other words a system whose
memory is not all in one place.  The @command{numactl} program allows you to
run your application program on specific CPUs and memory nodes.  It does this
by supplying a NUMA memory policy to the operating system before running your
program.

The package contains other commands, such as @command{numastat},
@command{memhog}, and @command{numademo} which provides a quick overview of
NUMA performance on your system.")
    (license (list license:gpl2                   ;programs
                   license:lgpl2.1))))            ;library

(define-public kbd-neo
  (package
    (name "kbd-neo")
    (version "2486")
    (source
     (origin
       (method url-fetch)
       (uri (string-append "https://svn.neo-layout.org/!svn/bc/"
                           version "/linux/console/neo.map"))
       (file-name (string-append name "-" version ".map"))
       (sha256
        (base32
         "19mfrd31vzpsjiwc7pshxm0b0sz5dd17xrz6k079cy4im1vf0r4g"))))
    (build-system trivial-build-system)
    (arguments
     `(#:modules ((guix build utils))
       #:builder (begin
                   (use-modules (guix build utils))
                   (let ((out (string-append %output "/share/keymaps"))
                         (source (assoc-ref %build-inputs "source")))
                     (mkdir-p out)
                     (copy-file source (string-append out "/neo.map"))
                     #t))))
    (home-page "https://neo-layout.org")
    (synopsis "Neo2 console layout")
    (description
     "Kbd-neo provides the Neo2 keyboard layout for use with
@command{loadkeys(1)} from @code{kbd(4)}.")
    ;; The file is located in an svn directory, the entire content of
    ;; the directory is licensed as GPL3.
    (license license:gpl3+)))

(define-public kbd
  (package
    (name "kbd")
    (version "2.4.0")
    (source (origin
              (method url-fetch)
              (uri (string-append "mirror://kernel.org/linux/utils/kbd/kbd-"
                                  version ".tar.xz"))
              (sha256
               (base32
                "17wvrqz2kk0w87idinhyvd31ih1dp7ldfl2yfx7ailygb0279w2m"))
              (modules '((guix build utils)))
              (snippet
               '(begin
                  (substitute* '("src/unicode_start" "src/unicode_stop")
                    ;; Assume the Coreutils are in $PATH.
                    (("/usr/bin/tty")
                     "tty"))))))
    (build-system gnu-build-system)
    (arguments
     '(#:phases
       (modify-phases %standard-phases
         (add-before 'build 'pre-build
           (lambda* (#:key inputs #:allow-other-keys)
             (let ((bzip2 (assoc-ref inputs "bzip2"))
                   (gzip  (assoc-ref inputs "gzip"))
                   (xz    (assoc-ref inputs "xz"))
                   (zstd  (assoc-ref inputs "zstd")))
               (substitute* "src/libkbdfile/kbdfile.c"
                 (("bzip2") (string-append bzip2 "/bin/bzip2"))
                 (("gzip") (string-append gzip "/bin/gzip"))
                 (("xz -d") (string-append xz "/bin/xz -d"))
                 (("zstd") (string-append zstd "/bin/zstd"))))))
         (add-after 'install 'post-install
           (lambda* (#:key outputs #:allow-other-keys)
             ;; Make sure these programs find their comrades.
             (let* ((out (assoc-ref outputs "out"))
                    (bin (string-append out "/bin")))
               (for-each (lambda (prog)
                           (wrap-program (string-append bin "/" prog)
                             `("PATH" ":" prefix (,bin))))
                         '("unicode_start" "unicode_stop"))))))))
    (native-inputs
     (list autoconf pkg-config))
    (inputs
     `(("bzip2" ,bzip2)
       ("gzip" ,gzip)
       ("pam" ,linux-pam)
       ("xz" ,xz)
       ("zstd" ,zstd)))
    (native-search-paths
     (list (search-path-specification
            (variable "LOADKEYS_KEYMAP_PATH")
            ;; Append ‘/**’ to recursively search all directories.  One can then
            ;; run (for example) ‘loadkeys en-latin9’ instead of having to find
            ;; and type ‘i386/colemak/en-latin9’ on a mislabelled keyboard.
            (files (list "share/keymaps/**")))))
    (home-page "http://kbd-project.org/")
    (synopsis "Linux keyboard utilities and keyboard maps")
    (description
     "This package contains keytable files and keyboard utilities compatible
for systems using the Linux kernel.  This includes commands such as
@code{loadkeys}, @code{setfont}, @code{kbdinfo}, and @code{chvt}.")
    (license license:gpl2+)))

(define-public loadkeys-static
  (package
    (inherit kbd)
    (name "loadkeys-static")
    (arguments
     (substitute-keyword-arguments (package-arguments kbd)
       ((#:configure-flags flags ''())
        `(append '("LDFLAGS=-static" "--disable-shared" "--disable-nls"
                   "--disable-vlock"              ;so we don't need libpam
                   "--disable-libkeymap")
                 ,flags))
       ((#:make-flags flags ''())
        `(cons "LDFLAGS=-all-static -lrt -lpthread" ,flags))
       ((#:phases phases '%standard-phases)
        `(modify-phases ,phases
           (replace 'install
             (lambda* (#:key outputs #:allow-other-keys)
               (let ((out (assoc-ref outputs "out")))
                 ;; The binary keeps references to gzip, among other things,
                 ;; which we don't need in the initrd, so strip references.
                 (remove-store-references "src/loadkeys")

                 (install-file "src/loadkeys"
                               (string-append out "/bin")))))
           (delete 'post-install)))
       ((#:strip-flags _ '())
        ''("--strip-all"))
       ((#:allowed-references _ '())
        '())))

    (synopsis "Statically-linked @command{loadkeys} program")

    ;; This package is meant to be used internally in the initrd so don't
    ;; expose it.
    (properties '((hidden? . #t)))))

(define-public inotify-tools
  (package
    (name "inotify-tools")
    (version "3.20.11.0")
    (source (origin
              (method git-fetch)
              (uri (git-reference
                    (url "https://github.com/rvoicilas/inotify-tools")
                    (commit version)))
              (file-name (git-file-name name version))
              (sha256
               (base32
                "1m8avqccrhm38krlhp88a7v949f3hrzx060bbrr5dp5qw2nmw9j2"))))
    (build-system gnu-build-system)
    (native-inputs
     (list autoconf automake libtool))
    (arguments
     `(#:configure-flags
       (list "--disable-static")))
    (home-page "https://github.com/rvoicilas/inotify-tools/wiki")
    (synopsis "Monitor file accesses")
    (description
     "The inotify-tools packages provides a C library and command-line tools
to use Linux' inotify mechanism, which allows file accesses to be monitored.")
    (license license:gpl2+)))

(define-public kmod
  (package
    (name "kmod")
    (version "29")
    (source (origin
              (method url-fetch)
              (uri
               (string-append "mirror://kernel.org/linux/utils/kernel/kmod/"
                              "kmod-" version ".tar.xz"))
              (sha256
               (base32
                "0am54mi5rk72g5q7k6l6f36gw3r9vwgjmyna43ywcjhqmakyx00b"))
              (patches (search-patches "kmod-module-directory.patch"))))
    (build-system gnu-build-system)
    (native-inputs
     (list pkg-config
           ;; For tests.
           zstd))
    (inputs
     `(("xz" ,xz)
       ("zlib" ,zlib)
       ("zstd-lib" ,zstd "lib")))
    (arguments
     `(#:configure-flags '("--with-xz" "--with-zlib" "--with-zstd"
                           "--disable-test-modules")
       #:phases
       (modify-phases %standard-phases
         (add-after 'unpack 'disable-tests
           (lambda _
             ;; XXX: These tests need '--sysconfdir=/etc' to pass.
             (substitute* "Makefile.in"
               (("testsuite/test-modprobe") "")
               (("testsuite/test-depmod") "")
               (("testsuite/test-blacklist") ""))
             #t))
         (add-after 'install 'install-modprobe&co
           (lambda* (#:key outputs #:allow-other-keys)
             (let* ((out (assoc-ref outputs "out"))
                    (bin (string-append out "/bin")))
               (for-each (lambda (tool)
                           (symlink "kmod"
                                    (string-append bin "/" tool)))
                         '("insmod" "rmmod" "lsmod" "modprobe"
                           "modinfo" "depmod"))
               #t))))))
    (supported-systems (delete "i586-gnu" %supported-systems))
    (home-page "https://www.kernel.org/")
    (synopsis "Kernel module tools")
    (description "Kmod is a set of tools to handle common tasks with Linux
kernel modules like insert, remove, list, check properties, resolve
dependencies and aliases.

These tools are designed on top of libkmod, a library that is shipped with
kmod.  The aim is to be compatible with tools, configurations and indices
from the module-init-tools project.")
    (license license:gpl2+))) ; library under lgpl2.1+

(define-public earlyoom
  (package
    (name "earlyoom")
    (version "1.6.2")
    (source (origin
              (method git-fetch)
              (uri (git-reference
                    (url "https://github.com/rfjakob/earlyoom")
                    (commit (string-append "v" version))))
              (file-name (git-file-name name version))
              (sha256
               (base32
                "16iyn51xlrsbshc7p5xl2338yyfzknaqc538sa7mamgccqwgyvvq"))))
    (build-system gnu-build-system)
    (arguments
     (list
       #:phases
       #~(modify-phases %standard-phases
           (delete 'configure)            ; no configure script
           (add-before 'check 'set-go-HOME
             (lambda _
               (setenv "HOME" (getcwd))))
           (add-before 'check 'disable-failing-test
             (lambda _
               ;; This test relies on writing to /proc/%d/oom_score_adj.
               (substitute* "testsuite_cli_test.go"
                 (("TestI" match)
                  (string-append "skipped" match))))))
       #:make-flags
       #~(list (string-append "CC=" #$(cc-for-target))
               (string-append "VERSION=v" #$version)
               (string-append "PREFIX=" #$output)
               (string-append "SYSCONFDIR=" #$output "/etc")
               "GO111MODULE=off")
       #:test-target "test"))
    (native-inputs
      (append
        ;; To generate the manpage.
        (if (or (target-x86-64?) (target-x86-32?))
          (list pandoc)
          '())
        (list
          ;; For the test suite.
          cppcheck
          go)))
    (home-page "https://github.com/rfjakob/earlyoom")
    (synopsis "Simple out of memory (OOM) daemon for the Linux kernel")
    (description "Early OOM is a minimalist out of memory (OOM) daemon that
runs in user space and provides a more responsive and configurable alternative
to the in-kernel OOM killer.")
    (license license:expat)))

(define-public eudev
  ;; The post-systemd fork, maintained by Gentoo.
  (package
    (name "eudev")
    (version "3.2.11")
    (source (origin
              (method git-fetch)
              (uri (git-reference (url "https://github.com/gentoo/eudev")
                                  (commit (string-append "v" version))))
              (file-name (git-file-name name version))
              (sha256
               (base32
                "0dzaqwjnl55f69ird57wb6skahc6l7zs1slsrzqqfhww33icp6av"))
              (patches (search-patches "eudev-rules-directory.patch"))))
    (build-system gnu-build-system)
    (arguments
     `(#:phases
       (modify-phases %standard-phases
         (add-before 'bootstrap 'patch-file-names
           (lambda* (#:key inputs native-inputs #:allow-other-keys)
            (substitute* "man/make.sh"
              (("/usr/bin/xsltproc")
               (string-append (assoc-ref
                               (or native-inputs inputs) "xsltproc")
                               "/bin/xsltproc")))))
         (add-after 'install 'move-static-library
           (lambda* (#:key outputs #:allow-other-keys)
             (let* ((out (assoc-ref outputs "out"))
                    (static (assoc-ref outputs "static"))
                    (source (string-append out "/lib/libudev.a"))
                    (target (string-append static "/lib/libudev.a")))
               (mkdir-p (dirname target))
               (link source target)
               (delete-file source)
               ;; Remove reference to the static library from the .la file
               ;; such that Libtool looks for it in the usual places.
               (substitute* (string-append out "/lib/libudev.la")
                 (("old_library=.*")
                  "old_library=''\n")))))
         (add-after 'install 'build-hwdb
           (lambda* (#:key outputs #:allow-other-keys)
             ;; Build OUT/etc/udev/hwdb.bin.  This allows 'lsusb' and
             ;; similar tools to display product names.
             ;;
             ;; XXX: This can't be done when cross-compiling. Find another way
             ;; to generate hwdb.bin for cross-built systems.
             (let ((out (assoc-ref outputs "out")))
               ,@(if (%current-target-system)
                     '(#t)
                     '((invoke (string-append out "/bin/udevadm")
                               "hwdb" "--update")))))))
       #:configure-flags (list "--enable-manpages")))
    (native-inputs
     `(("autoconf" ,autoconf)
       ("automake" ,automake)
       ("gperf" ,gperf)
       ("libtool" ,libtool)
       ("pkg-config" ,pkg-config)
       ;; For tests.
       ("perl" ,perl)
       ("python" ,python-wrapper)
       ;; For documentation.
       ("docbook-xml" ,docbook-xml-4.2)
       ("docbook-xsl" ,docbook-xsl)
       ("libxml2" ,libxml2)             ;for $XML_CATALOG_FILES
       ("xsltproc" ,libxslt)))
    (inputs
     ;; When linked against libblkid, eudev can populate /dev/disk/by-label
     ;; and similar; it also installs the '60-persistent-storage.rules' file,
     ;; which contains the rules to do that.
     (list `(,util-linux "lib") ;for blkid
           kmod))
    (outputs '("out" "static"))
    (home-page "https://wiki.gentoo.org/wiki/Project:Eudev")
    (synopsis "Userspace device management")
    (description "Udev is a daemon which dynamically creates and removes
device nodes from /dev/, handles hotplug events and loads drivers at boot
time.")
    (license license:gpl2+)))

(define-public python-evdev
  (package
    (name "python-evdev")
    (version "1.3.0")
    (source
     (origin
       (method url-fetch)
       (uri (pypi-uri "evdev" version))
       (sha256
        (base32 "0kb3636yaw9l8xi8s184w0r0n9ic5dw3b8hx048jf9fpzss4kimi"))))
    (build-system python-build-system)
    (arguments
     `(#:tests? #f                      ;no rule for tests
       #:phases
       (modify-phases %standard-phases
         (add-before 'build 'fix-hard-coded-directory
           (lambda* (#:key inputs #:allow-other-keys)
             (substitute* "setup.py"
               (("/usr/include/linux")
                (string-append
                 (assoc-ref inputs "kernel-headers") "/include/linux")))
             #t)))))
    (home-page "https://github.com/gvalkov/python-evdev")
    (synopsis "Bindings to the Linux input handling subsystem")
    (description
     "Python-evdev provides bindings to the generic input event interface in
Linux.  The @code{evdev} interface serves the purpose of passing events
generated in the kernel directly to userspace through character devices that
are typically located in @file{/dev/input/}.

This package also comes with bindings to @code{uinput}, the userspace input
subsystem.  @code{uinput} allows userspace programs to create and handle input
devices that can inject events directly into the input subsystem.")
    (license license:bsd-3)))

(define-public interception-tools
  (package
    (name "interception-tools")
    (version "0.6.8")
    (home-page "https://gitlab.com/interception/linux/tools")
    (source (origin
              (method git-fetch)
              (uri (git-reference
                    (url home-page)
                    (commit (string-append "v" version))))
              (file-name (git-file-name name version))
              (sha256
               (base32
                "1sbidym6ld4c8cx2ww5i54zsv8v0kygv15zq1yimz44v4my605wf"))))
    (build-system cmake-build-system)
    (native-inputs
     (list pkg-config))
    (inputs
     (list boost libevdev eudev yaml-cpp))
    (arguments
     `(#:tests? #f))                    ; no test suite
    (synopsis "Utilities for operating on input events of evdev devices")
    (description
     "Interception Tools provides a composable infrastructure on top of
@code{libudev} and @code{libevdev}.  The following utilities are provided:

@itemize
@item @command{udevmon} --- monitor input devices for launching tasks
@item @command{intercept} --- redirect device input events to stdout
@item @command{uinput} --- redirect device input events from stding to virtual device
@item @command{mux} --- mux streams of input events
@end itemize")
    ;; Dual-licensed under GPLv3+ or "something else" on request, per
    ;; 'README.md'.
    (license license:gpl3+)))

(define-public interception-dual-function-keys
  (package
    (name "interception-dual-function-keys")
    (version "1.4.0")
    (home-page "https://gitlab.com/interception/linux/plugins/dual-function-keys")
    (source (origin
              (method git-fetch)
              (uri (git-reference
                    (url home-page)
                    (commit version)))
              (file-name (git-file-name name version))
              (sha256
               (base32
                "0s49vbg3j4rwh78i8rx8qr7myql09p7b3lhrjl0p7dd98xp6ann6"))))
    (build-system gnu-build-system)
    (inputs
     (list libevdev yaml-cpp))
    (arguments
     `(#:make-flags (list ,(string-append "CC=" (cc-for-target))
                          ,(string-append "CXX=" (cxx-for-target))
                          (string-append "PREFIX=" %output))
       #:phases
       (modify-phases %standard-phases
         (add-after 'unpack 'fix-libevdev-path
           (lambda* (#:key inputs #:allow-other-keys)
             (let ((libevdev (assoc-ref inputs "libevdev")))
               (substitute* "config.mk"
                 (("/usr/include/libevdev-1.0")
                  (string-append libevdev "/include/libevdev-1.0")))
               #t)))
         ;; No configure script
         (delete 'configure))
       ;; No tests are included.
       #:tests? #f))
    (synopsis "Tap for one key, hold for another")
    (description
     "Dual Function Keys is a plugin for @code{interception-tools} that allows
one to send arbitrary keycodes when a given key is tapped or held.")
    (license license:expat)))

(define-public lvm2
  (package
    (name "lvm2")
    (version "2.03.11")
    (source (origin
              (method url-fetch)
              (uri (list (string-append "https://sourceware.org/ftp/lvm2/LVM2."
                                        version ".tgz")
                         (string-append "ftp://sources.redhat.com/pub/lvm2/releases/LVM2."
                                        version ".tgz")))
              (sha256
               (base32
                "1m4xpda8vbyd89ca0w8nacvnl4j34yzsa625gn990fb5sh84ab44"))
              (modules '((guix build utils)))
              (snippet
               '(begin
                  (use-modules (guix build utils))

                  ;; Honor sysconfdir.
                  (substitute* "make.tmpl.in"
                    (("^confdir = .*$")
                     "confdir = @sysconfdir@\n")
                    (("DEFAULT_SYS_DIR = @DEFAULT_SYS_DIR@")
                     "DEFAULT_SYS_DIR = @sysconfdir@"))
                  #t))
              (patches (search-patches "lvm2-static-link.patch"))))
    (build-system gnu-build-system)
    (native-inputs
     (list pkg-config procps))                       ;tests use 'pgrep'
    (inputs
     `(("libaio" ,libaio)
       ("udev" ,eudev)))
    (arguments
     `(#:phases
       (modify-phases %standard-phases
         (add-after 'configure 'set-makefile-shell
           (lambda _
             ;; Use 'sh', not 'bash', so that '. lib/utils.sh' works as
             ;; expected.
             (setenv "SHELL" (which "sh"))

             ;; Replace /bin/sh with the right file name.
             (patch-makefile-SHELL "make.tmpl")
             #t)))

       #:configure-flags (list (string-append "--sysconfdir="
                                              (assoc-ref %outputs "out")
                                              "/etc/lvm")
                               "--enable-udev_sync"
                               "--enable-udev_rules"
                               "--enable-pkgconfig"
                               "--enable-cmdlib"
                               "--enable-dmeventd" ; Requires '--enable-cmdlib'.

                               ;; Make sure programs such as 'dmsetup' can
                               ;; find libdevmapper.so.
                               (string-append "LDFLAGS=-Wl,-rpath="
                                              (assoc-ref %outputs "out")
                                              "/lib,-rpath="
                                              (assoc-ref %outputs "out")
                                              "/lib/device-mapper")
                               ;; This is needed when cross-compiling.
                               ,@(if (%current-target-system)
                                     '("ac_cv_func_malloc_0_nonnull=yes"
                                       "ac_cv_func_realloc_0_nonnull=yes")
                                     '()))

       ;; The tests use 'mknod', which requires root access.
       #:tests? #f))
    (supported-systems (delete "i586-gnu" %supported-systems))
    (home-page "https://sourceware.org/lvm2/")
    (synopsis "Logical volume management for Linux")
    (description
     "LVM2 is the logical volume management tool set for Linux-based systems.
This package includes the user-space libraries and tools, including the device
mapper.  Kernel components are part of Linux-libre.")

    ;; Libraries (liblvm2, libdevmapper) are LGPLv2.1.
    ;; Command-line tools are GPLv2.
    (license (list license:gpl2 license:lgpl2.1))))

(define-public lvm2-static
  (package
    (inherit lvm2)
    (name "lvm2-static")

    ;; Propagate udev because libdevmapper.a depends on libudev.
    (propagated-inputs `(("udev:static" ,eudev "static")))

    (arguments
     (substitute-keyword-arguments (package-arguments lvm2)
       ((#:configure-flags flags '())
        ;; LVM2 doesn't use Libtool, hence the custom option.
        `(append '("--enable-static_link")
                 ;; Building dmeventd statically is complicated due to a
                 ;; requirement on libdevmapper.a, which is being phased out
                 ;; in favor of libdevice-mapper.a, which in turn is is not
                 ;; easily made available at dmeventd build time.  Just ignore
                 ;; it until the situation improves.
                 (delete "--enable-dmeventd" ,flags)))
       ((#:phases phases)
        `(modify-phases ,phases
           (add-before 'configure 'adjust-Makefile
             (lambda _
               ;; These fixes are related to the upstream libdm->device_mapper
               ;; migration and will hopefully be fixed upstream in due time.
               (substitute* "tools/Makefile.in"
                 ;; This variable is empty in a static configuration and causes
                 ;; an erroneous GCC command line.
                 (("-L\\$\\(interfacebuilddir\\)") "")
                 ;; Remove obsolete reference to libdevmapper.a.
                 (("-ldevmapper") ""))
               #t))))))
    (synopsis "Logical volume management for Linux (statically linked)")))

(define-public thin-provisioning-tools
  (package
    (name "thin-provisioning-tools")
    (version "0.8.5")
    (source
     (origin
       (method git-fetch)
       (uri (git-reference
             (url "https://github.com/jthornber/thin-provisioning-tools")
             (commit (string-append "v" version))))
       (file-name (git-file-name name version))
       (sha256
        (base32 "01wl8c0cjbx1smbhj8dx6av5bnw5775m58gasc3vqwvsj0s9hq19"))))
    (build-system gnu-build-system)
    (arguments
     ;; Doesn't build with --enable-testing due to a function name collision
     ;; with glibc. Fixed upstream. TODO: Enable tests when 0.9.0 is released.
     `(#:tests? #f))
    (native-inputs
     `(("automake" ,automake)
       ("autoreconf" ,autoconf)))
    (inputs
     (list boost expat libaio))
    (synopsis "Tools for manipulating the metadata of device-mapper targets")
    (description "A suite of tools for manipulating the metadata of the
dm-thin, dm-cache and dm-era device-mapper targets.")
    (home-page "https://github.com/jthornber/thin-provisioning-tools")
    (license license:gpl3+)))

(define-public watchdogd
  (package
    (name "watchdogd")
    (version "3.5")
    (source (origin
              (method git-fetch)
              (uri (git-reference
                    (url "https://github.com/troglobit/watchdogd")
                    (commit version)))
              (file-name (git-file-name name version))
              (sha256
               (base32
                "05f7igavzimfgbh39fflbkmpya12r854n03dkyimwashcqwchx8f"))))
    (build-system gnu-build-system)
    (native-inputs (list autoconf automake libtool pkg-config))
    (inputs (list libconfuse libite libuev))
    (synopsis "Advanced system & process supervisor for Linux")
    (description "This package provides an advanced monitor of critical system
resources, supervises the heartbeat of processes, records deadline
transgressions, and initiates a controlled reset if needed.")
    (home-page "https://troglobit.com/projects/watchdogd/")
    (license license:isc)))

(define-public wireless-tools
  (package
    (name "wireless-tools")
    (version "30.pre9")
    (source
     (origin
       (method url-fetch)
       (uri (string-append "http://www.hpl.hp.com/personal/Jean_Tourrilhes/"
                           "Linux/wireless_tools." version ".tar.gz"))
       (sha256
        (base32 "0qscyd44jmhs4k32ggp107hlym1pcyjzihiai48xs7xzib4wbndb"))
       (snippet
        #~(begin
            ;; Remove the older header files that are not free software.
            (for-each (lambda (n)
                        (delete-file (format #f "wireless.~a.h" n)))
                      '(10 11 12 13 14 15 16 17 18 19 20))))))
    (build-system gnu-build-system)
    (arguments
     (list #:make-flags
           #~(list (string-append "PREFIX=" #$output)
                   (string-append "INSTALL_MAN=" #$output "/share/man")
                   (string-append "LDFLAGS=-Wl,-rpath=" #$output "/lib")
                   "BUILD_STATIC=")
           #:phases
           #~(modify-phases %standard-phases
               (replace 'configure
                 (lambda* (#:key target #:allow-other-keys)
                   (when target
                     ;; Cross-compilation: use the cross tools.
                     (substitute* (find-files "." "Makefile")
                       (("CC = .*$")
                        (string-append "CC = " target "-gcc\n"))
                       (("AR = .*$")
                        (string-append "AR = " target "-ar\n"))
                       (("RANLIB = .*$")
                        (string-append "RANLIB = " target "-ranlib\n")))))))
           #:tests? #f))
    (synopsis "Tools for manipulating Linux Wireless Extensions")
    (description "Wireless Tools are used to manipulate the now-deprecated
Linux Wireless Extensions; consider using @code{iw} instead.  The Wireless
Extension was an interface allowing you to set Wireless LAN specific
parameters and get the specific stats.  It is deprecated in favor the nl80211
interface.")
    (home-page "https://www.hpl.hp.com/personal/Jean_Tourrilhes/Linux/Tools.html")
    ;; wireless.21.h and wireless.22.h are distributed under lgpl2.1+, the
    ;; other files are distributed under gpl2.
    (license (list license:gpl2 license:lgpl2.1+))))

(define-public crda
  (package
    (name "crda")
    (version "3.18")
    (source (origin
              (method url-fetch)
              (uri (string-append "mirror://kernel.org/software/network/crda/"
                                  "crda-" version ".tar.xz"))
              (sha256
               (base32
                "1gydiqgb08d9gbx4l6gv98zg3pljc984m50hmn3ysxcbkxkvkz23"))
              (patches (search-patches "crda-optional-gcrypt.patch"))))
    (build-system gnu-build-system)
    (arguments
     `(#:phases (modify-phases %standard-phases
                  (delete 'configure)
                  (add-after 'unpack 'gzip-determinism
                    (lambda _
                      (substitute* "Makefile"
                        (("gzip") "gzip --no-name"))
                      #t))
                  ,@(if (%current-target-system)
                        '((add-after
                            'unpack 'fix-pkg-config
                            (lambda* (#:key target #:allow-other-keys)
                                     (substitute*
                                       "Makefile"
                                       (("pkg-config")
                                        (string-append target "-pkg-config")))
                                     #t)))
                        '())
                  (add-before
                   'build 'no-werror-no-ldconfig
                   (lambda _
                     (substitute* "Makefile"
                       (("-Werror")  "")
                       (("ldconfig") "true"))
                     #t))
                  (add-before
                   'build 'set-regulator-db-file-name
                   (lambda* (#:key native-inputs inputs #:allow-other-keys)
                     ;; Tell CRDA where to find our database.
                     (let ((regdb (assoc-ref (or native-inputs inputs)
                                             "wireless-regdb")))
                       (substitute* "crda.c"
                         (("\"/lib/crda/regulatory.bin\"")
                          (string-append "\"" regdb
                                         "/lib/crda/regulatory.bin\"")))
                       #t))))
       #:test-target "verify"
       #:make-flags (let ((out     (assoc-ref %outputs "out"))
                          (regdb   (assoc-ref %build-inputs "wireless-regdb")))
                      (list
                       (string-append "CC=" ,(cc-for-target))
                       "V=1"

                       ;; Disable signature-checking on 'regulatory.bin'.
                       ;; The reason is that this simplifies maintenance
                       ;; on our side (no need to manage a distro key
                       ;; pair), and we can guarantee integrity of
                       ;; 'regulatory.bin' by other means anyway, such as
                       ;; 'guix gc --verify'.  See
                       ;; <https://wireless.wiki.kernel.org/en/developers/regulatory/wireless-regdb>
                       ;; for a discssion.
                       "USE_OPENSSL=0"

                       (string-append "PREFIX=" out)
                       (string-append "SBINDIR=" out "/sbin/")
                       (string-append "UDEV_RULE_DIR="
                                      out "/lib/udev/rules.d")
                       (string-append "LDFLAGS=-Wl,-rpath="
                                      out "/lib -L.")
                       (string-append "REG_BIN=" regdb
                                      "/lib/crda/regulatory.bin")
                       "all_noverify"))))
    (native-inputs (list pkg-config wireless-regdb))
    (inputs (list libnl))
    (home-page
     "https://wireless.wiki.kernel.org/en/developers/Regulatory/CRDA")
    (synopsis "Central regulatory domain agent (CRDA) for WiFi")
    (description
     "The Central Regulatory Domain Agent (CRDA) acts as the udev helper for
communication between the kernel Linux and user space for regulatory
compliance.")
    (license license:copyleft-next)))

(define-public wireless-regdb
  (package
    (name "wireless-regdb")
    (version "2020.11.20")
    (source (origin
              (method url-fetch)
              (uri (string-append
                    "mirror://kernel.org/software/network/wireless-regdb/"
                    "wireless-regdb-" version ".tar.xz"))
              (sha256
               (base32
                "0liagyi6ppf5w474qk9j4jz5gbvvn8mc8al1dq4b1xrgv28485ml"))

              ;; We're building 'regulatory.bin' by ourselves.
              (snippet '(begin
                          (delete-file "regulatory.bin")
                          #t))))
    (build-system gnu-build-system)
    (arguments
     '(#:phases
       (modify-phases %standard-phases
         (add-after 'unpack 'gzip-determinism
           (lambda _
             (substitute* "Makefile"
               (("gzip") "gzip --no-name"))
             #t))
         (add-after 'unpack 'omit-signature
           (lambda _
             (substitute* "Makefile"
               ;; Signing requires a REGDB_PUBCERT and REGDB_PRIVKEY which we
               ;; don't provide (see below).  Disable it.
               ((" regulatory\\.db\\.p7s") "")
               ;; regulatory.db is built as a dependency of regulatory.db.p7s,
               ;; but ‘make install’ depends only on the latter while installing
               ;; both (and failing).  Depend on it explicitly.
               (("^install: " all) (string-append all "regulatory.db ")))
             #t))
         (delete 'configure))  ; no configure script

       ;; The 'all' target of the makefile depends on $(REGDB_CHANGED), which
       ;; is computed and can be equal to 'maintainer-clean'; when that
       ;; happens, we can end up deleting the 'regulatory.bin' file that we
       ;; just built.  Thus, build things sequentially.
       #:parallel-build? #f

       #:tests? #f                      ; no tests
       #:make-flags
       (let ((out (assoc-ref %outputs "out")))
         (list (string-append "PREFIX=" out)
               (string-append "FIRMWARE_PATH=$(PREFIX)/lib/firmware")

               ;; Leave this empty so that db2bin.py doesn't try to sign
               ;; ‘regulatory.bin’.  This allows us to avoid managing a key
               ;; pair for the whole distribution.
               (string-append "REGDB_PRIVKEY=")
               ;; Don't generate a public key for the same reason.  These are
               ;; used as Makefile targets and can't be the empty string.
               (string-append "REGDB_PUBCERT=/dev/null")
               (string-append "REGDB_PUBKEY=/dev/null")))))
    (native-inputs
     `(("python" ,python-wrapper)))
    (home-page
     "https://wireless.wiki.kernel.org/en/developers/regulatory/wireless-regdb")
    (synopsis "Wireless regulatory database")
    (description
     "This package contains the wireless regulatory database for the Central
Regulatory Database Agent (CRDA).  The database contains information on
country-specific regulations for the wireless spectrum.")
    (license license:isc)))

(define-public lm-sensors
  (package
    (name "lm-sensors")
    (version "3.6.0")
    (source
     (origin
       (method git-fetch)
       (uri (git-reference
             (url "https://github.com/groeck/lm-sensors")
             (commit (string-append "V" (string-join
                                         (string-split version #\.) "-")))))
       (file-name (git-file-name name version))
       (sha256
        (base32 "1ipf6wjx037sqyhy0r5jh4983h216anq9l68ckn2x5c3qc4wfmzn"))
       (patches (search-patches "lm-sensors-hwmon-attrs.patch"))))
    (build-system gnu-build-system)
    (inputs (list rrdtool perl kmod gnuplot))
    (native-inputs (list pkg-config flex bison which))
    (outputs '("lib"                    ; avoid perl in closure
               "out"))
    (arguments
     `(#:tests? #f                      ; no 'check' target
       #:make-flags (list (string-append "PREFIX=" %output)
                          (string-append "ETCDIR=" (assoc-ref %outputs "lib") "/etc")
                          (string-append "INCLUDEDIR="
                                         (assoc-ref %outputs "lib") "/include")
                          (string-append "MANDIR=" %output "/share/man")
                          (string-append "LIBDIR=" (assoc-ref %outputs "lib") "/lib"))
       #:phases
       (modify-phases %standard-phases
         (delete 'configure)
         (add-before 'build 'patch-exec-paths
           (lambda* (#:key inputs outputs #:allow-other-keys)
             (substitute* "prog/detect/sensors-detect"
               (("`uname")
                (string-append "`" (assoc-ref inputs "coreutils")
                               "/bin/uname"))
               (("(`|\")modprobe" all open-quote)
                (string-append open-quote
                               (assoc-ref inputs "kmod")
                               "/bin/modprobe")))
             (substitute* '("prog/pwm/pwmconfig"
                            "prog/pwm/fancontrol")
               (("gnuplot")
                (search-input-file inputs "/bin/gnuplot"))
               (("cat ")
                (string-append (search-input-file inputs "/bin/cat")
                               " "))
               (("e?grep " match)
                (string-append (search-input-file inputs
                                                  (string-append
                                                   "/bin/"
                                                   (string-trim-right match)))
                               " "))
               (("sed -e")
                (string-append (search-input-file inputs "/bin/sed")
                               " -e"))
               (("cut -d")
                (string-append (search-input-file inputs "/bin/cut")
                               " -d"))
               (("sleep ")
                (string-append (search-input-file inputs "/bin/sleep")
                               " "))
               (("readlink -f")
                (string-append (search-input-file inputs "/bin/readlink")
                               " -f"))))))))
    (home-page "https://hwmon.wiki.kernel.org/lm_sensors")
    (synopsis "Utilities to read temperature/voltage/fan sensors")
    (description
     "Lm-sensors is a hardware health monitoring package for Linux.  It allows
you to access information from temperature, voltage, and fan speed sensors.
It works with most newer systems.")
    (license license:gpl2+)))

(define-public iucode-tool
  (package
    (name "iucode-tool")
    (version "2.3.1")
    (source (origin
              (method url-fetch)
              (uri (string-append "https://gitlab.com/iucode-tool/releases"
                                  "/raw/latest/iucode-tool_" version ".tar.xz"))
              (sha256
               (base32
                "159gvf6ljgg3g4vlhyy6pyr0wz11rcyhp985vc4az58d9px8xf0j"))))
    (build-system gnu-build-system)
    (home-page "https://gitlab.com/iucode-tool/iucode-tool/wikis/home")
    (synopsis "Manipulate Intel microcode bundles")
    (description
     "@command{iucode_tool} is a utility to work with microcode packages for
Intel processors.  It can convert between formats, extract specific versions,
create a firmware image suitable for the Linux kernel, and more.")
    ;; cpuid.h is available for i686, x86_64, and ia64.
    (supported-systems '("i686-linux" "x86_64-linux"))
    (license license:gpl2+)))

(define-public i2c-tools
  (package
    (name "i2c-tools")
    (version "3.1.1")
    (source (origin
              (method url-fetch)
              (uri (string-append
                    "http://jdelvare.nerim.net/mirror/i2c-tools/i2c-tools-"
                    version ".tar.bz2"))
              (sha256
               (base32
                "000pvg995qy1b15ks59gd0klri55hb33kqpg5czy84hw1pbdgm0l"))))
    (build-system gnu-build-system)
    (arguments
     `(#:tests? #f                      ; no 'check' target
       #:make-flags
       ,#~(list (string-append "prefix=" #$output)
                (string-append "CC=" #$(cc-for-target)))
       ;; No configure script.
       #:phases (modify-phases %standard-phases (delete 'configure))))
    (inputs
     (list perl))
    (home-page "http://jdelvare.nerim.net/devel.html#i2ctools")
    (synopsis "I2C tools for Linux")
    (description
     "The i2c-tools package contains a heterogeneous set of I2C tools for
Linux: a bus probing tool, a chip dumper, register-level SMBus access helpers,
EEPROM decoding scripts, EEPROM programming tools, and a python module for
SMBus access.")
    (license license:gpl2+)))

(define-public xsensors
  (package
    (name "xsensors")
    (version "0.70")
    (source (origin
              (method url-fetch)
              (uri (string-append
                    "http://www.linuxhardware.org/xsensors/xsensors-"
                    version ".tar.gz"))
              (sha256
               (base32
                "1siplsfgvcxamyqf44h71jx6jdfmvhfm7mh0y1q8ps4zs6pj2zwh"))))
    (build-system gnu-build-system)
    (inputs `(("lm-sensors" ,lm-sensors "lib")
              ("gtk" ,gtk+-2)))
    (native-inputs (list pkg-config))
    (arguments
     `(#:phases
       (modify-phases %standard-phases
         (add-before 'configure 'enable-deprecated
           (lambda _
             (substitute* "src/Makefile.in"
               (("-DGDK_DISABLE_DEPRECATED") "")
               (("-DGTK_DISABLE_DEPRECATED") ""))
             #t))
         (add-before 'configure 'remove-Werror
           (lambda _
             (substitute* '("configure" "src/Makefile.in")
               (("-Werror") ""))
             #t)))))
    (home-page "http://www.linuxhardware.org/xsensors/")
    (synopsis "Hardware health information viewer")
    (description
     "Xsensors reads data from the libsensors library regarding hardware
health such as temperature, voltage and fan speed and displays the information
in a digital read-out.")
    (license license:gpl2+)))

(define-public perf
  (package
    (name "perf")
    (version (package-version linux-libre))
    (source (package-source linux-libre))
    (build-system gnu-build-system)
    (arguments
     '(#:phases
       (modify-phases %standard-phases
         (replace 'configure
           (lambda* (#:key inputs #:allow-other-keys)
             (setenv "SHELL_PATH" (which "bash"))
             (chdir "tools/perf")
             #t)))
       #:make-flags (list (string-append "prefix="
                                         (assoc-ref %outputs "out"))
                          "CC=gcc"
                          "WERROR=0"

                          ;; By default, 'config/Makefile' uses lib64 on
                          ;; x86_64.  Work around that.
                          "lib=lib")
       #:tests? #f))                              ;no tests
    (native-inputs
     `(("pkg-config" ,pkg-config)
       ("bison" ,bison)
       ("flex" ,flex)

       ;; There are build scripts written in these languages.
       ("perl" ,perl)
       ("python2" ,python-2)
       ("python3" ,python-3)))
    (inputs
     `(("slang" ,slang)                        ;for the interactive TUI
       ;; ("newt" ,newt)
       ("python" ,python-2)                    ;'perf' links against libpython
       ("elfutils" ,elfutils)
       ("libiberty" ,libiberty)      ;used alongside BDF for symbol demangling
       ("libunwind" ,libunwind)      ;better stack walking
       ("numactl" ,numactl)          ;for 'perf bench numa mem'

       ;; Documentation.
       ("libxml2" ,libxml2)                       ;for $XML_CATALOG_FILES
       ("docbook-xsl" ,docbook-xsl)
       ("xmlto" ,xmlto)
       ("asciidoc" ,asciidoc)))
    (home-page "https://perf.wiki.kernel.org/")
    (synopsis "Linux profiling with performance counters")
    (description
     "perf is a tool suite for profiling using hardware performance counters,
with support in the Linux kernel.  perf can instrument CPU performance
counters, tracepoints, kprobes, and uprobes (dynamic tracing).  It is capable
of lightweight profiling.  This package contains the user-land tools and in
particular the @code{perf} command.")
    (license (package-license linux-libre))))

(define-public pflask
  (package
    (name "pflask")
    (version "0.2")
    (source (origin
              (method git-fetch)
              (uri (git-reference
                     (url "https://github.com/ghedo/pflask")
                     (commit (string-append "v" version))))
              (file-name (git-file-name name version))
              (sha256
               (base32
                "1jikjbhlxlqracnai3v9krzcgd2xwp0p4adw5n07yxc7b857damz"))))
    (build-system cmake-build-system)
    (arguments
     '(#:tests? #f)) ; no tests
    (home-page "https://ghedo.github.io/pflask/")
    (synopsis "Simple tool for creating Linux namespace containers")
    (description "pflask is a simple tool for creating Linux namespace
containers.  It can be used for running a command or even booting an OS inside
an isolated container, created with the help of Linux namespaces.  It is
similar in functionality to chroot, although pflask provides better isolation
thanks to the use of namespaces.")
    (license license:bsd-2)))

(define-public singularity
  (package
    (name "singularity")
    (version "2.6.1")
    (source (origin
              (method url-fetch)
              (uri (string-append "https://github.com/singularityware/singularity/"
                                  "releases/download/" version
                                  "/singularity-" version ".tar.gz"))
              (sha256
               (base32
                "1whx0hqqi1326scgdxxxa1d94vn95mnq0drid6s8wdp84ni4d3gk"))
              (modules '((guix build utils)))
              (snippet
               '(begin
                  ;; Do not create directories in /var.
                  (substitute* "Makefile.in"
                    (("\\$\\(MAKE\\) .*install-data-hook") ""))

                  ;; The original source overrides PATH so that it points to
                  ;; /bin, /usr/local/bin, etc., which obviously doesn't work
                  ;; on Guix System.  Leave PATH unchanged so we refer to the
                  ;; installed Coreutils, grep, etc.
                  (substitute* "bin/singularity.in"
                    (("^PATH=.*" all)
                     (string-append "#" all "\n")))

                  (substitute* (find-files "libexec/cli" "\\.exec$")
                    (("\\$SINGULARITY_libexecdir/singularity/bin/([a-z]+)-suid"
                      _ program)
                     (string-append "/run/setuid-programs/singularity-"
                                    program "-helper")))

                  ;; These squashfs mount options are apparently no longer
                  ;; supported since Linux-libre 5.4.5.
                  (substitute* "src/lib/image/squashfs/mount.c"
                    (("\"errors=remount-ro\"")
                     "NULL"))
                  #t))))
    (build-system gnu-build-system)
    (arguments
     `(#:configure-flags '("--localstatedir=/var")
       #:phases
       (modify-phases %standard-phases
         (add-after 'unpack 'patch-references
           (lambda _
             (substitute* "libexec/cli/build.exec.in"
               (("-mksquashfs") (string-append "-" (which "mksquashfs"))))
             (substitute* (append
                            (find-files "libexec" "functions")
                            (find-files "libexec/bootstrap-scripts" ".*sh$")
                            (find-files "libexec/cli" ".*exec$"))
               (("\\| grep ")
                (string-append "| " (which "grep") " "))
               (("egrep ")
                (string-append (which "egrep") " "))
               ((" sed ")
                (string-append " " (which "sed") " ")))
             #t))
         (add-after 'install 'set-PATH
           (lambda* (#:key inputs outputs #:allow-other-keys)
             ;; Have the 'singularity' and 'run-singularity' self-sufficient.
             (let ((out (assoc-ref outputs "out"))
                   (coreutils (assoc-ref inputs "coreutils")))
               (wrap-program (string-append out "/bin/singularity")
                 `("PATH" ":" = (,(string-append coreutils "/bin"))))
               (substitute* (string-append out "/bin/run-singularity")
                 (("/usr/bin/env singularity")
                  (string-append (which "env") " "
                                 out "/bin/singularity")))
               #t))))))
    (inputs
     `(("libarchive" ,libarchive)
       ("python" ,python-wrapper)
       ("zlib" ,zlib)
       ("squashfs-tools" ,squashfs-tools)))
    (home-page "https://singularity.lbl.gov/")
    (synopsis "Container platform")
    (description "Singularity is a container platform supporting a number of
container image formats.  It can build SquashFS container images or import
existing Docker images.  Singularity requires kernel support for container
isolation or root privileges.")
    (license license:bsd-3)))

(define-public hdparm
  (package
    (name "hdparm")
    (version "9.63")
    (source (origin
              (method url-fetch)
              (uri (string-append "mirror://sourceforge/hdparm/hdparm/"
                                  "hdparm-" version ".tar.gz"))
              (sha256
               (base32
                "14cni5r116k07zqj0565byjhv6gf3ns6hd8jkjl7fn5sxgm5sy3h"))))
    (build-system gnu-build-system)
    (arguments
     (list #:make-flags
           #~(list (string-append "binprefix=" #$output)
                   (string-append "manprefix=" #$output)
                   (string-append "CC=" #$(cc-for-target))
                   ;; Let Guix strip binaries and not break cross-compilation.
                   "STRIP=true")
           #:phases
           #~(modify-phases %standard-phases
               (delete 'configure))     ; no configure script
           #:tests? #f))                ; no test suite
    (home-page "https://sourceforge.net/projects/hdparm/")
    (synopsis "View and tune ATA disk drive parameters")
    (description
     "@command{hdparm} is a command-line utility to control ATA controllers and
disk drives.  It can increase performance and/or reliability by careful tuning
of hardware settings like power and acoustic management, DMA modes, and caching.
It can also display detailed device information, or be used as a simple
performance benchmarking tool.

@command{hdparm} provides a command line interface to various Linux kernel
interfaces provided by the SATA/ATA/SAS @code{libata} subsystem, and the older
IDE driver subsystem.  Many external USB drive enclosures with SCSI-ATA Command
Translation (@dfn{SAT}) are also supported.")
    (license (license:non-copyleft "file://LICENSE.TXT"))))

(define-public nvme-cli
  (package
    (name "nvme-cli")
    (version "1.16")
    (home-page "https://github.com/linux-nvme/nvme-cli")
    (source (origin
              (method git-fetch)
              (uri (git-reference
                    (url home-page)
                    (commit (string-append "v" version))))
              (sha256
               (base32 "130x5cf6kkcnyg5qd35igii249ysfjnbxp1pxfwkickmqg3d007z"))
              (file-name (git-file-name name version))))
    (build-system gnu-build-system)
    (arguments
     (list #:make-flags
           #~(list (string-append "CC=" #$(cc-for-target)))
           #:phases
           #~(modify-phases %standard-phases
               (delete 'configure)      ; no ./configure script
               (replace 'install
                 (lambda _
                   (invoke "make" "install-spec" "PREFIX="
                           (string-append "DESTDIR=" #$output)))))
           ;; The tests require sysfs, which is not accessible from from the
           ;; build environment.
           #:tests? #f))
    (synopsis "NVM-Express user space tooling for Linux")
    (description "Nvme-cli is a utility to provide standards compliant tooling
for NVM-Express drives.  It was made specifically for Linux as it relies on the
IOCTLs defined by the mainline kernel driver.")
    (license license:gpl2+)))

(define-public rfkill
  (package
    (name "rfkill")
    (version "0.5")
    (source (origin
              (method url-fetch)
              (uri (string-append "mirror://kernel.org/software/network/"
                                  name "/" name "-" version ".tar.xz"))
              (sha256
               (base32
                "0snqj5h0y991lszbigbyyqb8swj0hxajc1vfqg2scfay44231bp0"))))
    (build-system gnu-build-system)
    (arguments
     `(#:make-flags (list "CC=gcc"
                          (string-append "PREFIX=" %output))
       #:phases (modify-phases %standard-phases
                  (delete 'configure))
       #:tests? #f))
    (home-page "https://wireless.wiki.kernel.org/en/users/Documentation/rfkill")
    (synopsis "Tool for enabling and disabling wireless devices")
    (description
     "rfkill is a simple tool for accessing the rfkill device interface,
which is used to enable and disable wireless networking devices, typically
WLAN, Bluetooth and mobile broadband.")
    (license (license:non-copyleft "file://COPYING"
                                   "See COPYING in the distribution."))
    ;; rfkill is part of util-linux as of 2.31.
    (properties `((superseded . ,util-linux)))))

(define-public acpi
  (package
    (name "acpi")
    (version "1.7")
    (source (origin
              (method url-fetch)
              (uri (string-append "mirror://sourceforge/acpiclient/acpiclient/"
                                  version "/" name "-" version ".tar.gz"))
              (sha256
               (base32
                "01ahldvf0gc29dmbd5zi4rrnrw2i1ajnf30sx2vyaski3jv099fp"))))
    (build-system gnu-build-system)
    (home-page "http://acpiclient.sourceforge.net")
    (synopsis "Display information on ACPI devices")
    (description "@code{acpi} attempts to replicate the functionality of the
\"old\" @code{apm} command on ACPI systems, including battery and thermal
information.  It does not support ACPI suspending, only displays information
about ACPI devices.")
    (license license:gpl2+)))

(define-public acpid
  (package
    (name "acpid")
    (version "2.0.33")
    (source (origin
              (method url-fetch)
              (uri (string-append "mirror://sourceforge/acpid2/acpid-"
                                  version ".tar.xz"))
              (sha256
               (base32
                "1s6vf8lqwrcqi14k0ww47pk1kifbvxin73ha7mk1njmk7qdzfmh8"))))
    (build-system gnu-build-system)
    (home-page "https://sourceforge.net/projects/acpid2/")
    (synopsis "Daemon for delivering ACPI events to user-space programs")
    (description
     "acpid is designed to notify user-space programs of Advanced
Configuration and Power Interface (ACPI) events.  acpid should be started
during the system boot, and will run as a background process.  When an ACPI
event is received from the kernel, acpid will examine the list of rules
specified in /etc/acpi/events and execute the rules that match the event.")
    (license license:gpl2+)))

(define-public sysfsutils
  (package
    (name "sysfsutils")
    (version "2.1.0")
    (source
     (origin
       (method url-fetch)
       (uri
        (string-append
         "mirror://sourceforge/linux-diag/sysfsutils/" version "/sysfsutils-"
         version ".tar.gz"))
       (sha256
        (base32 "12i0ip11xbfcjzxz4r10cvz7mbzgq1hfcdn97w6zz7sm3wndwrg8"))))
    (build-system gnu-build-system)
    (home-page "http://linux-diag.sourceforge.net/Sysfsutils.html")
    (synopsis "System utilities based on Linux sysfs")
    (description
     "These are a set of utilities built upon sysfs, a virtual file system in
Linux kernel versions 2.5+ that exposes a system's device tree.  The package
also contains the libsysfs library.")
    ;; The library is under lgpl2.1+ (all files say "or any later version").
    ;; The rest is mostly gpl2, with a few files indicating gpl2+.
    (license (list license:gpl2 license:gpl2+ license:lgpl2.1+))))

(define-public cpufrequtils
  (package
    (name "cpufrequtils")
    (version "008")
    (source
     (origin
       (method url-fetch)
       (uri (string-append "mirror://kernel.org/linux/utils/kernel/cpufreq/"
                           "cpufrequtils-" version ".tar.gz"))
       (sha256
        (base32 "0xjs8j44hh0cz6qpig1n0iw8xjpr6s5qmcmwh965ngapxgarr7af"))))
    (build-system gnu-build-system)
    (arguments
     `(#:tests? #f                      ; no test suite
       #:make-flags
       (let ((out (assoc-ref %outputs "out")))
         (list "PROC=false"             ; obsoleted by sysfs in Linux 2.6(!)
               (string-append "CC=" ,(cc-for-target))
               (string-append "LDFLAGS=-Wl,-rpath=" out "/lib")
               "INSTALL=install"
               (string-append "bindir=" out "/bin")
               (string-append "sbindir=" out "/sbin")
               (string-append "mandir=" out "/share/man")
               (string-append "includedir=" out "/include")
               (string-append "libdir=" out "/lib")
               (string-append "localedir=" out "/share/locale")
               (string-append "docdir=" out "/share/doc/" ,name)))
       #:phases
       (modify-phases %standard-phases
         (delete 'configure))))         ; no configure script
    (native-inputs
     `(("gettext" ,gettext-minimal)))
    (home-page
     "http://ftp.be.debian.org/pub/linux/utils/kernel/cpufreq/cpufrequtils.html")
    (synopsis "Utilities to get and set CPU frequency on Linux")
    (description
     "The cpufrequtils suite contains utilities to retrieve CPU frequency
information, and set the CPU frequency if supported, using the cpufreq
capabilities of the Linux kernel.")
    (license license:gpl2)))

(define-public libite
  (package
    (name "libite")
    (version "2.5.1")
    (source
     (origin
       (method git-fetch)
       (uri (git-reference
             (url "https://github.com/troglobit/libite")
             (commit (string-append "v" version))))
       (file-name (git-file-name name version))
       (sha256
        (base32
         "14i0q0nxns6g4zh86zdqy97dwljkqdr5l85ammljzccsrijg9m8v"))))
    (build-system gnu-build-system)
    (arguments
     `(#:phases
       (modify-phases %standard-phases
         (add-after 'unpack 'fix-tests
           (lambda* (#:key inputs #:allow-other-keys)
             ;; replace paths to the executables
             (substitute* "test/which.c"
               (("/usr/bin/which")
                (search-input-file inputs "/bin/which"))
               (("ls\"")
                (string-append
                 (search-input-file inputs "/bin/ls") "\"")))
             ;; create pidfile in /tmp instead of /var
             (substitute* "test/pidfile.c" (("/var/tmp") "/tmp")))))))
    (native-inputs (list autoconf automake libtool which))
    (synopsis "Library providing missing pieces in GNU libc")
    (description "This package provides many of the missing pieces in GNU
libc.  Most notably the string functions: strlcpy(3), strlcat(3) and the *BSD
sys/queue.h and sys/tree.h API's.")
    (home-page "https://troglobit.com/projects/libite/")
    (license license:expat)))

(define-public libuev
  (package
    (name "libuev")
    (version "2.4.0")
    (source
     (origin
       (method git-fetch)
       (uri (git-reference
             (url "https://github.com/troglobit/libuev")
             (commit (string-append "v" version))))
       (file-name (git-file-name name version))
       (sha256
        (base32
         "0ih82lxfdcq179kknzdl5c8vi1l0n5j7yh68y8f6kwsrm457paf7"))))
    (build-system gnu-build-system)
    (native-inputs (list autoconf automake libtool))
    (synopsis "Lightweight event loop library for epoll family APIs")
    (description "This package provides small event loop that wraps the
epoll family of APIs.")
    (home-page "https://troglobit.com/projects/libuev/")
    (license license:expat)))

(define-public libraw1394
  (package
    (name "libraw1394")
    (version "2.1.2")
    (source (origin
              (method url-fetch)
              (uri (string-append
                    "mirror://kernel.org/linux/libs/ieee1394/"
                    name "-" version ".tar.xz"))
              (sha256
               (base32
                "0pm5b415j1qdzyw38wdv8h7ff4yx20831z1727mpsb6jc6bwdk03"))))
    (build-system gnu-build-system)
    (home-page "https://ieee1394.wiki.kernel.org/index.php/Main_Page")
    (synopsis "Interface library for the Linux IEEE1394 drivers")
    (description
     "Libraw1394 is the only supported interface to the kernel side raw1394 of
the Linux IEEE-1394 subsystem, which provides direct access to the connected
1394 buses to user space.  Through libraw1394/raw1394, applications can directly
send to and receive from other nodes without requiring a kernel driver for the
protocol in question.")
    (license license:lgpl2.1+)))

(define-public libavc1394
  (package
    (name "libavc1394")
    (version "0.5.4")
    (source (origin
              (method url-fetch)
              (uri (string-append "mirror://sourceforge/libavc1394/libavc1394/"
                                  name "-" version ".tar.gz"))
              (sha256
               (base32
                "0lsv46jdqvdx5hx92v0z2cz3yh6212pz9gk0k3513sbaa04zzcbw"))))
    (build-system gnu-build-system)
    (native-inputs
     (list pkg-config))
    (propagated-inputs
     (list libraw1394)) ; required by libavc1394.pc
    (home-page "https://sourceforge.net/projects/libavc1394/")
    (synopsis "AV/C protocol library for IEEE 1394")
    (description
     "Libavc1394 is a programming interface to the AV/C specification from
the 1394 Trade Association.  AV/C stands for Audio/Video Control.")
    (license license:lgpl2.1+)))

(define-public libiec61883
  (package
    (name "libiec61883")
    (version "1.2.0")
    (source (origin
              (method url-fetch)
              (uri (string-append
                    "mirror://kernel.org/linux/libs/ieee1394/"
                    name "-" version ".tar.xz"))
              (sha256
               (base32
                "17ph458zya2l8dr2xwqnzy195qd9swrir31g78qkgb3g4xz2rq6i"))))
    (build-system gnu-build-system)
    (native-inputs
     (list pkg-config))
    (propagated-inputs
     (list libraw1394)) ; required by libiec61883.pc
    (home-page "https://ieee1394.wiki.kernel.org/index.php/Main_Page")
    (synopsis "Isochronous streaming media library for IEEE 1394")
    (description
     "The libiec61883 library provides a higher level API for streaming DV,
MPEG-2 and audio over Linux IEEE 1394.")
    (license license:lgpl2.1+)))

(define-public mdadm
  (package
    (name "mdadm")
    (version "4.2")
    (source (origin
              (method url-fetch)
              (uri (string-append
                    "mirror://kernel.org/linux/utils/raid/mdadm/mdadm-"
                    version ".tar.xz"))
              (sha256
               (base32
                "07ghmibmbnkdy91ng87zdllzicm299l20dhs9m5bfjw6f1b22726"))))
    (build-system gnu-build-system)
    (arguments
     (list #:make-flags
           #~(list (string-append "CC=" #$(cc-for-target))
                   "INSTALL=install"
                   "CHECK_RUN_DIR=0"
                   ;; TODO: tell it where to find 'sendmail'
                   ;; (string-append "MAILCMD=" <???> "/sbin/sendmail")
                   (string-append "BINDIR="  #$output "/sbin")
                   (string-append "MANDIR="  #$output "/share/man")
                   (string-append "UDEVDIR=" #$output "/lib/udev"))
           #:phases
           #~(modify-phases %standard-phases
               (add-before 'build 'patch-program-paths
                 (lambda* (#:key native-inputs inputs #:allow-other-keys)
                   (let ((coreutils (assoc-ref (or native-inputs inputs)
                                               "coreutils")))
                     (substitute* "udev-md-raid-arrays.rules"
                       (("/usr/bin/(readlink|basename)" all program)
                        (string-append coreutils "/bin/" program))))))
               (add-before 'build 'remove-W-error
                 (lambda _
                   ;; We cannot build with -Werror on i686 due to a
                   ;; 'sign-compare' warning in util.c.
                   (substitute* "Makefile"
                     (("-Werror") ""))))
               (delete 'configure))
           ;; Tests must be run as root.
           #:tests? #f))
    (inputs
     (list eudev))
    (supported-systems (delete "i586-gnu" %supported-systems))
    (home-page "http://neil.brown.name/blog/mdadm")
    (synopsis "Tool for managing Linux Software RAID arrays")
    (description
     "mdadm is a tool for managing Linux Software RAID arrays.  It can create,
assemble, report on, and monitor arrays.  It can also move spares between raid
arrays when needed.")
    (license license:gpl2+)))

(define-public mdadm-static
  (package
    (inherit mdadm)
    (name "mdadm-static")
    (arguments
     (substitute-keyword-arguments (package-arguments mdadm)
       ((#:make-flags flags)
        #~(cons* "LDFLAGS = -static"
                 "CXFLAGS = -DNO_LIBUDEV"
                 #$flags))
       ((#:phases phases)
        #~(modify-phases #$phases
            (add-after 'install 'remove-cruft
              (lambda* (#:key outputs #:allow-other-keys)
                (let* ((out         (assoc-ref outputs "out"))
                       (precious?   (lambda (file)
                                      (member file '("." ".." "sbin"))))
                       (directories (scandir out (negate precious?))))
                  (with-directory-excursion out
                    (for-each delete-file-recursively directories)
                    (remove-store-references "sbin/mdadm")
                    (delete-file "sbin/mdmon")))))))
       ((#:modules modules %gnu-build-system-modules)
        `((ice-9 ftw) ,@modules))
       ((#:strip-flags _ '())
        ''("--strip-all"))                        ;strip a few extra KiB
       ((#:allowed-references _ '("out"))
        '("out"))))                               ;refer only self
    (synopsis "Statically-linked 'mdadm' command for use in an initrd")))

(define-public multipath-tools
  (package
    (name "multipath-tools")
    (version "0.8.5")
    (source (origin
              (method git-fetch)
              (uri (git-reference
                    (url "https://git.opensvc.com/multipath-tools/.git")
                    (commit version)))
              (file-name (git-file-name name version))
              (sha256
               (base32
                "0gipg0z79h76j0f449cx4wcrfsv69ravjlpphsac11h302g3nrvg"))
              (modules '((guix build utils)))
              (snippet
               '(begin
                  ;; Drop bundled valgrind headers.
                  (delete-file-recursively "third-party")
                  (substitute* '("multipathd/main.c"
                                 "libmultipath/debug.c")
                    (("#include \"../third-party/")
                     "#include \""))
                  #t))))
    (build-system gnu-build-system)
    (arguments
     '(#:test-target "test"
       #:parallel-build? #f             ;XXX: broken in 0.8.4
       #:make-flags (list "CC=gcc"
                          (string-append "DESTDIR="
                                         (assoc-ref %outputs "out"))
                          ;; Install Udev rules below this directory, relative
                          ;; to the prefix.
                          "SYSTEMDPATH=lib"
                          (string-append "LDFLAGS=-Wl,-rpath="
                                         (assoc-ref %outputs "out")
                                         "/lib"))
       #:phases
       (modify-phases %standard-phases
         (add-after 'unpack 'patch-source
           (lambda* (#:key inputs #:allow-other-keys)
             (let ((lvm2 (assoc-ref inputs "lvm2"))
                   (udev (assoc-ref inputs "udev")))
               (substitute* "Makefile.inc"
                 (("\\$\\(prefix\\)/usr") "$(prefix)")
                 ;; Do not save timestamp to avoid gzip "timestamp
                 ;; out-of-range" warnings.
                 (("gzip -9") "gzip -9n"))
               (substitute* '("kpartx/Makefile" "libmultipath/Makefile")
                 (("/usr/include/libdevmapper.h")
                  (string-append lvm2 "/include/libdevmapper.h"))
                 (("/usr/include/libudev.h")
                  (string-append udev "/include/libudev.h")))
               #t)))
         (add-after 'unpack 'fix-maybe-uninitialized-variable
           (lambda _
             ;; This variable gets initialized later if needed, but GCC 7
             ;; fails to notice.  Should be fixed for > 0.8.4.
             ;; https://www.redhat.com/archives/dm-devel/2020-March/msg00137.html
             (substitute* "libmultipath/structs_vec.c"
               (("bool is_queueing;")
                "bool is_queueing = false;"))
             #t))
         (add-after 'unpack 'fix-linking-tests
           (lambda _
             ;; Add missing linker flag for -lmpathcmd.  This should be fixed
             ;; for versions > 0.8.4.
             (substitute* "tests/Makefile"
               (("-lmultipath -lcmocka")
                "-lmultipath -L$(mpathcmddir) -lmpathcmd -lcmocka"))
             #t))
         (add-after 'unpack 'skip-failing-tests
           (lambda _
             ;; This test and the module's setup() test an arbitrary block
             ;; device node name, but the build environment has none.
             (substitute* "tests/devt.c"
               (("return get_one_devt.*") "return 0;\n")
               (("cmocka_unit_test\\(test_devt2devname_devt_good\\),") ""))
             ;; The above triggers -Werror=unused-function.  Ignore it.
             (substitute* "tests/Makefile"
               (("CFLAGS \\+= " match)
                (string-append match "-Wno-error=unused-function ")))
             #t))
         (delete 'configure))))         ; no configure script
    (native-inputs
     (list perl pkg-config valgrind
           ;; For tests.
           cmocka))
    (inputs
     `(("json-c" ,json-c)
       ("libaio" ,libaio)
       ("liburcu" ,liburcu)
       ("lvm2" ,lvm2)
       ("readline" ,readline)
       ("udev" ,eudev)))
    (home-page "http://christophe.varoqui.free.fr/")
    (synopsis "Access block devices through multiple paths")
    (description
     "This package provides the following binaries to drive the
Linux Device Mapper multipathing driver:
@enumerate
@item @command{multipath} - Device mapper target autoconfig.
@item @command{multipathd} - Multipath daemon.
@item @command{mpathpersist} - Manages SCSI persistent reservations on
@code{dm} multipath devices.
@item @command{kpartx} - Create device maps from partition tables.
@end enumerate")
    (license (list license:gpl2+             ; main distribution
                   license:lgpl2.0+))))      ; libmpathcmd/mpath_cmd.h

(define-public libaio
  (package
    (name "libaio")
    (version "0.3.112")
    (source (origin
              (method url-fetch)
              (uri (list
                    (string-append "https://releases.pagure.org/libaio/"
                                   name "-" version ".tar.gz")))
              (sha256
               (base32
                "14mlqdapjqq1dhpkdgy5z83mvsaz36fcxca7a4z6hinmr7r6415b"))))
    (build-system gnu-build-system)
    (arguments
     (list #:make-flags
           #~(let ((target #$(%current-target-system)))
               ;; XXX TODO: Replace with simply #$OUTPUT on core-updates.
               (list (string-append "prefix=" #$(if (%current-target-system)
                                                    #~#$output
                                                    #~%output))
                     (string-append
                      "CC=" (if target
                                (string-append (assoc-ref %build-inputs
                                                          "cross-gcc")
                                               "/bin/" target "-gcc")
                                "gcc"))))
           #:test-target "partcheck"    ; need root for a full 'check'
           #:phases
           #~(modify-phases %standard-phases
               (delete 'configure)))) ; no configure script
    (home-page "https://pagure.io/libaio")
    (synopsis "Linux-native asynchronous I/O access library")
    (description
     "This library enables userspace to use Linux kernel asynchronous I/O
system calls, important for the performance of databases and other advanced
applications.")
    (license license:lgpl2.1+)))

(define-public blktrace
  ;; Take a newer commit to get the fix for CVE-2018-10689.
  (let ((commit "db4f6340e04716285ea56fe26d76381c3adabe58")
        (revision "1"))
    (package
      (name "blktrace")
      (version (git-version "1.2.0" revision commit))
      (home-page
        "https://git.kernel.org/pub/scm/linux/kernel/git/axboe/blktrace.git")
      (source (origin
                (method git-fetch)
                (uri (git-reference
                      (url home-page)
                      (commit commit)))
                (sha256
                 (base32 "0ah7xn4qnx09k6bm39p69av7d0c8cl6863drv6a1nf914sq1kpgp"))
                (file-name (git-file-name name version))))
      (build-system gnu-build-system)
      (arguments
       `(#:make-flags
         (list ,(string-append "CC=" (cc-for-target))
               (string-append "prefix=" %output))
         #:tests? #f                    ; no tests
         #:phases
         (modify-phases %standard-phases
           (delete 'configure)          ; no configure script
           (add-after 'unpack 'fix-gnuplot-path
             (lambda* (#:key inputs #:allow-other-keys)
               (let ((gnuplot (assoc-ref inputs "gnuplot")))
                 (substitute* "btt/bno_plot.py"
                   (("gnuplot %s")
                    (string-append gnuplot "/bin/gnuplot %s")))
                 #t))))))
      (inputs
       `(("libaio" ,libaio)
         ("gnuplot" ,gnuplot)
         ("python" ,python-wrapper)))             ;for 'bno_plot.py'
      (synopsis "Block layer IO tracing mechanism")
      (description "Blktrace is a block layer IO tracing mechanism which provides
detailed information about request queue operations to user space.  It extracts
event traces from the kernel (via the relaying through the debug file system).")
      (license license:gpl2))))

(define-public sbc
  (package
    (name "sbc")
    (version "1.5")
    (source (origin
              (method url-fetch)
              (uri (string-append "mirror://kernel.org/linux/bluetooth/sbc-"
                                  version ".tar.xz"))
              (patches (search-patches "sbc-fix-build-non-x86.patch"))
              (sha256
               (base32
                "1liig5856crb331dps18mp0s13zbkv7yh007zqhq97m94fcddfhc"))))
    (build-system gnu-build-system)
    (inputs
     (list libsndfile))
    (native-inputs
     (list pkg-config))
    (home-page "https://www.kernel.org/pub/linux/bluetooth/")
    (synopsis "Bluetooth subband audio codec")
    (description
     "The SBC is a digital audio encoder and decoder used to transfer data to
Bluetooth audio output devices like headphones or loudspeakers.")
    (license license:gpl2+)))

(define-public bluez
  (package
    (name "bluez")
    (version "5.61")
    (source (origin
              (method url-fetch)
              (uri (string-append
                    "mirror://kernel.org/linux/bluetooth/bluez-"
                    version ".tar.xz"))
              (sha256
               (base32
                "0fs2kjsdhylxniqhii63i85fjszbqbz3iddwmgz4nmbr472xdbw3"))))
    (build-system gnu-build-system)
    (arguments
     `(#:configure-flags
       (let ((out (assoc-ref %outputs "out")))
         (list "--sysconfdir=/etc"
               "--localstatedir=/var"
               "--enable-library"
               "--disable-systemd"
               ;; TODO: is this needed?  Not installed by default since 5.55.
               "--enable-hid2hci"
               ;; Install dbus/udev files to the correct location.
               (string-append "--with-dbusconfdir=" out "/etc")
               (string-append "--with-udevdir=" out "/lib/udev")))
       #:phases
       (modify-phases %standard-phases
         ;; Test unit/test-gatt fails unpredictably. Seems to be a timing
         ;; issue (discussion on upstream mailing list:
         ;; https://marc.info/?t=149578476300002&r=1&w=2)
         (add-before 'check 'skip-wonky-test
            (lambda _
              (substitute* "unit/test-gatt.c"
                (("tester_init\\(&argc, &argv\\);") "return 77;"))
              #t))
         (add-after 'install 'post-install
           (lambda* (#:key inputs outputs #:allow-other-keys)
             (let* ((out        (assoc-ref outputs "out"))
                    (servicedir (string-append out "/share/dbus-1/services"))
                    (service    "obexd/src/org.bluez.obex.service")
                    (rule       (string-append
                                 out "/lib/udev/rules.d/97-hid2hci.rules")))
               ;; Install the obex dbus service file.
               (substitute* service
                 (("/bin/false")
                  (string-append out "/libexec/bluetooth/obexd")))
               (install-file service servicedir)
               ;; Fix paths in the udev rule.
               (substitute* rule
                 (("hid2hci --method")
                  (string-append out "/lib/udev/hid2hci --method"))
                 (("/sbin/udevadm")
                  (search-input-file inputs "/bin/udevadm")))
               #t))))))
    (native-inputs
     `(("pkg-config" ,pkg-config)
       ("rst2man" ,python-docutils)
       ("gettext" ,gettext-minimal)))
    (inputs
     (list glib dbus eudev libical readline))
    (home-page "http://www.bluez.org/")
    (synopsis "Linux Bluetooth protocol stack")
    (description
     "BlueZ provides support for the core Bluetooth layers and protocols.  It
is flexible, efficient and uses a modular implementation.")
    (license license:gpl2+)))

(define-public fuse-exfat
  (package
    (name "fuse-exfat")
    (version "1.3.0")
    (source (origin
              (method url-fetch)
              (uri (string-append
                    "https://github.com/relan/exfat/releases/download/v"
                    version "/" name "-" version ".tar.gz"))
              (sha256
               (base32
                "1lz00q8g4590mrdqmf13ba1s9zrqq645ymgm5p9y99ad0qv22r87"))))
    (build-system gnu-build-system)
    (native-inputs
     (list pkg-config))
    (inputs
     (list fuse))
    (home-page "https://github.com/relan/exfat")
    (synopsis "Mount exFAT file systems")
    (description
     "This package provides a FUSE-based file system that provides read and
write access to exFAT devices.")
    (license license:gpl2+)))

(define-public fuseiso
  (package
    (name "fuseiso")
    (version "20070708")
    (source (origin
              (method url-fetch)
              (uri (string-append "mirror://sourceforge/fuseiso/fuseiso/"
                                  version "/fuseiso-" version ".tar.bz2"))
              (sha256
               (base32
                "127xql52dcdhmh7s5m9xc6q39jdlj3zhbjar1j821kb6gl3jw94b"))))
    (build-system gnu-build-system)
    (native-inputs
     (list pkg-config))
    (inputs
     (list fuse glib zlib))
    (home-page "https://sourceforge.net/projects/fuseiso/")
    (synopsis "Mount ISO file system images")
    (description
     "FuseISO is a FUSE module to mount ISO file system images (.iso, .nrg,
.bin, .mdf and .img files).  It supports plain ISO9660 Level 1 and 2, Rock
Ridge, Joliet, and zisofs.")
    (license license:gpl2)))

(define-public gpm
  (package
    (name "gpm")
    (version "1.20.7")
    (source (origin
              (method url-fetch)
              (uri (string-append
                    "https://www.nico.schottelius.org/software/gpm/archives/"
                    "gpm-" version ".tar.bz2"))
              (patches (search-patches "gpm-glibc-2.26.patch"))
              (sha256
               (base32
                "13d426a8h403ckpc8zyf7s2p5rql0lqbg2bv0454x0pvgbfbf4gh"))
              (modules '((guix build utils)))
              (snippet
               '(begin
                  ;; Take a patch from upstream to fix building with -fno-common,
                  ;; which is default in GCC 10:
                  ;;  https://github.com/telmich/gpm/pull/37
                  (substitute* "src/headers/daemon.h"
                    (("^time_t[[:blank:]]+last_selection_time;")
                      "extern time_t           last_selection_time;"))))))
    (build-system gnu-build-system)
    (arguments
     '(#:phases (modify-phases %standard-phases
                  (replace 'bootstrap
                    (lambda _
                      ;; The tarball was not generated with 'make dist' so we
                      ;; need to bootstrap things ourselves.
                      (substitute* "autogen.sh"
                        (("/bin/sh") (which "sh")))
                      (invoke "./autogen.sh")
                      (patch-makefile-SHELL "Makefile.include.in")
                      #t)))

       ;; Make sure programs find libgpm.so.
       #:configure-flags (list (string-append "LDFLAGS=-Wl,-rpath="
                                              (assoc-ref %outputs "out")
                                              "/lib"))))
    (native-inputs
     (list texinfo
           bison
           flex
           autoconf
           automake
           libtool))
    (home-page "https://www.nico.schottelius.org/software/gpm/")
    (synopsis "Mouse support for the Linux console")
    (description
     "The GPM (general-purpose mouse) daemon is a mouse server for
applications running on the Linux console.  It allows users to select items
and copy/paste text in the console and in xterm.")
    (license license:gpl2+)))

(define-public btrfs-progs
  (package
    (name "btrfs-progs")
    (version "5.15.1")
    (source (origin
              (method url-fetch)
              (uri (string-append "mirror://kernel.org/linux/kernel/"
                                  "people/kdave/btrfs-progs/"
                                  "btrfs-progs-v" version ".tar.xz"))
              (sha256
               (base32
                "085rg9p7kifhh8kjyyhs38y86srwk820s6v07min5gb177rzhc32"))))
    (build-system gnu-build-system)
    (outputs '("out"
               "static"))      ; static versions of the binaries in "out"
    (arguments
     '(#:phases (modify-phases %standard-phases
                  (add-after 'unpack 'patch-makefile
                    (lambda* (#:key outputs #:allow-other-keys)
                      (substitute* "Makefile"
                        (("\\$\\(DESTDIR\\)\\$\\(udevruledir\\)")
                         (string-append (assoc-ref outputs "out")
                                        "/lib/udev/rules.d")))))
                 (add-after 'build 'build-static
                   (lambda _ (invoke "make" "static")))
                 (add-after 'install 'install-bash-completion
                   (lambda* (#:key outputs #:allow-other-keys)
                     (let* ((out (assoc-ref outputs "out"))
                            (bashcomp (string-append out "/etc/bash_completion.d")))
                       (mkdir-p bashcomp)
                       (copy-file "btrfs-completion"
                                  (string-append bashcomp "/btrfs")))))
                 (add-after 'install 'install-static
                   (let ((staticbin (string-append (assoc-ref %outputs "static")
                                                  "/bin")))
                     (lambda _
                       (invoke "make"
                               (string-append "bindir=" staticbin)
                               "install-static")))))
       #:tests? #f            ; XXX: require the 'btrfs' kernel module.
       #:test-target "test"
       #:parallel-tests? #f)) ; tests fail when run in parallel
    (inputs `(("e2fsprogs" ,e2fsprogs)  ; for btrfs-convert
              ("lzo" ,lzo)
              ("util-linux:lib" ,util-linux "lib")       ;for libblkid and libuuid
              ("util-linux:static" ,util-linux "static") ;ditto
              ("zlib" ,zlib)
              ("zlib:static" ,zlib "static")
              ("zstd" ,zstd "lib")
              ("zstd:static" ,zstd "static")))
    (native-inputs `(("pkg-config" ,pkg-config)
                     ("asciidoc" ,asciidoc)
                     ("python" ,python)
                     ("xmlto" ,xmlto)
                     ;; For building documentation.
                     ("libxml2" ,libxml2)
                     ("docbook-xsl" ,docbook-xsl)
                     ;; For tests.
                     ("acl" ,acl)
                     ("which" ,which)
                     ("dmsetup" ,lvm2)
                     ("udevadm" ,eudev)
                     ;; The tests need 'grep' with perl regexp support.
                     ("grep" ,grep)))
    (home-page "https://btrfs.wiki.kernel.org/index.php/Main_Page")
    (synopsis "Create and manage btrfs copy-on-write file systems")
    (description "Btrfs is a @dfn{copy-on-write} (CoW) file system for Linux
aimed at implementing advanced features while focusing on fault tolerance,
repair and easy administration.")
    ;; GPL2+: crc32.c, radix-tree.c, raid6.c, rbtree.c.
    ;; GPL2: Everything else.
    (license (list license:gpl2 license:gpl2+))))

(define-public btrfs-progs/static
  (package
    (name "btrfs-progs-static")
    (version (package-version btrfs-progs))
    (source #f)
    (build-system trivial-build-system)
    (inputs
     `(("btrfs-progs:static" ,btrfs-progs "static")))
    (arguments
     `(#:modules ((guix build utils))
       #:builder
       (begin
         (use-modules (guix build utils)
                      (ice-9 ftw)
                      (srfi srfi-26))

         (let* ((btrfs  (assoc-ref %build-inputs "btrfs-progs:static"))
                (out    (assoc-ref %outputs "out"))
                (source (string-append btrfs "/bin/btrfs.static"))
                (target (string-append out "/bin/btrfs")))
           (mkdir-p (dirname target))
           (copy-file source target)
           (remove-store-references target)
           (chmod target #o555)
           #t))))
    (home-page (package-home-page btrfs-progs))
    (synopsis "Statically-linked btrfs command from btrfs-progs")
    (description "This package provides the statically-linked @command{btrfs}
from the btrfs-progs package.  It is meant to be used in initrds.")
    (license (package-license btrfs-progs))))

(define-public cramfs-tools
  (package
    (name "cramfs-tools")
    (home-page "https://github.com/npitre/cramfs-tools")
    (version "2.1")
    (source (origin
              (method git-fetch)
              (uri (git-reference
                    (url home-page)
                    (commit (string-append "v" version))))
              (sha256
               (base32 "183rfqqyzx52q0vxicdgf0p984idh3rqkvzfb93gjvyzfhc15c0p"))
              (file-name (git-file-name name version))))
    (build-system gnu-build-system)
    (arguments
     '(#:tests? #f                      ; No tests.
       #:phases
       (modify-phases %standard-phases
         (delete 'configure)
         (replace 'install
           (lambda* (#:key outputs #:allow-other-keys)
             (let ((out (assoc-ref outputs "out")))
               (install-file "mkcramfs" (string-append out "/sbin"))
               (install-file "cramfsck" (string-append out "/sbin")))
             #t)))))
    (inputs
     (list zlib))
    (synopsis "Tools to manage Cramfs file systems")
    (description "Cramfs is a Linux file system designed to be simple, small,
and to compress things well.  It is used on a number of embedded systems and
small devices.  This version has additional features such as uncompressed
blocks and random block placement.")
    (license license:gpl2+)))

(define-public compsize
  (package
    (name "compsize")
    (version "1.5")
    (home-page "https://github.com/kilobyte/compsize")
    (source (origin
              (method git-fetch)
              (uri (git-reference
                    (url home-page)
                    (commit (string-append "v" version))))
              (sha256
               (base32 "0vqnrwgpv6pc1yjl0g4gl71xyl6v0xl3pyqjanjpwps73c53azir"))
              (file-name (git-file-name name version))))
    (build-system gnu-build-system)
    (inputs
     (list btrfs-progs))
    (arguments
     `(#:tests? #f                      ; No tests.
       #:make-flags
       (list (string-append "CC=" ,(cc-for-target)))
       #:phases
       (modify-phases %standard-phases
         (delete 'configure)
         (replace 'install
           (lambda* (#:key outputs #:allow-other-keys)
             (let ((out (assoc-ref outputs "out")))
               (install-file "compsize" (string-append out "/bin"))
               (install-file "compsize.8" (string-append out "/share/man/man8"))))))))
    (synopsis "Find compression type/ratio on Btrfs files")
    (description "@command{compsize} takes a list of files (given as
arguments) on a Btrfs file system and measures used compression types and
effective compression ratio, producing a report.

A directory has no extents but has a (recursive) list of files.  A non-regular
file is silently ignored.

As it makes no sense to talk about compression ratio of a partial extent,
every referenced extent is counted whole, exactly once -- no matter if you use
only a few bytes of a 1GB extent or reflink it a thousand times.  Thus, the
uncompressed size will not match the number given by @command{tar} or
@command{du}.  On the other hand, the space used should be accurate (although
obviously it can be shared with files outside our set).")
    (license license:gpl2+)))

(define-public f2fs-tools-1.7
  (package
    (name "f2fs-tools")
    (version "1.7.0")
    (source (origin
              (method url-fetch)
              (uri (string-append
                    "https://git.kernel.org/cgit/linux/kernel/git/jaegeuk"
                    "/f2fs-tools.git/snapshot/f2fs-tools-" version ".tar.gz"))
              (sha256
               (base32
                "1m6bn1ibq0p53m0n97il91xqgjgn2pzlz74lb5bfzassx7159m1k"))))

    (build-system gnu-build-system)
    (arguments
     `(#:configure-flags '("CFLAGS=-fcommon")
       #:phases
       (modify-phases %standard-phases
         (add-after 'install 'install-headers
           (lambda* (#:key outputs #:allow-other-keys)
             (let* ((out (assoc-ref outputs "out"))
                    (out-include (string-append out "/include")))
               (install-file "include/f2fs_fs.h" out-include)
               (install-file "mkfs/f2fs_format_utils.h" out-include)
               #t))))))
    (native-inputs
     (list autoconf automake libtool pkg-config))
    (inputs
     `(("libuuid" ,util-linux "lib")
       ("libselinux" ,libselinux)))
    (home-page "https://f2fs.wiki.kernel.org/")
    (synopsis "Userland tools for f2fs")
    (description
     "F2FS, the Flash-Friendly File System, is a modern file system
designed to be fast and durable on flash devices such as solid-state
disks and SD cards.  This package provides the userland utilities.")
    ;; The formatting utility, libf2fs and include/f2fs_fs.h is dual
    ;; GPL2/LGPL2.1, everything else is GPL2 only. See 'COPYING'.
    (license (list license:gpl2 license:lgpl2.1))))

(define-public f2fs-tools
  (package
    (inherit f2fs-tools-1.7)
    (name "f2fs-tools")
    (version "1.14.0")
    (source (origin
              (method url-fetch)
              (uri (string-append
                    "https://git.kernel.org/cgit/linux/kernel/git/jaegeuk"
                    "/f2fs-tools.git/snapshot/f2fs-tools-" version ".tar.gz"))
              (sha256
               (base32
                "1lab1446c78xsjwhpki7s85z4171m8p9279c8yhm4882wba674k1"))))
    (inputs
     `(("libuuid" ,util-linux "lib")))))

(define-public f2fs-tools/static
  (static-package
   (package
     (inherit f2fs-tools)
     (name "f2fs-tools-static")
     (arguments
     `(#:configure-flags
       (let ((libuuid-static (assoc-ref %build-inputs "libuuid:static"))
             (libuuid (assoc-ref %build-inputs "libuuid")))
         (list
          (string-append "libuuid_CFLAGS=-I" libuuid "/include/uuid")
          (string-append "libuuid_LIBS=-L" libuuid-static "/lib -luuid")
          (string-append "libblkid_CFLAGS=-I" libuuid "/include/uuid "
                         "-I" libuuid "/include/blkid")
          (string-append "libblkid_LIBS=-L" libuuid-static "/lib -lblkid")))
       #:disallowed-references (,util-linux)
       #:phases
       (modify-phases %standard-phases ; TODO: f2fs phases.
         (add-after 'unpack 'make-static
           (lambda _
             (define (append-to-file name body)
               (let ((file (open-file name "a")))
                 (display body file)
                 (close-port file)))
             (append-to-file "mkfs/Makefile.am" "\nmkfs_f2fs_LDFLAGS = -all-static\n")
             (append-to-file "fsck/Makefile.am" "\nfsck_f2fs_LDFLAGS = -all-static\n")
             (append-to-file "tools/Makefile.am" "\nf2fscrypt_LDFLAGS = -all-static -luuid\n")
             #t))
          (add-after 'install 'remove-store-references
            (lambda* (#:key outputs #:allow-other-keys)
              ;; Work around bug in our util-linux.
              ;; <https://debbugs.gnu.org/cgi/bugreport.cgi?bug=41019>.
              (remove-store-references (string-append (assoc-ref outputs "out")
                                                      "/sbin/mkfs.f2fs"))
              #t)))))
     (inputs
      `(("libuuid:static" ,util-linux "static")
        ("libuuid" ,util-linux "lib")))))) ; for include files

(define-public f2fs-fsck/static
  (package
    (name "f2fs-fsck-static")
    (version (package-version f2fs-tools/static))
    (source #f)
    (build-system trivial-build-system)
    (arguments
     `(#:modules ((guix build utils))
       #:builder
       (begin
         (use-modules (guix build utils)
                      (ice-9 ftw)
                      (srfi srfi-26))
         (let* ((f2fs-tools (assoc-ref %build-inputs "f2fs-tools-static"))
                (fsck "fsck.f2fs")
                (out (assoc-ref %outputs "out"))
                (sbin (string-append out "/sbin")))
           (mkdir-p sbin)
           (with-directory-excursion sbin
             (install-file (string-append f2fs-tools "/sbin/" fsck)
                           ".")
             (remove-store-references fsck)
             (chmod fsck #o555))
           #t))))
    (inputs
     (list f2fs-tools/static))
    (home-page (package-home-page f2fs-tools/static))
    (synopsis "Statically-linked fsck.f2fs command from f2fs-tools")
    (description "This package provides statically-linked fsck.f2fs command taken
from the f2fs-tools package. It is meant to be used in initrds.")
    (license (package-license f2fs-tools/static))))

(define-public freefall
  (package
    (name "freefall")
    (version (package-version linux-libre))
    (source (package-source linux-libre))
    (build-system gnu-build-system)
    (arguments
     '(#:phases (modify-phases %standard-phases
                  (add-after 'unpack 'enter-subdirectory
                    (lambda _
                      (chdir "tools/laptop/freefall")
                      #t))
                  (delete 'configure)
                  (add-before 'build 'increase-timeout
                    (lambda _
                      ;; The default of 2 seconds is too low: it assumes an
                      ;; open lid and AC power without actually checking.
                      (substitute* "freefall.c"
                        (("alarm\\(2\\)") "alarm(5)"))
                      #t)))
       #:make-flags (list (string-append "PREFIX="
                                         (assoc-ref %outputs "out"))
                          "CC=gcc")
       #:tests? #f)) ;no tests
    (home-page (package-home-page linux-libre))
    (synopsis "Free-fall protection for spinning laptop hard drives")
    (description
     "Prevents shock damage to the internal spinning hard drive(s) of some
HP and Dell laptops.  When sudden movement is detected, all input/output
operations on the drive are suspended and its heads are parked on the ramp,
where they are less likely to cause damage to the spinning disc.  Requires a
drive that supports the ATA/ATAPI-7 IDLE IMMEDIATE command with unload
feature, and a laptop with an accelerometer.  It has no effect on SSDs.")
    (license license:gpl2)))

(define-public thinkfan
  (package
    (name "thinkfan")
    (version "1.3.0")
    (source
     (origin
       (method git-fetch)
       (uri (git-reference
             (url "https://github.com/vmatare/thinkfan")
             (commit version)))
       (file-name (git-file-name name version))
       (sha256
        (base32 "1whdhf3aw0g4xwbn1csy2wz6g1hw5nlw64r91nnxba9qn25nl9k4"))))
    (build-system cmake-build-system)
    (arguments
     `(#:modules ((guix build cmake-build-system)
                  (guix build utils)
                  (srfi srfi-26))
       #:tests? #f                      ; no test target
       #:configure-flags
       ;; Enable reading temperatures from hard disks via S.M.A.R.T.
       ;; Upstream ‘defaults to OFF because libatasmart seems to be horribly
       ;; inefficient’.
       `("-DUSE_ATASMART:BOOL=ON")
       #:phases
       (modify-phases %standard-phases
         (add-after 'unpack 'create-init-scripts
           ;; CMakeLists.txt relies on build-time symptoms of OpenRC and
           ;; systemd to patch and install their service files.  Fake their
           ;; presence rather than duplicating the build system below.  Leave
           ;; things like ‘/bin/kill’ because they're not worth a dependency.
           ;; The sysvinit needs manual patching, but since upstream doesn't
           ;; even provide the option to install it: don't.
           (lambda* (#:key outputs #:allow-other-keys)
             (let* ((out   (assoc-ref outputs "out"))
                    (share (string-append out "/share/" ,name)))
               (substitute* "CMakeLists.txt"
                 (("pkg_check_modules\\((OPENRC|SYSTEMD) .*" _ package)
                  (format #f "option(~a_FOUND \"Faked\" ON)\n" package))
                 ;; That was easy!  Now we just need to fix the destinations.
                 (("/etc" directory)
                  (string-append out directory)))
               #t))))))
    (native-inputs
     (list pkg-config))
    (inputs
     (list libatasmart yaml-cpp))
    (home-page "https://github.com/vmatare/thinkfan")
    (synopsis "Simple fan control program")
    (description
     "Thinkfan is a simple fan control program.  It reads temperatures,
checks them against configured limits and switches to appropriate (also
pre-configured) fan level.  It requires a working @code{thinkpad_acpi} or any
other @code{hwmon} driver that enables temperature reading and fan control
from userspace.")
    (license license:gpl3+)))

(define-public tpacpi-bat
  (package
    (name "tpacpi-bat")
    (version "3.1")
    (source
     (origin
       (method git-fetch)
       (uri (git-reference
             (url "https://github.com/teleshoes/tpacpi-bat")
             (commit (string-append "v" version))))
       (file-name (git-file-name name version))
       (sha256
        (base32 "0wbaz34z99gqx721alh5vmpxpj2yxg3x9m8jqyivfi1wfpwc2nd5"))))
    (build-system gnu-build-system)
    (arguments
     `(#:tests? #f                      ; no test target
       #:phases
       (modify-phases %standard-phases
         (add-after 'unpack 'refer-to-inputs
           (lambda _
             (substitute* "tpacpi-bat"
               (("cat ")
                (format #f "~a " (which "cat")))
               ;; tpacpi-bat modprobes the acpi_call kernel module if it's not
               ;; loaded.  That's the administrator's prerogative; disable it.
               (("system \"(modprobe .*)\"" _ match)
                (format #f "die \"Please run ‘~a’ first.\\n\"" match)))
             #t))
         (delete 'configure)            ; nothing to configure
         (delete 'build)                ; nothing to build
         (replace 'install
           (lambda* (#:key outputs #:allow-other-keys)
             (let* ((out (assoc-ref outputs "out"))
                    (bin (string-append out "/bin"))
                    (doc (string-append out "/share/doc/" ,name "-" ,version)))
               (install-file "tpacpi-bat" bin)

               ;; There's no man page.  Install other forms of documentation.
               (for-each (lambda (file)
                           (let ((target (string-append doc "/" file)))
                             (mkdir-p (dirname target))
                             (copy-recursively file target)))
                         (list "battery_asl" "examples" "README.md"))
               #t))))))
    (inputs
     (list perl))
    (home-page "https://github.com/teleshoes/tpacpi-bat")
    (synopsis "ThinkPad battery charge controller")
    (description
     "Tpacpi-bat is a command-line interface to control battery charging on
@uref{https://github.com/teleshoes/tpacpi-bat/wiki/Supported-Hardware, Lenovo
ThinkPad models released after 2011}, starting with the xx20 series.  It can
query and set the thresholds at which one or both batteries will start and stop
charging, inhibit charging batteries for a set period of time, or force them to
discharge when they otherwise would not.

This tool merely exposes ACPI calls provided by the @code{acpi_call} Linux
kernel module provided by the @code{acpi-call-linux-module} package, which must
be installed and loaded separately.  Only the original vendor firmware is
supported.")
    (license license:gpl3+)))

(define-public tmon
  (package
    (name "tmon")
    ;; Tmon's ‘VERSION = 1.0’ hasn't been touched since 2013; the code has.
    (version (package-version linux-libre))
    (source (package-source linux-libre))
    (build-system gnu-build-system)
    (arguments
     `(#:tests? #f                      ; no test suite
       #:make-flags
       (list (string-append "CC=" ,(cc-for-target))
             (string-append "INSTALL_ROOT=" (assoc-ref %outputs "out"))
             "BINDIR=bin")
       #:phases
       (modify-phases %standard-phases
         (add-after 'unpack 'enter-subdirectory
           (lambda _
             (chdir "tools/thermal/tmon")
             #t))
         (add-after 'install 'install-man-page
           (lambda* (#:key outputs #:allow-other-keys)
             (let* ((out (assoc-ref outputs "out"))
                    (man8 (string-append out "/share/man/man8")))
               (install-file "tmon.8" man8)
               #t)))
         (delete 'configure))))         ; no configure script
    (inputs
     (list ncurses))
    (home-page (package-home-page linux-libre))
    (synopsis "Monitor and test the Linux thermal subsystem in real time")
    (description
     "Tmon is a tool to interact with the complex thermal subsystem of the
kernel Linux.  It helps visualize thermal relationships and real-time thermal
data, tune and test cooling devices and sensors, and collect thermal data for
further analysis.

As computers become smaller and more thermally constrained, more sensors are
added and new cooling capabilities introduced.  Thermal relationships can change
dynamically.  Their complexity grows exponentially among cooling devices, zones,
sensors, and trip points.

Linux exposes this relationship through @file{/sys/class/thermal} with a matrix
of symbolic links, trip point bindings, and device instances.  To traverse it
by hand is no trivial task: @command{tmon} aims to make it understandable.")
    (license (list license:gpl2         ; the man page
                   license:gpl2+))))    ; the actual rest

(define-public turbostat
  (package
    (name "turbostat")
    ;; XXX turbostat reports a version like ‘20.09.30’ but using it here would
    ;; make it harder to benefit from ‘free’ linux-libre package updates.
    (version (package-version linux-libre))
    (source (package-source linux-libre))
    (build-system gnu-build-system)
    (arguments
     `(#:tests? #f                      ; no test suite
       #:make-flags
       (list (string-append "CC=" ,(cc-for-target))
             (string-append "PREFIX=" (assoc-ref %outputs "out")))
       #:phases
       (modify-phases %standard-phases
         (add-after 'unpack 'enter-subdirectory
           (lambda _
             (chdir "tools/power/x86/turbostat")
             #t))
         (delete 'configure))))         ; no configure script
    (inputs
     (list libcap))
    (supported-systems '("i686-linux" "x86_64-linux"))
    (home-page (package-home-page linux-libre))
    (synopsis "Report x86 processor frequency and idle statistics")
    (description
     "Turbostat reports x86 processor topology, frequency, idle power state
statistics, temperature, and power consumption.  Some information is unavailable
on older processors.

It can be used to identify machines that are inefficient in terms of power usage
or idle time, report the rate of @acronym{SMI, system management interrupt}s
occurring on the system, or verify the effects of power management tuning.

@command{turbostat} reads hardware counters but doesn't write to them, so it
won't interfere with the OS or other running processes---including multiple
invocations of itself.")
    (license license:gpl2)))

(define-public ntfs-3g
  (package
    (name "ntfs-3g")
    (version "2021.8.22")
    (source (origin
              (method url-fetch)
              (uri (string-append "https://tuxera.com/opensource/"
                                  "ntfs-3g_ntfsprogs-" version ".tgz"))
              (sha256
               (base32
                "1yrf42xr92qv3pads8lzp5nyssz6875ncfgg8v3jwjyr0nm87f2m"))
              (modules '((guix build utils)))
              (snippet '(begin
                          ;; Install under $prefix.
                          (substitute* '("src/Makefile.in" "ntfsprogs/Makefile.in")
                            (("/sbin")
                             "@sbindir@"))
                          #t))))
    (build-system gnu-build-system)
    (inputs (list util-linux ; libuuid
                  fuse))
    (native-inputs (list pkg-config))
    (arguments
     '(#:configure-flags (list "--disable-static"
                               "--disable-ldconfig" ;not necessary
                               "--exec-prefix=${prefix}"
                               "--with-fuse=external" ;use our own FUSE
                               "--enable-mount-helper"
                               "--enable-posix-acls"
                               "--enable-xattr-mappings")
       #:phases
       (modify-phases %standard-phases
         ;; If users install ntfs-3g, they probably want to make it the
         ;; default driver as well, so we opt for sensible defaults and link
         ;; mount.ntfs to mount.ntfs-3g.  (libmount tries to run mount.ntfs to
         ;; mount NTFS file systems.)
         (add-after 'install 'install-link
           (lambda* (#:key outputs #:allow-other-keys)
             (let* ((out (assoc-ref outputs "out"))
                    (sbin (string-append out "/sbin")))
               (symlink "mount.ntfs-3g"
                        (string-append sbin "/mount.ntfs")))
             #t)))))
    (home-page "https://www.tuxera.com/community/open-source-ntfs-3g/")
    (synopsis "Read-write access to NTFS file systems")
    (description
     "NTFS-3G provides read-write access to NTFS file systems, which are
commonly found on Microsoft Windows.  It is implemented as a FUSE file system.
The package provides additional NTFS tools.")
    (license license:gpl2+)))

(define-public ntfs-3g/static
  (static-package
   (package
     (inherit ntfs-3g)
     (name "ntfs-3g-static")
     (arguments
      (substitute-keyword-arguments (package-arguments ntfs-3g)
        ((#:configure-flags flags)
         `(append ,flags
                  (list "--enable-really-static"
                        ;; The FUSE driver isn't currently used by our initrd.
                        "--disable-ntfs-3g")))
        ((#:phases phases)
         `(modify-phases ,phases
            (add-after 'unpack 'make-really-static-really-static
              (lambda _
                (substitute* "ntfsprogs/Makefile.in"
                  ((" -static") " -all-static"))))
            (delete 'install-link))))))))

(define-public ntfsfix/static
  (package
    (name "ntfsfix-static")
    (version (package-version ntfs-3g/static))
    (source #f)
    (build-system trivial-build-system)
    (arguments
     `(#:modules ((guix build utils))
       #:builder
       (begin
         (use-modules (guix build utils))
         (let* ((ntfs-3g (assoc-ref %build-inputs "ntfs-3g"))
                (out     (assoc-ref %outputs "out"))
                (bin     (string-append out "/bin")))
           (install-file (string-append ntfs-3g "/bin/ntfsfix") bin)
           (with-directory-excursion bin
             (remove-store-references "ntfsfix"))))))
    (inputs
     `(("ntfs-3g" ,ntfs-3g/static)))
    (home-page (package-home-page ntfs-3g/static))
    (synopsis "Statically linked @command{ntfsfix} from ntfs-3g")
    (description
     "This package provides a statically linked @command{ntfsfix} taken
from the ntfs-3g package.  It is meant to be used in initrds.")
    (license (package-license ntfs-3g/static))))

(define-public rdma-core
  (package
    (name "rdma-core")
    (version "33.1")
    (source (origin
              (method url-fetch)
              (uri (string-append "https://github.com/linux-rdma/rdma-core"
                                  "/releases/download/v" version "/rdma-core-"
                                  version ".tar.gz"))
              (sha256
               (base32
                "1rah0v9gq9rksqd2c17nmydsxcjz178n7m2y4ricwlf5pq1b2yfi"))))
    (build-system cmake-build-system)
    (arguments
     `(#:tests? #f ; no tests
       ;; Upstream uses the "ninja" build system and encourage distros
       ;; to do the same for consistency.
       #:configure-flags (list "-GNinja"

                               (string-append "-DRST2MAN_EXECUTABLE="
                                              (assoc-ref %build-inputs
                                                         "python-docutils")
                                              "/bin/rst2man.py"))
       #:phases
       (modify-phases %standard-phases
         (replace 'build
           (lambda _
             (invoke "ninja"
                     "-j" (number->string (parallel-job-count)))))
         (replace 'install
           (lambda _
             (invoke "ninja" "install"))))))
    (native-inputs
     `(("ninja" ,ninja)
       ("pkg-config" ,pkg-config)
       ("python" ,python-wrapper)
       ("python-docutils" ,python-docutils)))     ;for 'rst2man'
    (inputs
     `(("libnl" ,libnl)
       ("udev" ,eudev)))
    (home-page "https://github.com/linux-rdma/rdma-core")
    (synopsis "Utilities and libraries for working with RDMA devices")
    (description
     "This package provides userspace components for the InfiniBand
subsystem of the Linux kernel.  Specifically it contains userspace
libraries for the following device nodes:

@enumerate
@item @file{/dev/infiniband/uverbsX} (@code{libibverbs})
@item @file{/dev/infiniband/rdma_cm} (@code{librdmacm})
@item @file{/dev/infiniband/umadX} (@code{libibumad})
@end enumerate

The following service daemons are also provided:
@enumerate
@item @code{srp_daemon} (for the @code{ib_srp} kernel module)
@item @code{iwpmd} (for iWARP kernel providers)
@item @code{ibacm} (for InfiniBand communication management assistant)
@end enumerate")
    ;; All library code is dual licensed under GPL2 and a custom MIT
    ;; variant. The package also includes some components covered by
    ;; other licenses. Consult COPYING.md for full details.
    (license
     (list license:gpl2
           (license:x11-style "See COPYING.BSD_MIT in the distribution")
           license:bsd-2             ; Files referring to COPYING.BSD_FB
           license:cc0               ; most files in ccan/
           license:bsd-3))))         ; providers/hfi1verbs are dual GPL2/BSD-3

(define-public perftest
  (package
    (name "perftest")
    (version "4.4-0.4")
    (source
     (origin
       (method url-fetch)
       (uri (string-append "https://github.com/linux-rdma/perftest/releases/download/v"
                           version "/perftest-" version ".g0927198.tar.gz"))
       (sha256
        (base32 "11ix4h0rrmqqyi84y55a9xnkvwsmwq0sywr46hvxzm4rqz4ma8vq"))))
    (build-system gnu-build-system)
    (arguments
     `(#:phases
       (modify-phases %standard-phases
         (add-after 'unpack 'patch-header-paths
           (lambda _
             (substitute* '("src/raw_ethernet_fs_rate.c"
                            "src/raw_ethernet_resources.c"
                            "src/raw_ethernet_resources.h"
                            "src/raw_ethernet_send_burst_lat.c"
                            "src/raw_ethernet_send_bw.c"
                            "src/raw_ethernet_send_lat.c")
               (("/usr/include/netinet/ip.h") "netinet/ip.h"))
             #t)))))
    (inputs (list rdma-core))
    (home-page "https://github.com/linux-rdma/perftest/")
    (synopsis "Open Fabrics Enterprise Distribution (OFED) Performance Tests")
    (description "This is a collection of tests written over uverbs intended for
use as a performance micro-benchmark. The tests may be used for hardware or
software tuning as well as for functional testing.

The collection contains a set of bandwidth and latency benchmark such as:
@enumerate
@item Send        - @code{ib_send_bw} and @code{ib_send_lat}
@item RDMA Read   - @code{ib_read_bw} and @code{ib_read_lat}
@item RDMA Write  - @code{ib_write_bw} and @code{ib_wriet_lat}
@item RDMA Atomic - @code{ib_atomic_bw} and @code{ib_atomic_lat}
@item Native Ethernet (when working with MOFED2) - @code{raw_ethernet_bw}, @code{raw_ethernet_lat}
@end enumerate")
    (license license:gpl2)))

(define-public rng-tools
  (package
    (name "rng-tools")
    (home-page "https://github.com/nhorman/rng-tools")
    (version "6.14")
    (source (origin
              (method git-fetch)
              (uri (git-reference (url home-page)
                                  (commit (string-append "v" version))))
              (file-name (git-file-name name version))
              (sha256
               (base32
                "1hrbm4y7fbzkg5j2f7vpj19ri2ff2lp77al17fhi4mv0bvdfjd9m"))))
    (build-system gnu-build-system)
    (arguments
     `(;; Disable support for various hardware entropy sources as they need
       ;; dependencies that are not yet in Guix, and would significantly
       ;; increase closure size.
       #:configure-flags '("--without-nistbeacon"
                           "--without-pkcs11"
                           "--without-rtlsdr")))
    (native-inputs
     (list autoconf automake pkg-config))
    (inputs
     `(("libsysfs" ,sysfsutils)
       ("openssl" ,openssl)))
    (synopsis "Random number generator daemon")
    (description
     "Monitor a hardware random number generator, and supply entropy
from that to the system kernel's @file{/dev/random} machinery.")
    ;; The source package is offered under the GPL2+, but the files
    ;; 'rngd_rdrand.c' and 'rdrand_asm.S' are only available under the GPL2.
    (license (list license:gpl2 license:gpl2+))))

(define-public cpupower
  (package
    (name "cpupower")
    (version (package-version linux-libre))
    (source (package-source linux-libre))
    (build-system gnu-build-system)
    (arguments
     '(#:phases (modify-phases %standard-phases
                  (add-after 'unpack 'enter-subdirectory
                    (lambda _
                      (chdir "tools/power/cpupower")
                      #t))
                  (delete 'configure)
                  (add-before 'build 'fix-makefiles
                    (lambda _
                      (substitute* "Makefile"
                        (("/usr/") "/")
                        (("/bin/(install|pwd)" _ command) command))
                      (substitute* "bench/Makefile"
                        (("\\$\\(CC\\) -o") "$(CC) $(LDFLAGS) -o"))
                      #t)))
       #:make-flags (let ((out (assoc-ref %outputs "out")))
                      (list (string-append "DESTDIR=" out)
                            (string-append "LDFLAGS=-Wl,-rpath=" out "/lib")
                            "libdir=/lib"
                            "docdir=/share/doc/cpupower"
                            "confdir=$(docdir)/examples"
                            ;; The Makefile recommends the following changes
                            "DEBUG=false"
                            "PACKAGE_BUGREPORT=bug-guix@gnu.org"))
       #:tests? #f)) ;no tests
    (native-inputs `(("gettext" ,gettext-minimal)))
    (inputs (list pciutils))
    (home-page (package-home-page linux-libre))
    (synopsis "CPU frequency and voltage scaling tools for Linux")
    (description
     "cpupower is a set of user-space tools that use the cpufreq feature of the
Linux kernel to retrieve and control processor features related to power saving,
such as frequency and voltage scaling.")
    (license license:gpl2)))

(define-public x86-energy-perf-policy
  (package
    (name "x86-energy-perf-policy")
    (version (package-version linux-libre))
    (source (package-source linux-libre))
    (build-system gnu-build-system)
    (arguments
     '(#:tests? #f
       #:phases
       (modify-phases %standard-phases
         (add-after 'unpack 'enter-subdirectory
           (lambda _
             (chdir "tools/power/x86/x86_energy_perf_policy")
             #t))
         (delete 'configure)
         (add-before 'build 'fix-makefile
           (lambda _
             (substitute* "Makefile" (("/usr") ""))
             #t)))
       #:make-flags
       (let ((out (assoc-ref %outputs "out")))
         (list (string-append "DESTDIR=" out)
               (string-append "LDFLAGS=-Wl,-rpath=" out "/lib")))))
    (supported-systems '("i686-linux" "x86_64-linux"))
    (home-page (package-home-page linux-libre))
    (synopsis "Display and update Intel-CPU energy-performance policy")
    (description
     "@command{x86_energy_perf_policy} displays and updates energy-performance
policy settings specific to Intel Architecture Processors.  Settings are
accessed via Model Specific Register (MSR) updates, no matter if the Linux
cpufreq sub-system is enabled or not.")
    (license license:gpl2)))

(define-public haveged
  (package
    (name "haveged")
    (version "1.9.17")
    (source
     (origin
       (method git-fetch)
       (uri (git-reference
             (url "https://github.com/jirka-h/haveged")
             (commit (string-append "v" version))))
       (file-name (git-file-name name version))
       (sha256
        (base32 "119iy8qrvdjkfwnzn1nfjzh2bbihb1vl44qhd6yzzcacjm6pwndr"))))
    (build-system gnu-build-system)
    (arguments
     `(#:configure-flags
       (list "--disable-static")))
    (home-page "https://www.issihosts.com/haveged")
    (synopsis "Entropy source for the Linux random number generator")
    (description
     "haveged generates an unpredictable stream of random numbers for use by
Linux's @file{/dev/random} and @file{/dev/urandom} devices.  The kernel's
standard mechanisms for filling the entropy pool may not be sufficient for
systems with high needs or limited user interaction, such as headless servers.

@command{haveged} runs as a privileged daemon, harvesting randomness from the
indirect effects of hardware events on hidden processor state using the
@acronym{HAVEGE, HArdware Volatile Entropy Gathering and Expansion} algorithm.
It tunes itself to its environment and provides the same built-in test suite
for the output stream as used on certified hardware security devices.

The quality of the randomness produced by this algorithm has not been proven.
It is recommended to run it together with another entropy source like rngd, and
not as a replacement for it.")
    (license (list (license:non-copyleft "file://nist/mconf.h")
                   (license:non-copyleft "file://nist/packtest.c")
                   license:public-domain        ; nist/dfft.c
                   license:gpl3+))))            ; everything else

(define-public ecryptfs-utils
  (package
    (name "ecryptfs-utils")
    (version "111")
    (source
     (origin
       (method url-fetch)
       (uri (string-append "https://launchpad.net/ecryptfs/trunk/"
                           version "/+download/ecryptfs-utils_"
                           version ".orig.tar.gz"))
       (sha256
        (base32
         "0zwq19siiwf09h7lwa7n7mgmrr8cxifp45lmwgcfr8c1gviv6b0i"))))
    (build-system gnu-build-system)
    (arguments
     `(#:configure-flags (list "--disable-pywrap")
       #:phases
       (modify-phases %standard-phases
         (add-after 'patch-source-shebangs 'patch-hardcoded-paths
           (lambda* (#:key inputs outputs #:allow-other-keys)
             (let ((out (assoc-ref outputs "out"))
                   (utils-linux (assoc-ref inputs "utils-linux"))
                   (cryptsetup (assoc-ref inputs "cryptsetup"))
                   (linux-pam (assoc-ref inputs "linux-pam"))
                   (lvm2 (assoc-ref inputs "lvm2")))
               (substitute* '("src/utils/ecryptfs-mount-private"
                              "src/utils/ecryptfs-umount-private"
                              "src/utils/ecryptfs-setup-private"
                              "src/utils/ecryptfs-setup-swap"
                              "src/utils/mount.ecryptfs.c"
                              "src/utils/umount.ecryptfs.c"
                              "src/pam_ecryptfs/pam_ecryptfs.c"
                              "src/desktop/ecryptfs-mount-private.desktop.in"
                              "src/desktop/ecryptfs-setup-private.desktop.in")
                 (("/bin/mount")
                  (string-append utils-linux "/bin/mount"))
                 (("/bin/umount")
                  (string-append utils-linux "/bin/umount"))
                 (("/sbin/mount.ecryptfs_private")
                  (string-append out "/sbin/mount.ecryptfs_private"))
                 (("/sbin/umount.ecryptfs_private")
                  (string-append out "/sbin/umount.ecryptfs_private"))
                 (("/usr/bin/ecryptfs-mount-private")
                  (string-append out "/bin/ecryptfs-mount-private"))
                 (("/usr/bin/ecryptfs-rewrite-file")
                  (string-append out "/bin/ecryptfs-rewrite-file"))
                 (("/usr/bin/ecryptfs-setup-private")
                  (string-append out "/bin/ecryptfs-setup-private"))
                 (("/sbin/cryptsetup")
                  (string-append cryptsetup "/sbin/cryptsetup"))
                 (("/sbin/unix_chkpwd")
                  (string-append linux-pam "/sbin/unix_chkpwd"))
                 (("/sbin/dmsetup")
                  (string-append lvm2 "/sbin/dmsetup")))))))))
    (native-inputs
     (list intltool perl ; for pod2man
           pkg-config))
    (inputs
     `(("keyutils" ,keyutils)
       ("linux-pam" ,linux-pam)
       ("utils-linux" ,util-linux)
       ("cryptsetup" ,cryptsetup)
       ("lvm2" ,lvm2)
       ("nss" ,nss)))
    (home-page "https://ecryptfs.org/")
    (synopsis "eCryptfs cryptographic file system utilities")
    (description
     "eCryptfs is a POSIX-compliant stacked cryptographic file system for Linux.
Each file's cryptographic meta-data is stored inside the file itself, along
with the encrypted contents.  This allows individual encrypted files to be
copied between hosts and still be decrypted with the proper key.  eCryptfs is a
native Linux file system, and has been part of the Linux kernel since version
2.6.19.  This package contains the userland utilities to manage it.")
    ;; The files src/key_mod/ecryptfs_key_mod_{openssl,pkcs11_helper,tspi}.c
    ;; grant additional permission to link with OpenSSL.
    (license license:gpl2+)))

(define-public libnfsidmap
  (package
    (name "libnfsidmap")
    (version "0.27")
    (source
     (origin
       (method url-fetch)
       (uri (string-append "https://fedorapeople.org/~steved/"
                           name "/" version "/" name "-" version ".tar.bz2"))
       (sha256
        (base32 "0bg2bcii424mf1bnp3fssr8jszbvhdxl7wvifm1yf6g596v8b8i5"))))
    (build-system gnu-build-system)
    (arguments
     `(#:configure-flags (list
                          (string-append "--with-pluginpath="
                                         (assoc-ref %outputs "out")
                                         "/lib/libnfsidmap"))))
    (native-inputs
     (list autoconf))         ; 0.27 still needs autoheader
    (home-page
     "http://www.citi.umich.edu/projects/nfsv4/crossrealm/libnfsidmap_config.html")
    (synopsis "NFSv4 support library for name/ID mapping")
    (description "Libnfsidmap is a library holding mulitiple methods of
mapping names to ids and visa versa, mainly for NFSv4.  It provides an
extensible array of mapping functions, currently consisting of two choices:
the default @code{nsswitch} and the experimental @code{umich_ldap}.")
    (license (license:non-copyleft "file://COPYING"
                                   "See COPYING in the distribution."))))

(define-public module-init-tools
  (package
    (name "module-init-tools")
    (version "3.16")
    (source (origin
             (method url-fetch)
             (uri (string-append
                   "mirror://kernel.org/linux/utils/kernel/module-init-tools/"
                   "module-init-tools-" version ".tar.bz2"))
             (sha256
              (base32
               "0jxnz9ahfic79rp93l5wxcbgh4pkv85mwnjlbv1gz3jawv5cvwp1"))
             (patches (search-patches "module-init-tools-moduledir.patch"))))
    (build-system gnu-build-system)
    (arguments
     ;; FIXME: The upstream tarball lacks man pages, and building them would
     ;; require DocBook & co.  We used to use Gentoo's pre-built man pages,
     ;; but they vanished.  In the meantime, fake it.
     '(#:phases
       (modify-phases %standard-phases
         (add-before 'configure 'fake-docbook
           (lambda _
             (substitute* "Makefile.in"
               (("^DOCBOOKTOMAN.*$")
                "DOCBOOKTOMAN = true\n"))
             #t)))))
    (home-page "https://www.kernel.org/pub/linux/utils/kernel/module-init-tools/")
    (synopsis "Tools for loading and managing Linux kernel modules")
    (description
     "Tools for loading and managing Linux kernel modules, such as
@code{modprobe}, @code{insmod}, @code{lsmod}, and more.")
    (license license:gpl2+)))

(define-public mcelog
  (package
    (name "mcelog")
    (version "180")
    (source
     (origin
       (method git-fetch)
       (uri (git-reference
             (url "https://git.kernel.org/pub/scm/utils/cpu/mce/mcelog.git")
             (commit (string-append "v" version))))
       (file-name (git-file-name name version))
       (sha256
        (base32 "1xy1082c67yd48idg5vwvrw7yx74gn6jj2d9c67d0rh6yji091ki"))
       (modules '((guix build utils)))
       (snippet
        `(begin
           ;; The checkout lacks a .git directory, breaking ‘git describe’.
           (substitute* "Makefile"
             (("\"unknown\"") (string-append "\"v" ,version "\"")))))))
    (build-system gnu-build-system)
    (arguments
     `(#:phases (modify-phases %standard-phases
                  (delete 'configure))  ; no configure script
       #:make-flags (let ((out (assoc-ref %outputs "out")))
                      (list (string-append "CC=" ,(cc-for-target))
                            (string-append "prefix=" out)
                            (string-append "DOCDIR=" out "/share/doc/"
                                           ,name "-" ,version)
                            "etcprefix=$(DOCDIR)/examples"))
       ;; The tests will only run as root on certain supported CPU models.
       #:tests? #f))
    (native-inputs
     (list python-wrapper))             ; to generate example mcelog.conf
    (supported-systems (list "i686-linux" "x86_64-linux"))
    (home-page "https://mcelog.org/")
    (synopsis "Machine check monitor for x86 Linux systems")
    (description
     "The mcelog daemon logs memory, I/O, CPU, and other hardware errors on x86
systems running the kernel Linux.  It can also perform user-defined tasks, such
as bringing bad pages off-line, when configurable error thresholds are
exceeded.")
    (license license:gpl2)))

(define-public mtd-utils
  (package
    (name "mtd-utils")
    (version "2.1.2")
    (source (origin
              (method url-fetch)
              (uri (string-append
                    "ftp://ftp.infradead.org/pub/mtd-utils/"
                    "mtd-utils-" version ".tar.bz2"))
              (sha256
               (base32
                "1mp9fqgnz5r69s8ly98ry6k2blqnaqpllwi8m930dm0n8zrwbm4a"))))
    (arguments
     '(#:configure-flags '("--enable-unit-tests")))
    (native-inputs
     (list cmocka pkg-config))
    (inputs
     `(("acl" ,acl)                     ; extended attributes (xattr)
       ("libuuid" ,util-linux "lib")
       ("lzo" ,lzo)
       ("openssl" ,openssl)             ; optional crypto support
       ("zlib" ,zlib)
       ("zstd" ,zstd "lib")))
    (build-system gnu-build-system)
    (synopsis "MTD Flash Storage Utilities")
    (description "This package provides utilities for testing, partitioning, etc
of flash storage.")
    (home-page "http://www.linux-mtd.infradead.org/")
    (license
      (list license:gpl2 ; Almost everything is gpl2 or gpl2+
            license:mpl1.1 ; All ftl* files
            license:expat)))) ; libiniparser

(define-public libseccomp
  (package
    (name "libseccomp")
    (version "2.5.3")
    (source (origin
              (method url-fetch)
              (uri (string-append "https://github.com/seccomp/libseccomp/"
                                  "releases/download/v" version
                                  "/libseccomp-" version ".tar.gz"))
              (sha256
               (base32
                "0xhan73zn4p0n7s8vx6s47wjmidvk4x8r90vfbljairn6f3mq1jr"))))
    (build-system gnu-build-system)
    (arguments
     '(#:configure-flags '("--disable-static")
       #:phases (modify-phases %standard-phases
                  (add-before 'check 'skip-load-test
                    (lambda _
                      ;; This test does a native system call and fails when
                      ;; run under QEMU user-mode emulation.  Just skip it.
                      (delete-file "tests/52-basic-load.tests"))))))
    (native-inputs
     (list gperf which))
    (synopsis "Interface to Linux's seccomp syscall filtering mechanism")
    (description "The libseccomp library provides an easy to use, platform
independent, interface to the Linux Kernel's syscall filtering mechanism.  The
libseccomp API is designed to abstract away the underlying BPF based syscall
filter language and present a more conventional function-call based filtering
interface that should be familiar to, and easily adopted by, application
developers.")
    (home-page "https://github.com/seccomp/libseccomp")
    (license license:lgpl2.1)))

(define-public radeontop
  (package
    (name "radeontop")
    (version "1.4")
    (source
     (origin
       (method git-fetch)
       (uri (git-reference
             (url "https://github.com/clbr/radeontop")
             (commit (string-append "v" version))))
       (file-name (git-file-name name version))
       (sha256
        (base32 "0kwqddidr45s1blp0h8r8h1dd1p50l516yb6mb4s6zsc827xzgg3"))))
    (build-system gnu-build-system)
    (arguments
     `(#:phases (modify-phases %standard-phases
                  ;; getver.sh uses ‘git --describe’, isn't worth an extra git
                  ;; dependency, and doesn't even work on release(!) tarballs.
                  (add-after 'unpack 'report-correct-version
                    (lambda _
                      (substitute* "getver.sh"
                        (("ver=unknown")
                         (string-append "ver=" ,version)))))
                  (delete 'configure))  ; no configure script
       #:make-flags (list (string-append "CC=" ,(cc-for-target))
                          (string-append "PREFIX=" %output))
       #:tests? #f))                    ; no tests
    (native-inputs
     `(("gettext" ,gettext-minimal)
       ("pkg-config" ,pkg-config)))
    (inputs
     (list libdrm libpciaccess libxcb ncurses))
    (home-page "https://github.com/clbr/radeontop/")
    (synopsis "Usage monitor for AMD Radeon graphics")
    (description "RadeonTop monitors resource consumption on supported AMD
Radeon Graphics Processing Units (GPUs), either in real time as bar graphs on
a terminal or saved to a file for further processing.  It measures both the
activity of the GPU as a whole, which is also accurate during OpenCL
computations, as well as separate component statistics that are only meaningful
under OpenGL graphics workloads.")
    (license license:gpl3)))

(define-public efivar
  (package
    (name "efivar")
    (version "37")
    (source (origin
              (method url-fetch)
              (uri (string-append "https://github.com/rhboot/" name
                                  "/releases/download/" version "/" name
                                  "-" version ".tar.bz2"))
              (patches (search-patches "efivar-gcc-compat.patch"))
              (sha256
               (base32
                "17vvfivhsrszh7q39b6npjsrhrhsjf1cmmcpp3xrh6wh7ywzwrrw"))
              (modules '((guix build utils)))
              (snippet
               '(begin
                  ;; Compile everything within a single LTO partition
                  ;; to work around ordering issues in the code.  Try
                  ;; removing this for versions > 37.
                  (substitute* "Make.defaults"
                    (("-flto")
                     "-flto -flto-partition=one"))))))
    (build-system gnu-build-system)
    (arguments
     `(;; Tests require a UEFI system and is not detected in the chroot.
       #:tests? #f
       #:make-flags (list (string-append "prefix=" %output)
                          (string-append "libdir=" %output "/lib")
                          (string-append "CC_FOR_BUILD=" ,(cc-for-target))
                          (string-append "LDFLAGS=-Wl,-rpath=" %output "/lib"))
       #:phases
       (modify-phases %standard-phases
         (delete 'configure))))
    (native-inputs
     (list pkg-config))
    (inputs
     (list popt))
    (home-page "https://github.com/rhboot/efivar")
    (synopsis "Tool and library to manipulate EFI variables")
    (description "This package provides a library and a command line
interface to the variable facility of UEFI boot firmware.")
    (license license:lgpl2.1+)))

(define-public efibootmgr
  (package
    (name "efibootmgr")
    (version "17")
    (source
     (origin
       (method git-fetch)
       (uri (git-reference
             (url "https://github.com/rhinstaller/efibootmgr")
             (commit version)))
       (file-name (git-file-name name version))
       (sha256
        (base32 "1niicijxg59rsmiw3rsjwy4bvi1n42dynvm01lnp9haixdzdpq03"))
       (patches (search-patches "efibootmgr-remove-extra-decl.patch"))))
    (build-system gnu-build-system)
    (arguments
     `(#:tests? #f ;no tests
       #:make-flags (list (string-append "prefix=" %output)
                          (string-append "libdir=" %output "/lib")
                          ;; EFIDIR denotes a subdirectory relative to the
                          ;; EFI System Partition where the loader will be
                          ;; installed (known as OS_VENDOR in the code).
                          ;; GRUB overrides this, as such it's only used if
                          ;; nothing else is specified on the command line.
                          "EFIDIR=gnu")
       #:phases (modify-phases %standard-phases (delete 'configure))))
    (native-inputs
     (list pkg-config))
    (inputs
     (list efivar popt))
    (home-page "https://github.com/rhinstaller/efibootmgr")
    (synopsis "Modify the Extensible Firmware Interface (EFI) boot manager")
    (description
     "@code{efibootmgr} is a user-space application to modify the Intel
Extensible Firmware Interface (EFI) Boot Manager.  This application can
create and destroy boot entries, change the boot order, change the next
running boot option, and more.")
    (license license:gpl2+)))

(define-public sysstat
  (package
    (name "sysstat")
    (version "12.4.4")
    (source
     (origin
       (method url-fetch)
       (uri (string-append "http://pagesperso-orange.fr/sebastien.godard/"
                           "sysstat-" version ".tar.xz"))
       (sha256
        (base32 "091xjip7l52dxal8dsfh5chksr4g9gclnssw3hjjxy84kr3yf4lm"))))
    (build-system gnu-build-system)
    (arguments
     `(#:tests? #f                      ; no test suite.
       ;; Without this flag, it tries to install the man pages with group 'root'
       ;; and fails because /etc/passwd lacks an entry for the root user.
       #:configure-flags
       (list "--disable-file-attr"
             (string-append "conf_dir=" (assoc-ref %outputs "out") "/etc"))
       #:phases
       (modify-phases %standard-phases
         ;; The build process tries to create '/var/lib/sa', so we skip that
         ;; instruction.
         (add-after 'build 'skip-touching-var
           (lambda _
             (substitute* "Makefile"
               (("mkdir -p \\$\\(DESTDIR\\)\\$\\(SA_DIR\\)")
                "")))))))
    (home-page "http://sebastien.godard.pagesperso-orange.fr/")
    (synopsis "Performance monitoring tools for Linux")
    (description "The sysstat utilities are a collection of performance
monitoring tools for Linux.  These include @code{mpstat}, @code{iostat},
@code{tapestat}, @code{cifsiostat}, @code{pidstat}, @code{sar}, @code{sadc},
@code{sadf} and @code{sa}.")
    (license license:gpl2+)))

(define-public light
  (package
    (name "light")
    (version "1.2.2")
    (source
     (origin
       (method git-fetch)
       (uri (git-reference
             (url "https://github.com/haikarainen/light")
             (commit (string-append "v" version))))
       (sha256
        (base32 "1a70zcf88ifsnwll486aicjnh48zisdf8f7vi34ihw61kdadsq9s"))
       (file-name (git-file-name name version))))
    (build-system gnu-build-system)
    (arguments
     `(#:configure-flags '("CFLAGS=-fcommon")
       #:phases
       (modify-phases %standard-phases
         (add-after 'unpack 'patch-udev-rules-absolute-path-bins
           (lambda* (#:key inputs #:allow-other-keys)
             (substitute* "90-backlight.rules"
               (("/bin/chgrp") (which "chgrp"))
               (("/bin/chmod") (which "chmod")))
             #t))
         (add-after 'install 'install-udev-rules
           (lambda* (#:key outputs #:allow-other-keys)
             (let ((out (assoc-ref outputs "out")))
               (install-file
                "90-backlight.rules" (string-append out "/lib/udev/rules.d"))
               #t))))))
    (native-inputs
     (list autoconf automake))
    (home-page "https://haikarainen.github.io/light/")
    (synopsis "GNU/Linux application to control backlights")
    (description
     "Light is a program to send commands to screen backlight controllers
under GNU/Linux.  Features include:

@itemize
@item It does not rely on X.
@item Light can automatically figure out the best controller to use, making
full use of underlying hardware.
@item It is possible to set a minimum brightness value, as some controllers
set the screen to be pitch black at a value of 0 (or higher).
@end itemize\n")
    (license license:gpl3+)))

(define-public brightnessctl
  (package
    (name "brightnessctl")
    (version "0.5.1")
    (home-page "https://github.com/Hummer12007/brightnessctl")
    (source (origin
              (method git-fetch)
              (uri (git-reference (url home-page) (commit version)))
              (file-name (git-file-name name version))
              (sha256
               (base32
                "0immxc7almmpg80n3bdn834p3nrrz7bspl2syhb04s3lawa5y2lq"))
              (patches (search-patches "brightnessctl-elogind-support.patch"))))
    (build-system gnu-build-system)
    (arguments
     `(#:tests? #f                      ; no tests
       #:make-flags (list (string-append "CC=" ,(cc-for-target))
                          (string-append "PREFIX=" %output)
                          (string-append "UDEVDIR=" %output "/lib/udev/rules.d/")
                          "ENABLE_SYSTEMD=1")
       #:phases
       (modify-phases %standard-phases
         (delete 'configure)
         (add-after 'unpack 'adjust-udev-rules
           (lambda _
             (substitute* "Makefile"
               (("INSTALL_UDEV_RULES=0") "INSTALL_UDEV_RULES=1"))
             (substitute* "90-brightnessctl.rules"
               (("/bin/") "/run/current-system/profile/bin/"))
             #t)))))
    (native-inputs
     (list pkg-config))
    (inputs
     (list elogind))
    (synopsis "Backlight and LED brightness control")
    (description
     "This program allows you read and control device brightness.  Devices
include backlight and LEDs.  It can also preserve current brightness before
applying the operation, such as on lid close.

The appropriate permissions must be set on the backlight or LED control
interface in sysfs, which can be accomplished with the included udev rules.")
    (license license:expat)))

(define-public tlp
  (package
    (name "tlp")
    (version "1.5.0")
    (source
     (origin
       (method git-fetch)
       (uri (git-reference
             (url "https://github.com/linrunner/TLP")
             (commit version)))
       (file-name (git-file-name name version))
       (sha256
        (base32 "0cssclk2brhwvn9dm7h5snm2svwy0c8cfr4z2cgkdkac2pfaaxw4"))))
    (native-inputs
     (list shellcheck))
    (inputs
     `(("bash" ,bash)
       ("dbus" ,dbus)
       ("ethtool" ,ethtool)
       ("eudev" ,eudev)
       ("grep" ,grep)
       ("hdparm" ,hdparm)
       ("inetutils" ,inetutils)
       ("iw" ,iw)
       ("kmod" ,kmod)
       ("pciutils" ,pciutils)
       ("perl" ,perl)
       ("rfkill" ,rfkill)
       ("sed" ,sed)
       ("usbutils" ,usbutils)
       ("util-linux" ,util-linux)
       ("wireless-tools" ,wireless-tools)
       ,@(if (let ((system (or (%current-target-system)
                               (%current-system))))
               (or (string-prefix? "i686-" system)
                   (string-prefix? "x86_64-" system)))
             `(("x86-energy-perf-policy" ,x86-energy-perf-policy))
             '())))
    (build-system gnu-build-system)
    (arguments
     ;; XXX: The full test suite is run with "checkall" but it requires
     ;; "checkbashisms" and "perlcritic", not yet packaged in Guix.
     `(#:test-target "shellcheck"
       #:modules ((guix build gnu-build-system)
                  (guix build utils)
                  (srfi srfi-1))
       #:phases
       (modify-phases %standard-phases
         (delete 'configure)            ; no configure script
         (add-before 'build 'setenv
           (lambda* (#:key outputs #:allow-other-keys)
             (let ((out (assoc-ref outputs "out")))
               (setenv "TLP_WITH_SYSTEMD" "0")
               (setenv "TLP_NO_INIT" "1")
               (setenv "TLP_NO_PMUTILS" "1")
               (setenv "TLP_SBIN" (string-append out "/bin"))
               (setenv "TLP_BATD" (string-append out "/share/tlp/bat.d"))
               (setenv "TLP_BIN" (string-append out "/bin"))
               (setenv "TLP_TLIB" (string-append out "/share/tlp"))
               (setenv "TLP_FLIB" (string-append out "/share/tlp/func.d"))
               (setenv "TLP_ULIB" (string-append out "/lib/udev"))
               (setenv "TLP_CONFDEF"
                       (string-append out "/share/tlp/defaults.conf"))
               (setenv "TLP_CONFDIR" (string-append out "/etc/tlp.d"))
               (setenv "TLP_CONFREN"
                       (string-append out "/share/tlp/rename.conf"))
               (setenv "TLP_ELOD"
                       (string-append out "/lib/elogind/system-sleep"))
               (setenv "TLP_SHCPL"
                       (string-append out "/share/bash-completion/completions"))
               (setenv "TLP_MAN" (string-append out "/share/man"))
               (setenv "TLP_META" (string-append out "/share/metainfo")))))
         (add-before 'install 'fix-installation
           (lambda _
             ;; Stop the Makefile from trying to create system directories.
             (substitute* "Makefile"
               (("\\[ -f \\$\\(_CONFUSR\\) \\]") "#")
               (("install -d -m 755 \\$\\(_VAR\\)") "#"))))
         (replace 'install
           (lambda _ (invoke "make" "install-tlp" "install-man-tlp")))
         (add-after 'install 'wrap
           (lambda* (#:key inputs outputs #:allow-other-keys)
             (let* ((bin (string-append (assoc-ref outputs "out") "/bin"))
                    (bin-files (find-files bin ".*")))
               (define (bin-directory input-name)
                 (let ((p (assoc-ref inputs input-name)))
                   (and p (string-append p "/bin"))))
               (define (sbin-directory input-name)
                 (string-append (assoc-ref inputs input-name) "/sbin"))
               (for-each (lambda (program)
                           (wrap-program program
                             `("PATH" ":" prefix
                               ,(append
                                 (filter-map bin-directory
                                             '("bash"
                                               "coreutils"
                                               "dbus"
                                               "eudev"
                                               "grep"
                                               "inetutils"
                                               "kmod"
                                               "perl"
                                               "sed"
                                               "usbutils"
                                               "util-linux"
                                               "x86-energy-perf-policy"))
                                 (filter-map sbin-directory
                                             '("ethtool"
                                               "hdparm"
                                               "iw"
                                               "pciutils"
                                               "rfkill"
                                               "wireless-tools"))))))
                         bin-files)))))))
    (home-page "https://linrunner.de/en/tlp/tlp.html")
    (synopsis "Power management tool for Linux")
    (description "TLP is a power management tool for Linux.  It comes with
a default configuration already optimized for battery life.  Nevertheless,
TLP is customizable to fulfil system requirements.  TLP settings are applied
every time the power supply source is changed.")
    ;; 'COPYING' is a custom version that says that one file is GPLv3+ and the
    ;; rest is GPLv2+.
    (license (list license:gpl2+ license:gpl3+))))

(define-public tlpui
  (package
    (name "tlpui")
    (version "1.5.0")
    (source
     (origin
       (method git-fetch)
       (uri (git-reference
             (url "https://github.com/d4nj1/TLPUI")
             (commit (string-append "tlpui-" version))))
       (file-name (git-file-name name version))
       (sha256
        (base32 "0ca18hazxksx516nkh28f6rd0l1039nkn7mszqfy68c461061q1h"))))
    (build-system python-build-system)
    (arguments
     `(#:phases
       (modify-phases %standard-phases
         (add-after 'unpack 'patch-setup.py
           ;; Install data_files to $out/share instead of /usr/share.
           (lambda _
             (substitute* "setup.py"
               (("/usr/") ""))))
         (add-after 'unpack 'use-tlp-input
           ;; Hard-code tlp-stat filename to avoid propagating "tlp".
           (lambda* (#:key inputs #:allow-other-keys)
             (let ((tlp-stat (search-input-file inputs "/bin/tlp-stat")))
               (with-directory-excursion "tlpui"
                 (substitute* '("file.py" "settingshelper.py" "statui.py")
                   (("which\\(\"tlp-stat\"\\)")
                    (string-append "'" tlp-stat "'"))
                   (("\"tlp-stat\"")
                    (string-append "'" tlp-stat "'")))))))
         (add-before 'check 'fix-home-directory
           (lambda _
             ;; Tests fail with "Permission denied:
             ;; '/homeless-shelter'".
             (setenv "HOME" "/tmp")))
         ;; `sanity-check' phase errors out with the following
         ;; messages: "Unable to init server: Could not connect:
         ;; Connection refused" and "Error: cannot read user
         ;; configuration from /etc/tlp.conf or /etc/default/tlp".
         (delete 'sanity-check)
         (replace 'check
           (lambda _
             (invoke "python" "-m" "discover")))
         (add-after 'install 'wrap-gi-python
           (lambda* (#:key outputs #:allow-other-keys)
             (let ((out (assoc-ref outputs "out"))
                   (gi-typelib-path (getenv "GI_TYPELIB_PATH")))
               (wrap-program (string-append out "/bin/tlpui")
                 `("GI_TYPELIB_PATH" ":" prefix (,gi-typelib-path)))))))))
    (native-inputs
     (list `(,glib "bin") gobject-introspection python-discover))
    (inputs
     (list gtk+ python-pygobject tlp))
    (home-page "https://github.com/d4nj1/TLPUI")
    (synopsis "User interface for TLP written in Python")
    (description
     "The Python scripts in this project generate a GTK-UI to change
TLP configuration files easily.  It aims to protect users from setting
bad configuration and to deliver a basic overview of all the valid
configuration values.")
    (license license:gpl2+)))

(define-public lshw
  (package
    (name "lshw")
    (version "B.02.19.2")
    (source (origin
              (method url-fetch)
              (uri (string-append "https://www.ezix.org/software/"
                                  "files/lshw-" version
                                  ".tar.gz"))
              (sha256
               (base32
                "100gm1c6gb2hkfws22h0xhvv7nz38p49lxd1csikj8qlhyn4gcwv"))))
    (build-system gnu-build-system)
    (arguments
      `(#:phases (modify-phases %standard-phases (delete 'configure))
        #:tests? #f ; no tests
        #:make-flags
          (list (string-append "PREFIX=" (assoc-ref %outputs "out")))))
    (synopsis "List hardware information")
    (description
     "@command{lshw} (Hardware Lister) is a small tool to provide
detailed information on the hardware configuration of the machine.
It can report exact memory configuration, firmware version, mainboard
configuration, CPU version and speed, cache configuration, bus speed,
and more on DMI-capable x86 or EFI (IA-64) systems and on some PowerPC
machines (PowerMac G4 is known to work).")
    (home-page "https://www.ezix.org/project/wiki/HardwareLiSter")
    (license license:gpl2+)))

(define-public libmnl
  (package
    (name "libmnl")
    (version "1.0.4")
    (source
      (origin
        (method url-fetch)
        (uri (string-append "mirror://netfilter.org/libmnl/"
                            "libmnl-" version ".tar.bz2"))
        (sha256
         (base32
          "108zampspaalv44zn0ar9h386dlfixpd149bnxa5hsi8kxlqj7qp"))))
    (build-system gnu-build-system)
    (home-page "https://www.netfilter.org/projects/libmnl/")
    (synopsis "Netlink utility library")
    (description "Libmnl is a minimalistic user-space library oriented to
Netlink developers.  There are a lot of common tasks in parsing, validating,
constructing of both the Netlink header and TLVs that are repetitive and easy to
get wrong.  This library aims to provide simple helpers that allows you to
re-use code and to avoid re-inventing the wheel.")
    (license license:lgpl2.1+)))

(define-public libnftnl
  (package
    (name "libnftnl")
    (version "1.2.1")
    (source
     (origin
       (method url-fetch)
       (uri (string-append "mirror://netfilter.org/libnftnl/"
                           "libnftnl-" version ".tar.bz2"))
       (sha256
        (base32 "0z4khm2mnys9mcl8ckwf19cw20jgrv8650nfncy3xcgs2k2aa23m"))))
    (build-system gnu-build-system)
    (native-inputs
     (list pkg-config))
    (inputs
     (list libmnl))
    (home-page "https://www.netfilter.org/projects/libnftnl/index.html")
    (synopsis "Netlink programming interface to the Linux nf_tables subsystem")
    (description "Libnftnl is a userspace library providing a low-level netlink
programming interface to the in-kernel nf_tables subsystem.  The library
libnftnl has been previously known as libnftables.  This library is currently
used by nftables.")
    (license license:gpl2+)))

;; This is used in iptables, which contributes to rust.  We're pinning this
;; variant to avoid accidental rebuilds of rust.
(define-public libnftnl/fixed
  (package (inherit libnftnl)
    (version "1.2.0")
    (source
     (origin
       (method url-fetch)
       (uri (string-append "mirror://netfilter.org/libnftnl/"
                           "libnftnl-" version ".tar.bz2"))
       (sha256
        (base32 "1xblq1cbcxhr6qmjpy98i1qdza148idgz99vbhjc7s4vzvfizc4h"))))
    (build-system gnu-build-system)
    (native-inputs
     (list pkg-config))
    (inputs
     (list libmnl))))

(define-public nftables
  (package
    (name "nftables")
    (version "1.0.1")
    (source
     (origin
       (method url-fetch)
       (uri (list (string-append "mirror://netfilter.org/nftables/nftables-"
                                 version ".tar.bz2")
                  (string-append "https://www.nftables.org/projects/nftables"
                                 "/files/nftables-" version ".tar.bz2")))
       (sha256
        (base32 "08x4xw0s5sap3q7jfr91v7mrkxrydi4dvsckw85ims0qb1ibmviw"))))
    (build-system gnu-build-system)
    (arguments `(#:configure-flags
                 '("--disable-man-doc"  ; FIXME: needs docbook2x
                   "--disable-static"
                   "--with-cli=readline")))
    (inputs (list gmp libmnl libnftnl readline))
    (native-inputs (list pkg-config bison flex))
    (home-page "https://www.nftables.org")
    (synopsis "Userspace utility for Linux packet filtering")
    (description "nftables is the project that aims to replace the existing
{ip,ip6,arp,eb}tables framework.  Basically, this project provides a new packet
filtering framework, a new userspace utility and also a compatibility layer for
{ip,ip6}tables.  nftables is built upon the building blocks of the Netfilter
infrastructure such as the existing hooks, the connection tracking system, the
userspace queueing component and the logging subsystem.")
    (license license:gpl2)))

(define-public proot
  (let ((revision "0")
        (commit "a70023ab3db47d011265451b99a1abef7b9d7afc"))
    (package
      (name "proot")
      ;; The last stable release was made in 2015, and fails to build for the
      ;; aarch64 platform.  Use the latest commit, which includes fixes for
      ;; the supported ARM architectures and the test suite, among others.
      (version (git-version "5.2.0-alpha" revision commit))
      (source
       (origin
         (method git-fetch)
         (uri (git-reference
               (url "https://github.com/proot-me/PRoot")
               (commit (string-append commit))))
         (file-name (git-file-name name version))
         (sha256
          (base32 "1kmry3rb967phxnxjfnx310gy1d4gpmjd6fp3hbm9v9jciysxy4z"))))
      (build-system gnu-build-system)
      ;; The powerpc64le-linux and mips64el-linux architectures are not
      ;; supported (see:
      ;; https://github.com/proot-me/proot/blob/master/src/arch.h#L51).
      (supported-systems '("x86_64-linux" "i686-linux"
                           "armhf-linux" "aarch64-linux" "i586-gnu"))
      (arguments
       ;; Disable the test suite on armhf-linux, as there are too many
       ;; failures to keep track of (see for example:
       ;; https://github.com/proot-me/proot/issues/286).
       `(#:tests? ,(not (string-prefix? "armhf"
                                        (or (%current-target-system)
                                            (%current-system))))
         #:make-flags '("-C" "src")
         #:phases (modify-phases %standard-phases
                    (add-after 'unpack 'patch-sources
                      (lambda* (#:key inputs #:allow-other-keys)
                        (substitute* (find-files "src" "\\.[ch]$")
                          (("\"/bin/sh\"")
                           (string-append "\"" (assoc-ref inputs "bash")
                                          "/bin/sh\"")))

                        (substitute* "src/GNUmakefile"
                          (("/bin/echo") (which "echo"))
                          (("^VERSION = .*")
                           (string-append "VERSION := " ,version "\n")))

                        (substitute* (find-files "test" "\\.sh$")
                          ;; Some of the tests try to "bind-mount" /bin/true.
                          (("-b /bin/true:")
                           (string-append "-b " (which "true") ":"))
                          ;; Likewise for /bin.
                          (("-b /bin:") "-b /gnu:")
                          ;; Others try to run /bin/sh.
                          (("/bin/sh") (which "sh"))
                          ;; Others assume /etc/fstab exists.
                          (("/etc/fstab") "/etc/passwd"))
                        (substitute* "test/GNUmakefile"
                          (("-b /bin:") "-b /gnu:"))
                        (substitute* "test/test-c6b77b77.mk"
                          (("/bin/bash") (which "bash"))
                          (("/usr/bin/test") (which "test")))
                        (substitute* "test/test-16573e73.c"
                          (("/bin/([a-z-]+)" _ program)
                           (which program)))
                        (substitute* "test/test-d2175fc3.sh"
                          (("\\^/bin/true\\$") "$(which true)"))
                        (substitute* "test/test-5467b986.sh"
                          (("-w /usr") "-w /gnu")
                          (("-w usr") "-w gnu")
                          (("/usr/share") "/gnu/store")
                          (("share") "store"))
                        (substitute* "test/test-092c5e26.sh"
                          (("-q echo ")
                           "-q $(which echo) "))

                        ;; The following tests are known to fail (see:
                        ;; https://github.com/proot-me/proot/issues/184).
                        (delete-file "test/test-0228fbe7.sh")
                        (delete-file "test/test-2db65cd2.sh")
                        (delete-file "test/test-cdd39012.sh")
                        (delete-file "test/test-d92b57ca.sh")

                        ;; This one fails on a waitpid call that returns 1 (see:
                        ;; https://github.com/proot-me/proot/issues/261).
                        (delete-file "test/test-ptrace01.c")

                        ;; XXX: This test fails in an obscure corner case, just
                        ;; skip it.
                        (delete-file "test/test-kkkkkkkk.c")

                        ;; This one requires Docker.
                        (delete-file "test/test-docker.sh")

                        ;; The socket tests requires networking.
                        (for-each delete-file
                                  (find-files "test" "test-socket.*\\.sh$"))))
                    (delete 'configure)
                    (add-after 'build 'build-manpage
                      (lambda _
                        (with-directory-excursion "doc"
                          (invoke "make" "proot/man.1" "SUFFIX=.py"))))
                    (replace 'check
                      (lambda* (#:key tests? #:allow-other-keys)
                        (when tests?
                          (let ((n (parallel-job-count)))
                            ;; Most of the tests expect "/bin" to be in $PATH so
                            ;; they can run things that live in $ROOTFS/bin.
                            (setenv "PATH"
                                    (string-append (getenv "PATH") ":/bin"))
                            (invoke "make" "check" "-C" "test"
                                    ;;"V=1"
                                    "-j" (number->string n))))))
                    (replace 'install
                      (lambda* (#:key outputs #:allow-other-keys)
                        ;; The 'install' rule does nearly nothing.
                        (let* ((out (assoc-ref outputs "out"))
                               (man1 (string-append out "/share/man/man1")))
                          ;; TODO: 'make install-care' (does not even
                          ;; build currently.)
                          (invoke "make" "-C" "src" "install"
                                  (string-append "PREFIX=" out))
                          (mkdir-p man1)
                          (copy-file "doc/proot/man.1"
                                     (string-append man1 "/proot.1"))))))))
      (native-inputs (list which
                           ;; For 'mcookie', used by some of the tests.
                           util-linux
                           coreutils
                           pkg-config
                           ;; For rst2man, used to generate the manual page.
                           python-docutils))
      (inputs (list libarchive talloc))
      (home-page "https://github.com/proot-me/PRoot")
      (synopsis "Unprivileged chroot, bind mount, and binfmt_misc")
      (description
       "PRoot is a user-space implementation of @code{chroot}, @code{mount --bind},
and @code{binfmt_misc}.  This means that users don't need any privileges or
setup to do things like using an arbitrary directory as the new root
file system, making files accessible somewhere else in the file system
hierarchy, or executing programs built for another CPU architecture
transparently through QEMU user-mode.  Also, developers can use PRoot as a
generic process instrumentation engine thanks to its extension mechanism.
Technically PRoot relies on @code{ptrace}, an unprivileged system-call
available in the kernel Linux.")
      (license license:gpl2+))))

(define-public proot-static
  (package
    (inherit proot)
    (name "proot-static")
    (synopsis
     "Unprivileged chroot, bind mount, and binfmt_misc (statically linked)")
    (inputs `(("talloc" ,talloc/static)))
    (arguments
     (substitute-keyword-arguments (package-arguments proot)
       ((#:make-flags flags)
        `(cons "LDFLAGS = -ltalloc -static -static-libgcc" ,flags))
       ((#:phases phases)
        `(modify-phases ,phases
           (add-after 'strip 'remove-store-references
             (lambda* (#:key outputs #:allow-other-keys)
               (let* ((out (assoc-ref outputs "out")))
                 (with-directory-excursion out
                   (remove-store-references "bin/proot")
                   #t))))))
       ((#:allowed-references _ '("out"))
        '("out"))))))

(define-public cpuid
  (package
    (name "cpuid")
    (version "20211210")
    (source (origin
              (method url-fetch)
              (uri (string-append "http://www.etallen.com/cpuid/cpuid-"
                                  version ".src.tar.gz"))
              (sha256
               (base32
                "0i2z1r0zwsmvnx2azwsz3x6van6dj9480lh26s1ny6ny01bqjag0"))))
    (build-system gnu-build-system)
    (arguments
     `(#:make-flags
       (list (string-append "CC=" ,(cc-for-target)))
       #:tests? #f                      ; no tests
       #:phases (modify-phases %standard-phases
                  (delete 'configure)   ; no configure script
                  (add-before 'install 'fix-makefile
                    (lambda* (#:key outputs #:allow-other-keys)
                      (substitute* "Makefile"
                        (("\\$\\(BUILDROOT\\)/usr")
                         (assoc-ref outputs "out"))))))))
    (inputs (list perl))
    (supported-systems '("i686-linux" "x86_64-linux"))
    (home-page "http://www.etallen.com/cpuid.html")
    (synopsis "Dump x86 CPUID processor information")
    (description "cpuid dumps detailed information about the CPU(s) gathered
from the CPUID instruction, and also determines the exact model of CPU(s).  It
supports Intel, AMD, and VIA CPUs, as well as older Transmeta, Cyrix, UMC,
NexGen, Rise, and SiS CPUs.")
    (license license:gpl2+)))

(define-public jmtpfs
  (package
    (name "jmtpfs")
    (version "0.5")
    (source
      (origin
        (method git-fetch)
        (uri (git-reference
               (url "https://github.com/JasonFerrara/jmtpfs")
               (commit (string-append "v" version))))
        (file-name (git-file-name name version))
        (sha256
         (base32
          "1pm68agkhrwgrplrfrnbwdcvx5lrivdmqw8pb5gdmm3xppnryji1"))))
    (build-system gnu-build-system)
    (inputs
     (list file fuse libmtp))
    (native-inputs
     (list pkg-config))
    (home-page "https://github.com/JasonFerrara/jmtpfs")
    (synopsis "Use a FUSE file system to access data over MTP")
    (description "jmtpfs uses FUSE (file system in userspace) to provide access
to data over the Media Transfer Protocol (MTP).  Unprivileged users can mount
the MTP device as a file system.")
    (license license:gpl3)))

(define-public procenv
  (package
   (name "procenv")
   (version "0.60")
   (source
    (origin
     (method git-fetch)
     (uri (git-reference
            (url "https://github.com/jamesodhunt/procenv")
            (commit version)))
     (file-name (git-file-name name version))
     (sha256
      (base32 "00d7q0h4qjc8lg435lq77lp2fx6ikm5piq90m81mr1dqqna1g6pz"))))
   (build-system gnu-build-system)
   (native-inputs
    (list pkg-config
          ;; For tests.
          check groff))
   (inputs
    (list expat libcap libselinux))
   (synopsis "Utility to show process environment")
   (description
    "Procenv is a command-line tool that displays as much detail about
itself and its environment as possible.  It can be used as a test
tool, to understand the type of environment a process runs in, and for
comparing system environments.")
   (home-page "https://github.com/jamesodhunt/procenv/")
   (license license:gpl3+)))

(define-public libfabric
  (package
    (name "libfabric")
    (version "1.11.2")
    (source
     (origin
       (method url-fetch)
       (uri
        (string-append "https://github.com/ofiwg/libfabric/releases/download/v"
                       version "/libfabric-" version ".tar.bz2"))
       (sha256
        (base32 "1nnpfkwxhim2nqjkb1vwrb4wj4j3l6w6yvvy69fqam2snlhshazz"))))
    (build-system gnu-build-system)
    (inputs `(("rdma-core" ,rdma-core)
              ,@(match (%current-system)
                       ((member (package-supported-systems psm))
                        `(("psm" ,psm)))
                       (_ `()))
              ("libnl" ,libnl)))
    (home-page "https://ofiwg.github.io/libfabric/")
    (synopsis "Open Fabric Interfaces")
    (description
     "OpenFabrics Interfaces (OFI) is a framework focused on exporting fabric
communication services to applications.  OFI is best described as a collection
of libraries and applications used to export fabric services.  The key
components of OFI are: application interfaces, provider libraries, kernel
services, daemons, and test applications.

Libfabric is a core component of OFI.  It is the library that defines and
exports the user-space API of OFI, and is typically the only software that
applications deal with directly.  It works in conjunction with provider
libraries, which are often integrated directly into libfabric.")
    (license (list license:bsd-2 license:gpl2)))) ;dual

(define-public psm
  (package
    (name "psm")
    (version "3.3.20170428")
    (home-page "https://github.com/intel/psm")
    (source
     (origin
       (method git-fetch)
       (uri (git-reference (url home-page)
                           (commit "604758e76dc31e68d1de736ccf5ddf16cb22355b")))
       (file-name (string-append "psm-" version ".tar.gz"))
       (sha256
        (base32 "0nsb325dmhn5ia3d2cnksqr0gdvrrx2hmvlylfgvmaqdpq76zm85"))
       (patches (search-patches
                 "psm-arch.patch"     ; uname -p returns "unknown" on Debian 9
                 "psm-ldflags.patch"  ; build shared lib with LDFLAGS
                 "psm-repro.patch"    ; reproducibility
                 "psm-disable-memory-stats.patch"))))
    (build-system gnu-build-system)
    (outputs '("out" "debug"))
    (inputs `(("libuuid" ,util-linux "lib")))
    (arguments
     '(#:make-flags `("PSM_USE_SYS_UUID=1" "CC=gcc" "WERROR="
                      ,(string-append "INSTALL_PREFIX=" %output)
                      ,(string-append "CFLAGS=-Wall -fpic -fPIC -D_GNU_SOURCE"
                                      " -funwind-tables -O3 -g3"
                                      " -DPSM_USE_SYS_UUID"
                                      " -Wno-strict-aliasing -DNVALGRIND"
                                      " -fcommon")
                      ,(string-append "LDFLAGS=-Wl,-rpath=" %output "/lib"))
       #:tests? #f
       #:phases (modify-phases %standard-phases
                  (delete 'configure)
                  (add-after 'unpack 'patch-/usr/include
                    (lambda _
                      (substitute* "Makefile"
                        (("\\$\\{DESTDIR}/usr/include")
                         (string-append %output "/include")))
                      (substitute* "Makefile"
                        (("/lib64") "/lib"))
                      #t))
                  (add-after 'unpack 'patch-sysmacros
                    (lambda _
                      (substitute* "ipath/ipath_proto.c"
                        (("#include <sys/poll.h>" m)
                         (string-append m "\n"
                                        "#include <sys/sysmacros.h>")))
                      #t)))))
    (synopsis "Intel Performance Scaled Messaging (PSM) Libraries")
    (description
     "The PSM Messaging API, or PSM API, is Intel's low-level user-level
communications interface for the True Scale family of products.  PSM users are
enabled with mechanisms necessary to implement higher level communications
interfaces in parallel environments.")
    ;; Only Intel-compatable processors are supported.
    (supported-systems '("i686-linux" "x86_64-linux"))
    (license (list license:bsd-2 license:gpl2)))) ;dual

(define-public snapscreenshot
  (package
    (name "snapscreenshot")
    (version "1.0.14.3")
    (source
     (origin
       (method url-fetch)
       (uri (string-append "http://bisqwit.iki.fi/src/arch/"
                           name "-" version ".tar.bz2"))
       (sha256
        (base32 "0gzvqsbf6a2sbd1mqvj1lbm57i2bm5k0cr6ncr821d1f32gw03mk"))))
    (build-system gnu-build-system)
    (arguments
     `(#:make-flags
       (let ((out (assoc-ref %outputs "out")))
         (list (string-append "BINDIR=" out "/bin")
               (string-append "MANDIR=" out "/share/man")))
       #:tests? #f                      ; no test suite
       #:phases
       (modify-phases %standard-phases
         (delete 'configure)            ; ./configure is a snarky no-op
         (add-before 'install 'fix-ownership
           ;; Install binaries owned by ‘root’ instead of the nonexistent ‘bin’.
           (lambda _
             (substitute* "depfun.mak"
               ((" -o bin -g bin ") " "))
             #t))
         (add-before 'install 'create-output-directories
           (lambda* (#:key outputs #:allow-other-keys)
             (let ((out (assoc-ref outputs "out")))
               (mkdir-p (string-append out "/share/man/man1"))
               #t))))))
    (home-page "https://bisqwit.iki.fi/source/snapscreenshot.html")
    (synopsis "Take screenshots of one or more Linux text consoles")
    (description
     "snapscreenshot saves a screenshot of one or more Linux text consoles as a
Targa (@dfn{.tga}) image.  It can be used by anyone with read access to the
relevant @file{/dev/vcs*} file(s).")
    (license license:gpl2)))

(define-public fbcat
  (package
    (name "fbcat")
    (version "0.5.2")
    (source
     (origin
       (method url-fetch)
       (uri (string-append "https://github.com/jwilk/fbcat/releases/download/"
                           version "/" name "-" version ".tar.gz"))
       (sha256
        (base32 "07q6f0xj7b4gjvn69qfn0g04yd0ch8ndzyigcz8nnrhli0cvsbh6"))))
    (build-system gnu-build-system)
    (inputs
     ;; The ‘fbgrab’ wrapper can use one of several PPM-to-PNG converters.  We
     ;; choose netpbm simply because it's the smallest.  It still adds ~94 MiB
     ;; to an otherwise tiny package, so we put ‘fbgrab’ in its own output.
     `(("pnmtopng" ,netpbm)))
    (outputs (list "out" "fbgrab"))
    (arguments
     `(#:make-flags
       (list "CC=gcc"
             (string-append "PREFIX=" (assoc-ref %outputs "out")))
       #:tests? #f                      ; no tests
       #:phases
       (modify-phases %standard-phases
         (delete 'configure)            ; no configure script
         (add-after 'build 'qualify-references
           (lambda* (#:key inputs outputs #:allow-other-keys)
             (let* ((pnmtopng (assoc-ref inputs "pnmtopng"))
                    (out (assoc-ref outputs "out")))
               (substitute* "fbgrab"
                 (("fbcat" all)
                  (string-append out "/bin/" all))
                 (("pnmtopng" all)
                  (string-append pnmtopng "/bin/" all))))))
         (add-after 'install 'split-fbgrab-output
           (lambda* (#:key outputs #:allow-other-keys)
             (let* ((out (assoc-ref outputs "out"))
                    (out:fbgrab (assoc-ref outputs "fbgrab")))
               (for-each (lambda (file)
                           (let ((old (string-append out "/" file))
                                 (new (string-append out:fbgrab "/" file)))
                             (mkdir-p (dirname new))
                             (rename-file old new)))
                         (list "bin/fbgrab"
                               "share/man/man1/fbgrab.1"))))))))
    (home-page "https://jwilk.net/software/fbcat")
    (synopsis "Take a screenshot of the contents of the Linux framebuffer")
    (description
     "fbcat saves the contents of the Linux framebuffer (@file{/dev/fb*}), or
a dump therof.  It supports a wide range of drivers and pixel formats.
@command{fbcat} can take screenshots of virtually any application that can be
made to write its output to the framebuffer, including (but not limited to)
text-mode or graphical applications that don't use a display server.

Also included is @command{fbgrab}, a wrapper around @command{fbcat} that
emulates the behaviour of Gunnar Monell's older fbgrab utility.")
    (license license:gpl2)))

(define-public libcgroup
  (package
    (name "libcgroup")
    (version "0.41")
    (source
     (origin
       (method url-fetch)
       (uri (string-append
             "mirror://sourceforge/libcg/" name "/"
             version "/" name "-" version ".tar.bz2"))
       (sha256
        (base32 "0lgvyq37gq84sk30sg18admxaj0j0p5dq3bl6g74a1ppgvf8pqz4"))))
    (build-system gnu-build-system)
    (arguments
     `(#:tests? #f))
    (native-inputs
     (list bison flex))
    (inputs
     (list linux-pam))
    (home-page "https://sourceforge.net/projects/libcg/")
    (synopsis "Control groups management tools")
    (description "Control groups is Linux kernel method for process resource
restriction, permission handling and more.  This package provides userspace
interface to this kernel feature.")
    (license license:lgpl2.1)))

(define-public mbpfan
  (package
    (name "mbpfan")
    (version "2.2.1")
    (source
     (origin
       (method git-fetch)
       (uri (git-reference
             (url "https://github.com/dgraziotin/mbpfan")
             (commit (string-append "v" version))))
       (file-name (git-file-name name version))
       (sha256
        (base32 "0gc9ypxi55vxs77nx8ihhh9zk7fr9v0m0zfm76q7x0bi6jz11mbr"))))
    (build-system gnu-build-system)
    (arguments
     `(#:tests? #f                      ; tests ask to be run as root
       #:make-flags (let ((out (assoc-ref %outputs "out")))
                      (list (string-append "DESTDIR=" out)
                            ,(string-append "CC=" (cc-for-target))))
       #:phases
       (modify-phases %standard-phases
         (add-after 'unpack 'patch-paths
           (lambda _
             (substitute* "Makefile"
               (("/usr") ""))
             #t))
         (delete 'configure))))         ; there's no configure phase
    (home-page "https://github.com/dgraziotin/mbpfan")
    (synopsis "Control fan speed on Macbooks")
    (description
     "mbpfan is a fan control daemon for Apple Macbooks.  It uses input from
the @code{coretemp} module and sets the fan speed using the @code{applesmc}
module.  It can be executed as a daemon or in the foreground with root
privileges.")
    (license license:gpl3+)))

(define-public psm2
  (package
    (name "psm2")
    (version "11.2.185")
    (source (origin
              (method git-fetch)
              (uri (git-reference
                    (url "https://github.com/intel/opa-psm2")
                    (commit (string-append "PSM2_" version))))
              (file-name (git-file-name name version))
              (sha256
               (base32
                "062hg4r6gz7pla9df70nqs5i2a3mp1wszmp4l0g771fykhhrxsjg"))))
    (build-system gnu-build-system)
    (arguments
     '(#:make-flags
       `(,(string-append "LDFLAGS=-Wl,-rpath=" %output "/lib"))
       #:tests? #f
       #:phases (modify-phases %standard-phases
                  (delete 'configure)
                  (add-after 'unpack 'patch-Makefiles
                    (lambda _
                      (substitute* "Makefile"
                        (("/lib64") "/lib")
                        (("/usr") ""))
                      (substitute* "compat/Makefile"
                        (("/lib64") "/lib")
                        (("/usr") ""))
                      #t))
                  (replace 'install
                    (lambda _
                      (setenv "DESTDIR" %output)
                      (invoke "make" "install")
                      #t)))))
    (inputs
     (list rdma-core numactl))
    (synopsis "Intel Performance Scaled Messaging 2 (PSM2) library")
    (description
     "This package is low-level user-level Intel's communications interface.
The PSM2 API is a high-performance vendor-specific protocol that provides a
low-level communications interface for the Intel Omni-Path family of
high-speed networking devices.")
    (home-page "https://github.com/intel/opa-psm2")
    ;; Only the x86_64 architecure is supported.
    (supported-systems '("x86_64-linux"))
    (license (list license:bsd-3 license:gpl2)))) ; dual

(define-public libpfm4
  (package
    (name "libpfm4")
    (version "4.9.0")
    (source (origin
              (method url-fetch)
              (uri (string-append "mirror://sourceforge/perfmon2/"
                                  name "/libpfm-" version ".tar.gz"))
              (sha256
               (base32
                "1qp4g4n6dw42p2w5rkwzdb7ynk8h7g5vg01ybpmvxncgwa7bw3yv"))))
    (build-system gnu-build-system)
    (arguments
     '(#:modules ((guix build utils)
                  (guix build gnu-build-system))
       #:phases (modify-phases %standard-phases
                  (delete 'configure)
                  (delete 'check)
                  (replace 'build
                    (lambda* (#:key inputs outputs #:allow-other-keys)
                      (let* ((out (assoc-ref outputs "out")))
                        (setenv "CC" "gcc")
                        (setenv "CFLAGS" "-Wno-format-truncation")
                        (invoke "make")
                        #t)))
                  (replace 'install
                    (lambda* (#:key outputs #:allow-other-keys)
                      (let* ((out (assoc-ref outputs "out")))
                        (invoke "make"
                                (string-append "PREFIX=" out)
                                "install")
                        #t))))))
    (synopsis "Performance event monitoring library")
    (description
     "This package provides a library called libpfm4, which is used to develop
monitoring tools exploiting the performance monitoring events such as those
provided by the Performance Monitoring Unit (PMU) of modern processors.

Libpfm4 helps convert from an event name, expressed as a string, to the event
encoding that is either the raw event as documented by the hardware vendor or
the OS-specific encoding.  In the latter case, the library is able to prepare
the OS-specific data structures needed by the kernel to setup the event.

libpfm4 provides support for the @code{perf_events} interface, which was
introduced in Linux 2.6.31.")
    (home-page "http://perfmon2.sourceforge.net/")
    (license license:expat)))

(define-public libnfnetlink
  (package
    (name "libnfnetlink")
    (version "1.0.1")
    (source (origin
              (method url-fetch)
              (uri (string-append
                    "https://www.netfilter.org/projects/libnfnetlink/files/"
                    "libnfnetlink-" version ".tar.bz2"))
              (sha256
               (base32
                "06mm2x4b01k3m7wnrxblk9j0mybyr4pfz28ml7944xhjx6fy2w7j"))))
    (build-system gnu-build-system)
    (home-page "https://www.netfilter.org/projects/libnfnetlink/")
    (synopsis "Low-level netfilter netlink communication library")
    (description
     "@code{libnfnetlink} is the low-level library for netfilter related
kernel/userspace communication.  It provides a generic messaging
infrastructure for in-kernel netfilter subsystems (such as nfnetlink_log,
nfnetlink_queue, nfnetlink_conntrack) and their respective users and/or
management tools in userspace.")
    (license license:gpl2)))

(define-public go-netlink
  (package
    (name "go-netlink")
    (version "1.0.0")
    (source (origin
              (method git-fetch)
              (uri (git-reference
                    (url "https://github.com/vishvananda/netlink")
                    (commit (string-append "v" version))))
              (file-name (git-file-name name version))
              (sha256
               (base32
                "0hpzghf1a4cwawzhkiwdzin80h6hd09fskl77d5ppgc084yvj8x0"))))
    (build-system go-build-system)
    (arguments
     `(#:import-path "github.com/vishvananda/netlink"))
    (native-inputs
     (list go-golang-org-x-sys go-netns))
    (home-page "https://github.com/vishvananda/netlink")
    (synopsis "Simple netlink library for Go")
    (description "The netlink package provides a simple netlink library for
Go.  Netlink is the interface a user-space program in Linux uses to
communicate with the kernel.  It can be used to add and remove interfaces, set
IP addresses and routes, and configure IPsec.")
    (license license:asl2.0)))

(define-public libinih
  (package
    (name "libinih")
    (version "53")
    (source (origin
              (method git-fetch)
              (uri (git-reference
                    (url "https://github.com/benhoyt/inih")
                    (commit (string-append "r" version))))
              (file-name (git-file-name name version))
              (sha256
               (base32
                "0dqf5j2sw4hq68rqvxbrsf44ygfzx9ypiyzipk4cvp9aimbvsbc6"))))
    (build-system meson-build-system)
    ;; Install static libraries for use by the initrd's xfsprogs/static.
    (outputs (list "out" "static"))
    (arguments
     `(#:configure-flags
       (list "-Ddistro_install=true"
             "-Ddefault_library=both")
       #:phases
       (modify-phases %standard-phases
         (add-after 'install 'separate-static
           (lambda* (#:key outputs #:allow-other-keys)
             (let ((out    (assoc-ref outputs "out"))
                   (static (assoc-ref outputs "static")))
               (with-directory-excursion out
                 (for-each (lambda (source)
                             (let ((target (string-append static "/" source)))
                               (mkdir-p (dirname target))
                               (rename-file source target)))
                           (find-files "lib" "\\.a$")))))))))
    (home-page "https://github.com/benhoyt/inih")
    (synopsis "Simple .INI parser library for C")
    (description "The inih (INI Not Invented Here) library is a simple .INI file
parser written in C.  It's only a couple of pages of code, and it was designed to
be small and simple, so it's good for embedded systems.  It's also more or less
compatible with Python's ConfigParser style of .INI files, including RFC
822-style multi-line syntax and name: value entries.")
    (license license:bsd-3)))

(define-public xfsprogs
  (package
    (name "xfsprogs")
    (version "5.14.2")
    (source (origin
              (method url-fetch)
              (uri (string-append
                    "mirror://kernel.org/linux/utils/fs/xfs/xfsprogs/"
                    "xfsprogs-" version ".tar.gz"))
              (sha256
               (base32
                "0368dacdjq55ip38yizs9spdyl7b0b1c0vz3gr1gvcb9rw3a6dnp"))))
    (build-system gnu-build-system)
    (outputs (list "out" "python"))
    (arguments
     `(#:tests? #f   ; kernel/user integration tests are in package "xfstests"
       #:configure-flags
       (list "--disable-static")
       #:make-flags
       (list "V=1")
       #:phases
       (modify-phases %standard-phases
         (add-after 'install 'separate-python-output
           (lambda* (#:key outputs #:allow-other-keys)
             (let ((out    (assoc-ref outputs "out"))
                   (python (assoc-ref outputs "python")))
               (for-each
                (lambda (script)
                  (mkdir-p (string-append python (dirname script)))
                  (rename-file (string-append out script)
                               (string-append python script)))
                (list "/sbin/xfs_scrub_all")))))
         (add-after 'install 'install-headers
           (lambda* (#:key make-flags #:allow-other-keys)
             (apply invoke "make" "install-dev" make-flags))))))
    (native-inputs
     `(("gettext" ,gettext-minimal)))
    (inputs
     `(("libinih" ,libinih)
       ("liburcu" ,liburcu)
       ("libuuid" ,util-linux "lib")
       ("python" ,python-wrapper)))
    (home-page "https://xfs.wiki.kernel.org/")
    (synopsis "XFS file system tools")
    (description "This package provides commands to create and check XFS
file systems.")
    ;; The library "libhandle" and the headers in "xfslibs-dev" are
    ;; licensed under lgpl2.1. the other stuff is licensed under gpl2.
    (license (list license:gpl2 license:lgpl2.1))))

(define-public xfsprogs/static
  (package
    (inherit xfsprogs)
    (name "xfsprogs-static")
    (outputs (list "out"))
    (arguments
     (substitute-keyword-arguments (package-arguments xfsprogs)
       ((#:configure-flags configure-flags '())
        `(append ,configure-flags
                 (list "--enable-static")))
       ((#:make-flags make-flags ''())
        `(cons* "LLDFLAGS=-all-static" ,make-flags))
       ((#:phases _ ''())
        `(modify-phases %standard-phases
           (add-after 'install 'delete-useless-files
             (lambda* (#:key outputs #:allow-other-keys)
               (with-directory-excursion (assoc-ref outputs "out")
                 (for-each delete-file-recursively
                           (list "include" "lib")))))))))
    (inputs
     `(("libinih:static" ,libinih "static")
       ("util-linux:static" ,util-linux "static")
       ,@(remove (match-lambda
                   ((label . _)
                    (member label '("python"))))
                 (package-inputs xfsprogs))))
    (synopsis "Statically linked XFS file system tools")))

(define-public xfs_repair/static
  (package
    (name "xfs_repair-static")
    (version (package-version xfsprogs/static))
    (source #f)
    (build-system trivial-build-system)
    (arguments
     `(#:modules ((guix build utils))
       #:builder
       (begin
         (use-modules (guix build utils))
         (let* ((xfsprogs (assoc-ref %build-inputs "xfsprogs"))
                (out      (assoc-ref %outputs "out"))
                (sbin     (string-append out "/sbin")))
           (install-file (string-append xfsprogs "/sbin/xfs_repair") sbin)
           (with-directory-excursion sbin
             (remove-store-references "xfs_repair"))))))
    (inputs
     `(("xfsprogs" ,xfsprogs/static)))
    (home-page (package-home-page xfsprogs/static))
    (synopsis "Statically linked @command{xfs_repair} from xfsprogs")
    (description
     "This package provides a statically linked @command{xfs_repair} taken
from the xfsprogs package.  It is meant to be used in initrds.")
    (license (package-license xfsprogs/static))))

(define-public genext2fs
  (package
    (name "genext2fs")
    (version "1.4.1-4")
    (source (origin
              (method git-fetch)
              (uri (git-reference
                    (url "https://github.com/jeremie-koenig/genext2fs")
                    ;; 1.4.1-3 had a VCS tag but 1.4.1-4 doesn't.
                    (commit "9ee43894634998b0b2b309d636f25c64314c9421")))
              (file-name (git-file-name name version))
              (sha256
               (base32 "0ib5icn78ciz00zhc1bgdlrwaxvsdz7wnplwblng0jirwi9ml7sq"))))
    (build-system gnu-build-system)
    (arguments
     `(#:phases
       (modify-phases %standard-phases
         (add-after 'unpack 'apply-debian-patches
           ;; Debian changes (the revision after ‘-’ in VERSION) are
           ;; maintained as separate patches.  Apply those relevant to us.
           (lambda _
             (for-each
              (lambda (file-name)
                (invoke "patch" "-p1" "-i"
                        (string-append "debian/patches/" file-name)))
              (list "blocksize+creator.diff" ; add -B/-o options
                    "byteswap_fix.diff"))
             #t)))))
    (native-inputs
     (list autoconf automake))
    (home-page "https://github.com/jeremie-koenig/genext2fs")
    (synopsis "Generate ext2 file system as a normal user")
    (description "This package provides a program to generate an ext2
file system as a normal (non-root) user.  It does not require you to mount
the image file to copy files on it, nor does it require that you become
the superuser to make device nodes.")
    (license license:gpl2)))

(define-public fakeroot
  (package
    (name "fakeroot")
    (version "1.26")
    (source
     (origin
       ;; There are no tags in the repository, so take this snapshot.
       (method url-fetch)
       (uri (string-append "https://deb.debian.org/debian/pool/main/f/"
                           "fakeroot/fakeroot_" version ".orig.tar.gz"))
       (file-name (string-append name "-" version ".tar.gz"))
       (sha256
        (base32
         "1sg8inv1zzp4h9ncbbmxip3svd11sd86j22cvxrjwnf5zn7mf2j8"))
       (modules '((guix build utils)
                  (ice-9 ftw)))
       (snippet
        `(begin
           ;; Delete pregenerated man page translations, but not the originals.
           (with-directory-excursion "doc"
             (for-each (lambda (language)
                         (for-each delete-file
                                   (find-files language "\\.[0-9]$")))
                       (scandir "."
                                (lambda (file)
                                  (and (not (string-prefix? "." file))
                                       (eq? 'directory
                                            (stat:type (lstat file))))))))))))
    (build-system gnu-build-system)
    (arguments
     `(#:configure-flags
       (list "--disable-static")
       #:phases
       (modify-phases %standard-phases
         (add-after 'unpack 'patch-Makefile.am
           (lambda _
             (substitute* "Makefile.am"
               (("/bin/sh") (which "sh")))))
         (add-after 'unpack 'patch-script
           (lambda*  (#:key inputs #:allow-other-keys)
             (substitute* "scripts/fakeroot.in"
               (("getopt")
                (string-append (assoc-ref inputs "util-linux")
                               "/bin/getopt"))
               (("sed")
                (string-append (assoc-ref inputs "sed")
                               "/bin/sed"))
               (("cat|cut" command)
                (string-append (assoc-ref inputs "coreutils")
                               "/bin/" command)) )))
         (replace 'bootstrap
           (lambda _
             ;; The "preroll" script takes care of Autoconf and also
             ;; prepares the translated manuals.
             (invoke "sh" "./preroll")))
         (add-before 'configure 'setenv
           (lambda _
             (setenv "LIBS" "-lacl")))
         (add-before 'check 'prepare-check
           (lambda _
             (setenv "SHELL" (which "bash"))
             (setenv "VERBOSE" "1")
             (substitute* "test/t.touchinstall"
               ;; We don't have the name of the root user, so use ID=0.
               (("grep root") "grep \"\\<0\\>\""))
             (substitute* "test/tartest"
               ;; We don't have the name of the root group, so use ID=0.
               (("ROOTGROUP=root") "ROOTGROUP=0")
               ;; We don't have the name of the daemon user, so use IDs.
               (("daemon:sys") "1:3")
               (("daemon:") "1:"))
             ;; We don't have an /etc/passwd entry for "root" - use numeric IDs.
             (substitute* "test/compare-tar"
               (("tar -tvf") "tar --numeric-owner -tvf")))))))
    (native-inputs
     `(;; For bootstrapping the package.
       ("autoconf" ,autoconf-2.71)
       ("automake" ,automake)
       ("libtool" ,libtool)
       ("gettext" ,gettext-minimal)
       ("po4a" ,po4a)

       ;; For tests.
       ("sharutils" ,sharutils)
       ("xz" ,xz)))
    (inputs
     (list acl libcap util-linux sed coreutils))
    (synopsis "Run commands in an environment with fake root privileges")
    (description
     "@command{fakeroot} runs a command in an environment where it appears to
have root privileges for file manipulation.  This is useful for allowing users
to create archives (@file{tar}, @file{ar}, @file{deb}, etc.)  with files in
them with root permissions and/or ownership.

Without fakeroot, one would have to have root privileges to create the
constituent files of the archives with the correct permissions and ownership,
and then pack them up, or one would have to construct the archives directly,
without using the archiver.")
    (home-page "http://freshmeat.sourceforge.net/projects/fakeroot")
    (license license:gpl3+)))

(define-public fakechroot
  ;; XXX: Build from the change submitted at
  ;; <https://github.com/dex4er/fakechroot/pull/85> to allow compilation
  ;; against glibc 2.33.  Switch back to the official repository on the next
  ;; release.
  (let ((commit "e7c1f3a446e594a4d0cce5f5d499c9439ce1d5c5")
        (revision "0"))
    (package
      (name "fakechroot")
      (version (git-version "2.20.1" revision commit))
      (source (origin
                (method git-fetch)
                (uri (git-reference
                      (url "https://github.com/lipnitsk/fakechroot")
                      (commit commit)))
                (file-name (git-file-name name version))
                (sha256
                 (base32
                  "0gac6a6djx3nf343vd33sr5qqngz8ss3aij54zl8x9wb47pc11kb"))))
      (build-system gnu-build-system)
      (arguments
       ;; XXX: The tests heavily assume they run on an FHS system so for now
       ;; skip them.
       '(#:tests? #f
         #:configure-flags '("--disable-static")))
      (native-inputs (list autoconf automake libtool perl))
      (synopsis "Emulate @code{chroot} by overriding file system calls")
      (description
       "@command{fakechroot} runs a command in an environment were is additional
possibility to use @code{chroot} command without root privileges.  This is
useful for allowing users to create own chrooted environment with possibility
to install another packages without need for root privileges.

It works by providing @file{libfakechroot.so}, a shared library meant to be
set as @code{LD_PRELOAD} to override the C library file system functions.")
      (home-page "https://github.com/dex4er/fakechroot/")
      (license license:lgpl2.1+))))

(define-public inputattach
  (package
    (name "inputattach")
    (version "0.42.0")
    (source (origin
              (method git-fetch)
              (uri (git-reference
                    (url "https://github.com/linuxwacom/input-wacom")
                    (commit (string-append "input-wacom-" version))))
              (file-name (git-file-name name version))
              (sha256
               (base32 "04lnn7v0rm4ppbya140im5d4igcl6c1nrqpgbsr0i8wkral0nv7j"))))
    (build-system gnu-build-system)
    (arguments
     `(#:phases
       (modify-phases %standard-phases
         (delete 'bootstrap)
         (delete 'configure)
         (replace 'build
           (lambda* (#:key inputs #:allow-other-keys)
             (with-directory-excursion "inputattach"
               (invoke "gcc" "-O2" "-o" "inputattach"
                       "inputattach.c"))))
         (delete 'check)
         (replace 'install
           (lambda* (#:key outputs #:allow-other-keys)
             (let ((target-dir (string-append
                                (assoc-ref outputs "out")
                                "/bin/")))
               (mkdir-p target-dir)
               (copy-file "inputattach/inputattach"
                          (string-append target-dir
                                         "inputattach"))
               #t))))))
    (home-page "https://linuxwacom.github.io/")
    (synopsis "Dispatch input peripherals events to a device file")
    (description "inputattach dispatches input events from several device
types and interfaces and translates so that the X server can use them.")
    (license license:gpl2+)))

(define-public pipewire
  (package
    (name "pipewire")
    (version "0.2.7")
    (source (origin
              (method git-fetch)
              (uri (git-reference
                    (url "https://github.com/PipeWire/pipewire")
                    (commit version)))
              (file-name (git-file-name name version))
              (sha256
               (base32
                "1q5wrqnhhs6r49p8yvkw1pl0cnsd4rndxy4h5lvdydwgf1civcwc"))
              (patches (search-patches "pipewire-0.2.7-fno-common.patch"))))
    (build-system meson-build-system)
    (arguments
     '(#:configure-flags '("-Dsystemd=false")))
    (native-inputs
     (list pkg-config))
    (inputs
     (list alsa-lib
           dbus
           eudev
           ffmpeg
           gstreamer
           gst-plugins-base
           libva
           sbc
           sdl2))
    (home-page "https://pipewire.org/")
    (synopsis "Server and user space API to deal with multimedia pipelines")
    (description
     "PipeWire is a project that aims to greatly improve handling of audio and
video under Linux.  It aims to support the usecases currently handled by both
PulseAudio and Jack and at the same time provide same level of powerful handling
of Video input and output.  It also introduces a security model that makes
interacting with audio and video devices from containerized applications easy,
with supporting Flatpak applications being the primary goal.  Alongside Wayland
and Flatpak we expect PipeWire to provide a core building block for the future
of Linux application development.")
    (license license:lgpl2.0+)))

(define-public pipewire-0.3
  (package
    (inherit pipewire)
    (name "pipewire")
    (version "0.3.43")
    (source (origin
              (method git-fetch)
              (uri (git-reference
                    (url "https://github.com/PipeWire/pipewire")
                    (commit version)))
              (file-name (git-file-name name version))
              (sha256
               (base32
                "0gp2h0sidapcqmnifl0iipdmbzb18bdh8zdi7pfywr9gsksh0cxy"))))
    (arguments
     '(#:configure-flags
       (list (string-append "-Dudevrulesdir=" (assoc-ref %outputs "out")
                            "/lib/udev/rules.d")
             "-Dsystemd=disabled"
             "-Dsession-managers=[]")
       #:phases
       (modify-phases %standard-phases
         ;; Skip shrink-runpath, otherwise validate-runpath fails.
         (delete 'shrink-runpath))))
    (inputs (modify-inputs (package-inputs pipewire)
              (prepend avahi
                       bluez
                       jack-2
                       ldacbt
                       pulseaudio
                       vulkan-loader
                       vulkan-headers)))))

(define-public wireplumber
  (package
    (name "wireplumber")
    (version "0.4.6")
    (source
     (origin
       (method git-fetch)
       (uri (git-reference
             (url
              "https://gitlab.freedesktop.org/pipewire/wireplumber.git")
             (commit version)))
       (file-name (git-file-name name version))
       (sha256
        (base32 "0g7xkgkjlxrhs49hqkwrjk2hb478gq55wwydafvvbsv78vsa7qfb"))))
    (build-system meson-build-system)
    (arguments
     `(#:configure-flags '("-Dsystemd=disabled"
                           "-Dsystem-lua=true")))
    (native-inputs
     (list `(,glib "bin")
           pkg-config))
    (inputs (list dbus elogind glib lua pipewire-0.3))
    (home-page "https://gitlab.freedesktop.org/pipewire/wireplumber")
    (synopsis "Session / policy manager implementation for PipeWire")
    (description "WirePlumber is a modular session / policy manager for
PipeWire and a GObject-based high-level library that wraps PipeWire's API,
providing convenience for writing the daemon's modules as well as external
tools for managing PipeWire.")
    (license license:expat)))

(define-public ell
  (package
    (name "ell")
    (version "0.46")
    (source (origin
              (method git-fetch)
              (uri (git-reference
                    (url "https://git.kernel.org/pub/scm/libs/ell/ell.git")
                    (commit version)))
              (file-name (git-file-name name version))
              (sha256
               (base32
                "15hwqicmll23cbrj13h3wd4lgrby416ap7l6w0434jsza4s4yv82"))))
    (build-system gnu-build-system)
    (arguments
     `(#:phases
       (modify-phases %standard-phases
         (add-after 'unpack 'fix-dbus-tests
           (lambda _
             (substitute* '("unit/test-dbus-message-fds.c"
                            "unit/test-dbus-properties.c"
                            "unit/test-dbus.c")
               (("/usr/bin/dbus-daemon") (which "dbus-daemon")))
             #t)))))
    (inputs
     (list dbus))
    (native-inputs
     `(("autoconf" ,autoconf)
       ("libtool" ,libtool)
       ("pkgconfig" ,pkg-config)
       ("automake" ,automake)))
    (home-page "https://01.org/ell")
    (synopsis "Embedded Linux Library")
    (description "The Embedded Linux* Library (ELL) provides core, low-level
functionality for system daemons.  It typically has no dependencies other than
the Linux kernel, C standard library, and libdl (for dynamic linking).  While
ELL is designed to be efficient and compact enough for use on embedded Linux
platforms, it is not limited to resource-constrained systems.")
    (license license:lgpl2.1+)))

(define-public kexec-tools
  (package
    (name "kexec-tools")
    (version "2.0.23")
    (source (origin
              (method url-fetch)
              (uri (string-append "mirror://kernel.org/linux/utils/kernel"
                                  "/kexec/kexec-tools-" version ".tar.xz"))
              (sha256
               (base32
                "06r44i91g1s9f7k5b9kmvb58j9vrqvysfh32pb70cnyrgmncsqxa"))))
    (build-system gnu-build-system)
    (arguments
     ;; There are no automated tests.
     '(#:tests? #f))
    ;; This variant of binutils is used for the 64 bit support needed to
    ;; assemble the `purgatory/arch/i386/compat_x86_64.S' program on i686-linux.
    (native-inputs (list (make-ld-wrapper "ld-wrapper"
                                          #:binutils binutils)
                         binutils))
    (home-page "https://projects.horms.net/projects/kexec/")
    (synopsis "Tools for booting directly into different kernels")
    (description "This package provides the @code{kexec} program and ancillary
utilities.  Using @code{kexec}, it is possible to boot directly into a new
kernel from the context of an already-running kernel, bypassing the normal
system boot process.")
    (license license:gpl2)))

(define-public cachefilesd
  (package
    (name "cachefilesd")
    (version "0.10.10")
    (source (origin
              (method url-fetch)
              (uri (string-append
                    "https://git.kernel.org/pub/scm/linux/kernel/git/dhowells"
                    "/cachefilesd.git/snapshot/cachefilesd-"
                    version ".tar.gz"))
              (sha256
               (base32
                "0g40ljjnn3wzh9gp6il21c95f977298qrrkrxfnwfl3k3asfmnbi"))))
    (build-system gnu-build-system)
    (outputs '("out"))
    (arguments
     `(#:tests? #f ; there are no tests
       #:make-flags
       (let ((prefix-dir (lambda (var dir)
                           (string-append var "=" %output "/" dir))))
         (list (string-append "CC=" ,(cc-for-target))
               (prefix-dir "SBINDIR" "sbin/")
               (prefix-dir "ETCDIR" "etc/")
               (prefix-dir "MANDIR" "share/man/")))
       #:phases (modify-phases %standard-phases (delete 'configure))))
    (home-page "https://people.redhat.com/~dhowells/cachefs/")
    (synopsis "CacheFiles userspace management daemon")
    (description "@code{cachefilesd} is a userspace daemon that manages the
cache data store that is used by network file systems such as @code{AFS} and
@code{NFS} to cache data locally on disk.  The content of the cache is
persistent over reboots.")
    (license license:gpl2+)))

(define-public libbpf
  (package
    (name "libbpf")
    (version "0.1.1")
    (source
     (origin
       (method git-fetch)
       (uri (git-reference
             (url "https://github.com/libbpf/libbpf")
             (commit (string-append "v" version))))
       (file-name (git-file-name name version))
       (sha256
        (base32
         "0ilnnm4q22f8fagwp8kb37licy4ks861i2iqh2djsypqhnxvx3fv"))))
    (build-system gnu-build-system)
    (native-inputs
     (list pkg-config))
    (propagated-inputs
     ;; In Requires.private of libbpf.pc.
     (list libelf zlib))
    (arguments
     `(#:tests? #f                      ; no tests
       #:make-flags
       (list
        (string-append "PREFIX=" (assoc-ref %outputs "out"))
        (string-append "LIBDIR=$(PREFIX)/lib")
        (string-append
         "CC=" (assoc-ref %build-inputs "gcc") "/bin/gcc"))
       #:phases
       (modify-phases %standard-phases
         (delete 'configure)
         (add-before 'build 'pre-build
           (lambda _
             (chdir "src")
             #t)))))
    (home-page "https://github.com/libbpf/libbpf")
    (synopsis "BPF CO-RE (Compile Once – Run Everywhere)")
    (description
     "Libbpf supports building BPF CO-RE-enabled applications, which, in
contrast to BCC, do not require the Clang/LLVM runtime or linux kernel
headers.")
    (license `(,license:lgpl2.1 ,license:bsd-2))))

(define-public bcc
  (package
    (name "bcc")
    (version "0.16.0")
    (source
     (origin
       (method git-fetch)
       (uri (git-reference
             (url "https://github.com/iovisor/bcc")
             (commit (string-append "v" version))))
       (file-name (git-file-name name version))
       (sha256
        (base32
         "1367c0bzrpclvjvmk0sxgi49rh7j2f9izqk5a7g3yvawh1fmvvjh"))))
    (build-system cmake-build-system)
    (native-inputs
     (list bison flex))
    (inputs
     `(("clang-toolchain" ,clang-toolchain)
       ("libbpf" ,(package-source libbpf))
       ;; LibElf required but libelf does not contain
       ;; archives, only object files.
       ;; https://github.com/iovisor/bcc/issues/504
       ("elfutils" ,elfutils)
       ("luajit" ,luajit)
       ("python-wrapper" ,python-wrapper)))
    (arguments
     `(;; Tests all require root permissions and a "standard" file hierarchy.
       #:tests? #f
       #:configure-flags
       (let ((revision ,version))
         `(,(string-append "-DREVISION=" revision)))
       #:phases
       (modify-phases %standard-phases
         ;; FIXME: Use "-DCMAKE_USE_LIBBPF_PACKAGE=ON".
         (add-after 'unpack 'copy-libbpf
           (lambda* (#:key inputs #:allow-other-keys)
             (delete-file-recursively "src/cc/libbpf")
             (copy-recursively
              (assoc-ref inputs "libbpf") "src/cc/libbpf")))
         (add-after 'copy-libbpf 'substitute-libbc
           (lambda* (#:key outputs #:allow-other-keys)
             (substitute* "src/python/bcc/libbcc.py"
               (("(libbcc\\.so.*)\\b" _ libbcc)
                (string-append
                 (assoc-ref outputs "out") "/lib/" libbcc)))))
         (add-after 'install 'wrap-tools
           (lambda* (#:key outputs #:allow-other-keys)
             (use-modules (ice-9 textual-ports))
             (let* ((out (assoc-ref outputs "out"))
                    (lib (string-append out "/lib"))
                    (tools (string-append out "/share/bcc/tools"))
                    (python-executable?
                     (lambda (filename _)
                       (call-with-input-file filename
                         (lambda (port)
                           (string-contains (get-line port)
                                            "/bin/python"))))))
               (for-each
                (lambda (python-executable)
                  (format #t "Wrapping: ~A.~%" python-executable)
                  (wrap-program python-executable
                    `("GUIX_PYTHONPATH" ":" prefix
                      (,(string-append lib
                                       "/python"
                                       ,(version-major+minor
                                         (package-version python))
                                       "/site-packages")))))
                (find-files tools python-executable?))
               #t))))))
    (home-page "https://github.com/iovisor/bcc")
    (synopsis "Tools for BPF on Linux")
    (description
     "BCC is a toolkit for creating efficient kernel tracing and manipulation
programs, and includes several useful tools and examples.  It makes use of
extended BPF (Berkeley Packet Filters), formally known as eBPF, a new feature
that was first added to Linux 3.15.  Much of what BCC uses requires Linux 4.1
and above.")
    (license license:asl2.0)))

(define-public bpftrace
  (package
    (name "bpftrace")
    (version "0.11.4")
    (source
     (origin
       (method git-fetch)
       (uri (git-reference
             (url "https://github.com/iovisor/bpftrace")
             (commit (string-append "v" version))))
       (file-name (git-file-name name version))
       (sha256
        (base32 "0y4qgm2cpccrsm20rnh92hqplddqsc5q5zhw9nqn2igm3h9i0z7h"))
       (patches (search-patches "bpftrace-disable-bfd-disasm.patch"))))
    (build-system cmake-build-system)
    (native-inputs
     (list bison flex))
    (inputs
     (list bcc clang-toolchain elfutils libbpf))
    (arguments
     `(#:tests? #f ;Tests require googletest sources.
       #:configure-flags
       '("-DBUILD_TESTING=OFF"
         ;; FIXME: libbfd misses some link dependencies, when fixed, remove
         ;; the associated patch.
         "-DHAVE_BFD_DISASM=OFF")))
    (home-page "https://github.com/iovisor/bpftrace")
    (synopsis "High-level tracing language for Linux eBPF")
    (description
     "bpftrace is a high-level tracing language for Linux enhanced Berkeley
Packet Filter (eBPF) available in recent Linux kernels (4.x).  bpftrace uses
LLVM as a backend to compile scripts to BPF-bytecode and makes use of BCC for
interacting with the Linux BPF system, as well as existing Linux tracing
capabilities: kernel dynamic tracing (kprobes), user-level dynamic
tracing (uprobes), and tracepoints.  The bpftrace language is inspired by awk
and C, and predecessor tracers such as DTrace and SystemTap.  bpftrace was
created by Alastair Robertson.")
    (license license:asl2.0)))

(define-public ttyebus-linux-module
  (let ((revision "0")
        (commit "fe4332a2281cf79804ef4d8516aa848ca1c58d1f"))
    (package
      (name "ttyebus-linux-module")
      (version (git-version "1.5" revision commit))
      (source
       (origin
         (method git-fetch)
         (uri (git-reference
               (url "https://github.com/eBUS/ttyebus")
               (commit "fe4332a2281cf79804ef4d8516aa848ca1c58d1f")))
         (file-name (git-file-name name version))
         (sha256
          (base32
           "1i66xjs9vln5cca6wx7aiiw7jihrlsk9hjdqyczp36fvm1b1bani"))))
      (supported-systems '("armhf-linux" "aarch64-linux"))
      (build-system linux-module-build-system)
      (arguments
       `(#:tests? #f))
      (home-page "https://github.com/eBUS/ttyebus")
      (synopsis "Low-latency Raspberry Pi UART driver")
      (description "This package provides a Linux kernel module that will
provide a serial device @code{/dev/ttyebus} with almost no latency upon
receiving.  It is dedicated to the PL011 UART of the Raspberry Pi.")
      (license license:gpl3+))))

(define-public ipset
  (package
    (name "ipset")
    (version "7.15")
    (source
     (origin
       (method url-fetch)
       (uri (string-append "https://ipset.netfilter.org/"
                           "ipset-" version ".tar.bz2"))
       (sha256
        (base32 "0l8pcaym6057hq3a4zwnk53p5y6xg1m3d3c83wn18h5nmnm4am8a"))))
    (build-system gnu-build-system)
    (inputs
     (list libmnl))
    (native-inputs
     (list pkg-config))
    (arguments
     `(#:configure-flags '("--disable-static"
                           "--with-kmod=no")))
    (home-page "https://ipset.netfilter.org/")
    (synopsis "Administration tool for IP sets")
    (description "IP sets are a framework inside the Linux 2.4.x and 2.6.x kernel which
can be administered by the ipset utility.  Depending on the type,
currently an IP set may store IP addresses, (TCP/UDP) port numbers or
IP addresses with MAC addresses in a way which ensures lightning speed
when matching an entry against a set.

If you want to
@itemize @bullet
@item store multiple IP addresses or port numbers and match against the entire
collection using a single iptables rule.
@item dynamically update iptables rules against IP addresses or ports without
performance penalty.
@item express complex IP address and ports based rulesets with a single
iptables rule and benefit from the speed of IP sets.
@end itemize\n
then IP sets may be the proper tool for you.")
    (license license:gpl2+)))

(define-public liburing
  (package
    (name "liburing")
    (version "0.7")
    (source (origin
              (method git-fetch)
              (uri (git-reference
                    (url "https://git.kernel.dk/liburing")
                    (commit (string-append "liburing-" version))))
              (file-name (git-file-name name version))
              (sha256
               (base32
                "15z44l7y4c6s6dlf7v8lq4znlsjbja2r4ifbni0l8cdcnq0w3zh3"))))
    (build-system gnu-build-system)
    (arguments
     `(;; Tests are dependent on kernel version and features
       #:tests? #f
       #:phases
       (modify-phases %standard-phases
         (replace 'configure
           ;; configure fails if it is followed by SHELL, CONFIG_SHELL,
           ;; --enable-fast-install, and --build
           (lambda* (#:key outputs #:allow-other-keys)
             (let ((out (assoc-ref outputs "out")))
               (setenv "SHELL" (which "sh"))
               (setenv "CONFIG_SHELL" (which "sh"))
               (invoke "./configure" (string-append "--prefix=" out))))))))
    (home-page "https://github.com/axboe/liburing")
    (synopsis "Interface to the Linux kernel @code{io_uring} interface")
    (description "This is the io_uring library, liburing. liburing provides
helpers to setup and teardown io_uring instances, and also a simplified
interface for applications that don't need (or want) to deal with the full
kernel side implementation.")
    (license license:expat)))

(define-public erofs-utils
  (package
    (name "erofs-utils")
    (version "1.4")
    (source
     (origin
       (method git-fetch)
       (uri (git-reference
             (url "https://git.kernel.org/pub/scm/linux/kernel/git/xiang/erofs-utils.git")
             (commit (string-append "v" version))))
       (file-name (git-file-name name version))
       (sha256
        (base32 "1ygaw69pfz2hfzw9cqzg9rfnjzrdbfkwsiinz6qs2h56dssjz0y9"))))
    (build-system gnu-build-system)
    (inputs
     (list lz4
           `(,util-linux "lib")))
    (native-inputs
     (list autoconf automake libtool pkg-config))
    (home-page "https://git.kernel.org/pub/scm/linux/kernel/git/xiang/erofs-utils.git/")
    (synopsis "User-space tools for the EROFS file system")
    (description
     "@acronym{EROFS, The Enhanced Read-Only File System} is a compressed,
read-only file system optimized for resource-scarce devices.  This package
provides user-space tools for creating EROFS file systems.")
    (license license:gpl2+)))

(define-public rasdaemon
  (package
    (name "rasdaemon")
    (version "0.6.7")
    (source
     (origin
       (method git-fetch)
       (uri (git-reference
             (url "https://github.com/mchehab/rasdaemon")
             (commit (string-append "v" version))))
       (file-name (git-file-name name version))
       (sha256
        (base32 "12ih96jwmr7imp9zyckf9zjqqm5ra1kv5fj6kbw71y6yl31069dz"))))
    (native-inputs (list autoconf automake libtool))
    (inputs (list sqlite))
    (arguments
     `(#:configure-flags
       (list "--enable-all"
             ;; Don't install unused /etc/sysconfig/rasdaemon environment file.
             "--with-sysconfdefdir=."
             "--localstatedir=/var")
       #:phases
       (modify-phases %standard-phases
         (add-before 'configure 'munge-autotools
           (lambda _
             ;; For some reason upstream forces sysconfdir=/etc.  This results
             ;; in EPERM during the install phase.  Removing the offending
             ;; line lets sysconfdir correctly pick up DESTDIR.
             (substitute* "configure.ac"
               (("^test .* sysconfdir=/etc\n$") ""))
             ;; Upstream tries to create /var/lib/rasdaemon at install time.
             ;; This results in EPERM on guix.  Instead, the service should
             ;; create this at activation time.
             (substitute* "Makefile.am"
               (("^\\s*\\$\\(install_sh\\) -d .*@RASSTATEDIR@.*$") "")))))))
    (build-system gnu-build-system)
    (home-page "https://github.com/mchehab/rasdaemon")
    (synopsis "Platform Reliability, Availability, and Serviceability tools")
    (description
     "The @code{rasdaemon} daemon monitors platform @acronym{RAS, Reliability
Availability and Serviceability} reports from Linux kernel trace events.
These trace events are logged in @file{/sys/kernel/debug/tracing} and reported
through standard log mechanisms like syslog.")
    (license license:gpl2)))

(define-public libgpiod
  (package
    (name "libgpiod")
    (version "1.6.3")
    (source
      (origin
        (method git-fetch)
        (uri
          (git-reference
            (url "https://git.kernel.org/pub/scm/libs/libgpiod/libgpiod.git")
            (commit (string-append "v" version))))
        (file-name (git-file-name name version))
        (sha256 (base32 "0rv8a11hx3pc6sdw6nfc6k35hkp2clb3v53n1381cvip8fzhbsad"))))
    (build-system gnu-build-system)
    (arguments
      `(#:configure-flags
        '("--enable-tools=yes"
          "--enable-bindings-cxx"
          "--enable-bindings-python")))
    (native-inputs
      (list automake
            autoconf
            libtool
            autoconf-archive
            pkg-config
            python-3))
    (synopsis "Interact with the Linux GPIO character device")
    (description
     "This package provides a C library with C++/Python bindings and
command-line tools for interacting with GPIO devices that avoids the usage of
older system-wide @file{/sys} interface.")
    (home-page "https://git.kernel.org/pub/scm/libs/libgpiod/libgpiod.git/")
    (license (list license:lgpl2.1+   ;; libgpiod
                   license:gpl2+      ;; gpio-tools
                   license:lgpl3+)))) ;; C++ bindings<|MERGE_RESOLUTION|>--- conflicted
+++ resolved
@@ -2956,40 +2956,6 @@
     ;; License is BSD-3 or GPLv2, at the user's choice.
     (license license:gpl2)))
 
-<<<<<<< HEAD
-;; libcap 2.31 has problems with newer kernels, so provide this newer variant.
-;; Keep the old libcap around to avoid rebuilding 'coreutils' and 'avahi'.
-;; To be merged with libcap on the next rebuild cycle.
-(define-public libcap
-  (package
-    (inherit libcap-2.31)
-    (version "2.46")
-    (source (origin
-              (method url-fetch)
-              (uri (string-append
-                    "mirror://kernel.org/linux/libs/security/linux-privs/"
-                    "libcap2/libcap-" version ".tar.xz"))
-              (sha256
-               (base32
-                "1d6q447wf0iagiyzhfdqcj4cv0dmzc49i0czwikrcv7s2cad3lsf"))))
-    (arguments
-     (substitute-keyword-arguments (package-arguments libcap-2.31)
-       ((#:phases phases)
-        `(modify-phases ,phases
-           (replace 'configure
-             (lambda _
-               ;; Add $libdir to the RUNPATH of executables.
-               (substitute* "Make.Rules"
-                 (("LDFLAGS \\?= #-g")
-                  (string-append "LDFLAGS ?= -Wl,-rpath="
-                                 %output "/lib")))
-               #t))))))))
-
-(define-deprecated libcap/next libcap)
-(export libcap/next)
-
-=======
->>>>>>> 070b8a89
 (define-public bridge-utils
   (package
     (name "bridge-utils")
