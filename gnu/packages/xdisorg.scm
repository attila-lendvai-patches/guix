;;; GNU Guix --- Functional package management for GNU
;;; Copyright © 2013, 2014 Andreas Enge <andreas@enge.fr>
;;; Copyright © 2014, 2015, 2016 Mark H Weaver <mhw@netris.org>
;;; Copyright © 2014 Eric Bavier <bavier@member.fsf.org>
;;; Copyright © 2014, 2015, 2016 Alex Kost <alezost@gmail.com>
;;; Copyright © 2013, 2015, 2017, 2018, 2019 Ludovic Courtès <ludo@gnu.org>
;;; Copyright © 2015, 2016 Mathieu Lirzin <mthl@gnu.org>
;;; Copyright © 2015 Alexander I.Grafov <grafov@gmail.com>
;;; Copyright © 2015 Andy Wingo <wingo@igalia.com>
;;; Copyright © 2015 xd1le <elisp.vim@gmail.com>
;;; Copyright © 2015 Florian Paul Schmidt <mista.tapas@gmx.net>
;;; Copyright © 2016 Christopher Allan Webber <cwebber@dustycloud.org>
;;; Copyright © 2016, 2018 Ricardo Wurmus <rekado@elephly.net>
;;; Copyright © 2016, 2017, 2018, 2019, 2020 Efraim Flashner <efraim@flashner.co.il>
;;; Copyright © 2016 Leo Famulari <leo@famulari.name>
;;; Copyright © 2016 Alex Kost <alezost@gmail.com>
;;; Copyright © 2016, 2017, 2019, 2020 Marius Bakke <mbakke@fastmail.com>
;;; Copyright © 2016 Petter <petter@mykolab.ch>
;;; Copyright © 2017 Mekeor Melire <mekeor.melire@gmail.com>
;;; Copyright © 2017 Nikita <nikita@n0.is>
;;; Copyright © 2017–2021 Tobias Geerinckx-Rice <me@tobias.gr>
;;; Copyright © 2017 Marek Benc <dusxmt@gmx.com>
;;; Copyright © 2017 Mike Gerwitz <mtg@gnu.org>
;;; Copyright © 2018 Thomas Sigurdsen <tonton@riseup.net>
;;; Copyright © 2018, 2019 Rutger Helling <rhelling@mykolab.com>
;;; Copyright © 2018, 2019 Pierre Neidhardt <mail@ambrevar.xyz>
;;; Copyright © 2018 Nam Nguyen <namn@berkeley.edu>
;;; Copyright © 2019 Wiktor Żelazny <wzelazny@vurv.cz>
;;; Copyright © 2019 Kyle Andrews <kyle.c.andrews@gmail.com>
;;; Copyright © 2019, 2020 Josh Holland <josh@inv.alid.pw>
;;; Copyright © 2019 Tanguy Le Carrour <tanguy@bioneland.org>
;;; Copyright © 2020 Guillaume Le Vaillant <glv@posteo.net>
;;; Copyright © 2020 David Wilson <david@daviwil.com>
;;; Copyright © 2020 Ivan Vilata i Balaguer <ivan@selidor.net>
;;; Copyright © 2020 Brice Waegeneire <brice@waegenei.re>
;;; Copyright © 2020 Damien Cassou <damien@cassou.me>
;;; Copyright © 2020 John Soo <jsoo1@asu.edu>
;;; Copyright © 2020 Boris A. Dekshteyn <boris.dekshteyn@gmail.com>
;;; Copyright © 2020 Alex McGrath <amk@amk.ie>
;;; Copyright © 2020 Ivan Kozlov <kanichos@yandex.ru>
;;; Copyright © 2020 Brett Gilio <brettg@gnu.org>
;;; Copyright © 2020 Gabriel Arazas <foo.dogsquared@gmail.com>
;;; Copyright © 2020 James Smith <jsubuntuxp@disroot.org>
;;; Copyright © 2020 B. Wilson <elaexuotee@wilsonb.com>
<<<<<<< HEAD
;;; Copyright © 2020 Zheng Junjie <873216071@qq.com>
;;; Copyright © 2021 Maxim Cournoyer <maxim.cournoyer@gmail.com>
=======
;;; Copyright © 2020, 2021 Zheng Junjie <873216071@qq.com>
;;; Copyright © 2021 Nicolas Goaziou <mail@nicolasgoaziou.fr>
;;; Copyright © 2021 Xinglu Chen <public@yoctocell.xyz>
>>>>>>> a714af38
;;;
;;; This file is part of GNU Guix.
;;;
;;; GNU Guix is free software; you can redistribute it and/or modify it
;;; under the terms of the GNU General Public License as published by
;;; the Free Software Foundation; either version 3 of the License, or (at
;;; your option) any later version.
;;;
;;; GNU Guix is distributed in the hope that it will be useful, but
;;; WITHOUT ANY WARRANTY; without even the implied warranty of
;;; MERCHANTABILITY or FITNESS FOR A PARTICULAR PURPOSE.  See the
;;; GNU General Public License for more details.
;;;
;;; You should have received a copy of the GNU General Public License
;;; along with GNU Guix.  If not, see <http://www.gnu.org/licenses/>.

(define-module (gnu packages xdisorg)
  #:use-module (guix build-system cmake)
  #:use-module (guix build-system glib-or-gtk)
  #:use-module (guix build-system gnu)
  #:use-module (guix build-system meson)
  #:use-module (guix build-system python)
  #:use-module (guix build-system scons)
  #:use-module (guix download)
  #:use-module (guix git-download)
  #:use-module (guix hg-download)
  #:use-module ((guix licenses) #:prefix license:)
  #:use-module (guix packages)
  #:use-module (guix utils)
  #:use-module (gnu packages admin)
  #:use-module (gnu packages algebra)
  #:use-module (gnu packages autotools)
  #:use-module (gnu packages base)
  #:use-module (gnu packages bison)
  #:use-module (gnu packages check)
  #:use-module (gnu packages compression)
  #:use-module (gnu packages documentation)
  #:use-module (gnu packages flex)
  #:use-module (gnu packages fontutils)
  #:use-module (gnu packages freedesktop)
  #:use-module (gnu packages gawk)
  #:use-module (gnu packages gettext)
  #:use-module (gnu packages gl)
  #:use-module (gnu packages gl)
  #:use-module (gnu packages glib)
  #:use-module (gnu packages gnome)
  #:use-module (gnu packages gtk)
  #:use-module (gnu packages guile)
  #:use-module (gnu packages haskell-xyz)
  #:use-module (gnu packages icu4c)
  #:use-module (gnu packages image)
  #:use-module (gnu packages linux)
  #:use-module (gnu packages m4)
  #:use-module (gnu packages man)
  #:use-module (gnu packages maths)
  #:use-module (gnu packages ncurses)
  #:use-module (gnu packages perl)
  #:use-module (gnu packages pkg-config)
  #:use-module (gnu packages python)
  #:use-module (gnu packages python-xyz)
  #:use-module (gnu packages qt)
  #:use-module (gnu packages sphinx)
  #:use-module (gnu packages tcl)
  #:use-module (gnu packages xml)
  #:use-module (gnu packages xorg)
  #:use-module (gnu packages)
  #:use-module (ice-9 match))

;; packages outside the x.org system proper

(define-public xtitle
  (package
    (name "xtitle")
    (version "0.4.4")
    (source
     (origin
       (method git-fetch)
       (uri (git-reference
             (url "https://github.com/baskerville/xtitle")
             (commit version)))
       (file-name (git-file-name name version))
       (sha256
        (base32 "0f5070k2bwarghl1vq886pl52xck1x5p7x3qhlfchsc2y3dcqms9"))))
    (build-system gnu-build-system)
    (inputs
     `(("libxcb" ,libxcb)
       ("xcb-util" ,xcb-util)
       ("xcb-util-wm" ,xcb-util-wm)))
    (arguments
     `(#:tests? #f                      ;no test suite
       #:make-flags (list (string-append "CC=" ,(cc-for-target))
                          (string-append "PREFIX=" %output))
       #:phases (modify-phases %standard-phases (delete 'configure))))
    (home-page "https://github.com/baskerville/xtitle")
    (synopsis "Output X window titles")
    (description
     "If arguments are given, @code{xtitle} outputs the title of each
specified window, otherwise it outputs the title of the active window.  With
@emph{snoop} mode on, it continuously monitors the specified windows and
outputs when titles change.")
    (license license:unlicense)))

(define-public arandr
  (package
    (name "arandr")
    (version "0.1.10")
    (source (origin
              (method url-fetch)
              (uri (string-append "https://christian.amsuess.com/tools/arandr"
                                  "/files/arandr-" version ".tar.gz"))
              (sha256
               (base32
                "135q0llvm077jil2fr92ssw3p095m4r8jfj0lc5rr3m71n4srj6v"))
              (modules '((guix build utils)))
              (snippet
               '(begin
                  ;; Do not record a timestamp and file name in gzipped man
                  ;; pages (this is equivalent to 'gzip --no-name'.)
                  (substitute* "setup.py"
                    (("gzip\\.open\\(gzfile, 'w', 9\\)")
                     "gzip.GzipFile('', 'wb', 9, open(gzfile, 'wb'), 0.)"))
                  #t))))
    (build-system python-build-system)
    (arguments
     `(#:phases
       (modify-phases %standard-phases
         (add-before 'build 'configure
           (lambda* (#:key inputs #:allow-other-keys)
             (substitute* "screenlayout/xrandr.py"
               (("\"xrandr\"") (string-append "\"" (assoc-ref inputs "xrandr")
                                              "/bin/xrandr\"")))
             #t))
         (add-after 'install 'wrap-gi-typelib
           (lambda* (#:key inputs outputs #:allow-other-keys)
             (let ((out               (assoc-ref outputs "out"))
                   (gi-typelib-path   (getenv "GI_TYPELIB_PATH")))
               (wrap-program (string-append out "/bin/arandr")
                 `("GI_TYPELIB_PATH" ":" prefix (,gi-typelib-path))))
             #t)))
       #:tests? #f)) ;no tests
    (inputs `(("gtk+" ,gtk+)
              ("pycairo" ,python-pycairo)
              ("pygobject" ,python-pygobject)
              ("xrandr" ,xrandr)))
    (native-inputs `(("gettext"           ,gettext-minimal)
                     ("python-docutils"   ,python-docutils)))
    (home-page "https://christian.amsuess.com/tools/arandr/")
    (synopsis "Another RandR graphical user interface")
    ;; TRANSLATORS: "X11 resize-and-rotate" should not be translated.
    (description "ARandR is designed to provide a simple visual front end for
the X11 resize-and-rotate (RandR) extension.  Relative monitor positions are
shown graphically and can be changed in a drag-and-drop way.  Configurations
are saved as executable shell scripts which can be loaded without using this
program.")
    (license license:gpl3+)))

(define-public autorandr
  (package
    (name "autorandr")
    (version "1.10.1")
    (home-page "https://github.com/phillipberndt/autorandr")
    (source
     (origin
       (method git-fetch)
       (uri (git-reference
             (url home-page)
             (commit version)))
       (file-name (git-file-name name version))
       (sha256
        (base32 "0msw9b1hdy3gbq9w5d04mfizhyirz1c648x84mlcbzl8salm7vpg"))))
    (build-system python-build-system)
    (native-inputs
     `(("pkg-config" ,pkg-config)))
    (inputs
     `(("xrandr" ,xrandr)
       ("libxcb" ,libxcb)))
    (arguments
     `(#:phases
       (modify-phases %standard-phases
         (add-before 'build 'configure
           (lambda* (#:key inputs outputs #:allow-other-keys)
             (let ((xrandr (string-append (assoc-ref inputs "xrandr")
                                          "/bin/xrandr")))
               (substitute* "contrib/etc/xdg/autostart/autorandr.desktop"
                 (("/usr") (assoc-ref outputs "out")))
               (substitute* "autorandr.py"
                 (("popen\\(\"xrandr") (string-append "popen(\"" xrandr))
                 (("\\[\"xrandr") (string-append "[\"" xrandr)))
               (substitute* "contrib/autorandr_launcher/autorandr_launcher.c"
                 (("/usr/bin/autorandr")
                  (string-append (assoc-ref outputs "out") "/bin/autorandr")))
               (setenv "CC" "gcc"))
             #t))
         (add-after 'install 'install-contrib
           (lambda* (#:key outputs #:allow-other-keys)
             (invoke "make"
                     (string-append "DESTDIR=" (assoc-ref outputs "out"))
                     "PREFIX="
                     "BASH_COMPLETIONS_DIR=etc/bash_completion.d"
                     "install"
                     "TARGETS=autorandr launcher manpage bash_completion"))))))
    (synopsis "Auto-detect connected displays and load appropriate setup")
    (description "Autorandr wraps around xrandr to help with X11
multi-screen configuration management.  It allows the user to create profiles
for various multi-screen setups.  Autorandr automatically detects the profiles
that can be activated based on the connected hardware.  Hook scripts can be
used to further tweak the behaviour of the different profiles.")
    (license license:gpl3+)))

(define-public bemenu
  (package
    (name "bemenu")
    (version "0.4.1")
    (source
     (origin
       (method git-fetch)
       (uri (git-reference
             (url "https://github.com/Cloudef/bemenu")
             (commit version)))
       (file-name (git-file-name name version))
       (sha256
        (base32 "1fjcs9d3533ay3nz79cx3c0lmy2chgragr2lhsy0xl2ckr0iins0"))))
    (build-system gnu-build-system)
    (arguments
     '(#:tests? #f
       #:make-flags (list "CC=gcc"
                          "CFLAGS=-O2 -fPIC"
                          (string-append "LDFLAGS=-Wl,-rpath="
                                         (assoc-ref %outputs "out") "/lib")
                          (string-append "PREFIX=" (assoc-ref %outputs "out")))
       #:phases
       (modify-phases %standard-phases
         (delete 'configure))))
    (inputs
     `(("cairo" ,cairo)
       ("libx11" ,libx11)
       ("libxkbcomon" ,libxkbcommon)
       ("libxinerama" ,libxinerama)
       ("ncurses" ,ncurses)
       ("pango" ,pango)
       ("wayland" ,wayland)
       ("wayland-protocols" ,wayland-protocols)))
    (native-inputs
     `(("doxygen" ,doxygen)
       ("pkg-config" ,pkg-config)))
    (home-page "https://github.com/Cloudef/bemenu")
    (synopsis "Dynamic menu library and client program inspired by dmenu")
    (description
     "bemenu is a dynamic menu which allows the user to flexibly select from a
list of options (usually programs to launch).  It renders the menu graphically
with X11 or Wayland, or in a text terminal with ncurses.")
    (license (list license:gpl3+ ; client program[s] and other sources
                   license:lgpl3+))))   ; library and bindings

(define-public copyq
(package
  (name "copyq")
  (version "3.9.3")
  (source (origin
            (method git-fetch)
            (uri (git-reference
                   (url "https://github.com/hluk/CopyQ")
                   (commit (string-append "v" version))))
            (file-name (git-file-name name version))
            (sha256
             (base32
              "0wlwq9xg8rzsbj0b29z358k4mbrqy04iraa8x0p26pa95yskgcma"))))
  (build-system cmake-build-system)
  (arguments
   `(#:configure-flags '("-DCMAKE_BUILD_TYPE=Release")
     #:tests? #f)) ; Test suite is a rather manual process.
  (inputs
   `(("qtbase" ,qtbase)
     ("qtscript" ,qtscript)
     ("qtsvg" ,qtsvg)
     ("qtx11extras" ,qtx11extras)))
  (synopsis "Clipboard manager with advanced features")
  (description "CopyQ is clipboard manager with editing and scripting
features.  CopyQ monitors system clipboard and saves its content in customized
tabs.  Saved clipboard can be later copied and pasted directly into any
application.")
  (home-page "https://hluk.github.io/CopyQ/")
  (license license:gpl3+)))

(define-public xkeysnail
  (package
    (name "xkeysnail")
    (version "0.4.0")
    (source
     (origin
       (method url-fetch)
       (uri (pypi-uri "xkeysnail" version))
       (sha256
        (base32
         "1xyqp6yqxcwmxaqj86qcsiz0ly7bwr0a2w835myz909irhip3ngf"))))
    (build-system python-build-system)
    (arguments
     `(#:tests? #f))                    ;tests need /dev/uinput
    (inputs
     `(("python-appdirs" ,python-appdirs)
       ("python-evdev" ,python-evdev)
       ("python-inotify-simple" ,python-inotify-simple)
       ("python-xlib" ,python-xlib)
       ("python-six" ,python-six)))
    (home-page "https://github.com/mooz/xkeysnail")
    (synopsis "Keyboard remapping tool for the X11 environment")
    (description
     "Xkeysnail is an X environment keyboard remapping tool, featuring
high-level and flexible remapping mechanisms.  It affects the low-level
layers (evdev and uinput), making remapping work in almost all the places.")
    (license license:gpl3+)))           ; see README.md (no licence headers)

(define-public xclip
  (package
    (name "xclip")
    (version "0.13")
    (source
     (origin
       (method git-fetch)
       (uri (git-reference
             (url "https://github.com/astrand/xclip")
             (commit version)))
       (file-name (git-file-name name version))
       (sha256
        (base32
         "0q0hmvcjlv8arhh1pzhja2wglyj6n7z209jnpnzd281kqqv4czcs"))))
    (build-system gnu-build-system)
    (arguments
     '(#:tests? #f))                              ;there is no test suite
    (native-inputs
     `(("autoconf" ,autoconf)
       ("automake" ,automake)))
    (inputs `(("libxmu" ,libxmu)
              ("libxt" ,libxt)))
    (home-page "https://github.com/astrand/xclip")
    (synopsis "Command line interface to X11 clipboard")
    (description "Xclip is a command line interface to the X11 clipboard.  It
can also be used for copying files, as an alternative to sftp/scp, thus
avoiding password prompts when X11 forwarding has already been setup.")
    (license license:gpl2+)))

(define-public libxkbcommon
  (package
    (name "libxkbcommon")
    (version "1.0.3")
    (source (origin
             (method url-fetch)
             (uri (string-append "https://xkbcommon.org/download/libxkbcommon-"
                                 version ".tar.xz"))
             (sha256
              (base32
               "0lmwglj16anhpaq0h830xsl1ivknv75i4lir9bk88aq73s2jy852"))))
    (build-system meson-build-system)
    (inputs
     `(("libx11" ,libx11)
       ("libxcb" ,libxcb)
       ("libxml2" ,libxml2)
       ("wayland" ,wayland)
       ("wayland-protocols" ,wayland-protocols)
       ("xkeyboard-config" ,xkeyboard-config)))
    (native-inputs
     `(("bison" ,bison)
       ("doxygen" ,doxygen)
       ("pkg-config" ,pkg-config)))
    (arguments
     `(#:configure-flags
       (list (string-append "-Dxkb-config-root="
                            (assoc-ref %build-inputs "xkeyboard-config")
                            "/share/X11/xkb")
             (string-append "-Dx-locale-root="
                            (assoc-ref %build-inputs "libx11")
                            "/share/X11/locale"))))
    (home-page "https://xkbcommon.org/")
    (synopsis "Library to handle keyboard descriptions")
    (description "Xkbcommon is a library to handle keyboard descriptions,
including loading them from disk, parsing them and handling their
state.  It is mainly meant for client toolkits, window systems, and other
system applications; currently that includes Wayland, kmscon, GTK+, Qt,
Clutter, and more.  Despite the name, it is not currently used by anything
X11 (yet).")
    (license (license:x11-style "file://COPYING"
                                "See 'COPYING' in the distribution."))
    (properties '((cpe-name . "xkbcommon")))))

(define-public libfakekey
  (package
    (name "libfakekey")
    (version "0.3")
    (source
      (origin
        (method git-fetch)
        (uri (git-reference
              (url "https://git.yoctoproject.org/git/libfakekey")
              (commit version)))
        (file-name (git-file-name name version))
        (sha256
         (base32 "1jw1d4wc1ysiijirc7apnz3sryrxbl9akgb92mh06dvfkz2nblj0"))))
    (build-system gnu-build-system)
    (arguments
     `(#:make-flags (list "AM_LDFLAGS=-lX11")
       #:phases
       (modify-phases %standard-phases
         (replace 'bootstrap
           ;; ./autogen.sh calls ./configure before shebangs have been patched.
           (lambda _
             (invoke "autoreconf" "-vfi"))))))
    (native-inputs
     `(("pkg-config" ,pkg-config)

       ;; For bootstrapping from git.
       ("autoconf" ,autoconf)
       ("automake" ,automake)
       ("libtool" ,libtool)))
    (inputs
     `(("libxtst" ,libxtst)
       ("libx11" ,libx11)))
    (home-page "https://www.yoctoproject.org/tools-resources/projects/matchbox")
    (synopsis "X virtual keyboard library")
    (description
     "Libfakekey is a virtual keyboard library for X.")
    (license license:gpl2)))

(define-public xdotool
  (package
    (name "xdotool")
    (version "3.20160805.1")
    (source
      (origin
        (method url-fetch)
        (uri (string-append
              "https://github.com/jordansissel/xdotool/releases/download/v"
              version "/xdotool-" version ".tar.gz"))
        (sha256
          (base32
           "1a6c1zr86zb53352yxv104l76l8x21gfl2bgw6h21iphxpv5zgim"))))
    (build-system gnu-build-system)
    (arguments
     '(#:tests? #f ; Test suite requires a lot of black magic
       #:phases
       (modify-phases %standard-phases
         (replace 'configure
           (lambda* (#:key outputs #:allow-other-keys #:rest args)
             (let ((out (assoc-ref outputs "out")))
               (mkdir-p (string-append out "/lib"))
               (setenv "PREFIX" out)
               (setenv "LDFLAGS" (string-append "-Wl,-rpath=" out "/lib"))
               (setenv "CC" "gcc")
               #t))))))
    (native-inputs `(("perl" ,perl))) ; for pod2man
    (inputs `(("libx11" ,libx11)
              ("libxext" ,libxext)
              ("libxi" ,libxi)
              ("libxinerama" ,libxinerama)
              ("libxtst" ,libxtst)
              ("libxkbcommon" ,libxkbcommon)))
    (home-page "https://www.semicomplete.com/projects/xdotool/")
    (synopsis "Fake keyboard/mouse input, window management, and more")
    (description "Xdotool lets you simulate keyboard input and mouse activity,
move and resize windows, etc.  It does this using X11's XTEST extension and
other Xlib functions.  Additionally, you can search for windows and move,
resize, hide, and modify window properties like the title.  If your window
manager supports it, you can use xdotool to switch desktops, move windows
between desktops, and change the number of desktops.")
    (license license:bsd-3)))

(define-public xeyes
  (package
    (name "xeyes")
    (version "1.1.2")
    (source
     (origin
       (method url-fetch)
       (uri (string-append "https://www.x.org/releases/individual/app/"
                           name "-" version ".tar.bz2"))
       (sha256
        (base32 "0lq5j7fryx1wn998jq6h3icz1h6pqrsbs3adskjzjyhn5l6yrg2p"))))
    (build-system gnu-build-system)
    (inputs
      `(("libxext" ,libxext)
        ("libxmu" ,libxmu)
        ("libxrender" ,libxrender)
        ("libxt" ,libxt)))
    (native-inputs
     `(("pkg-config" ,pkg-config)))
    (home-page "https://www.x.org/")    ; no dedicated Xeyes page exists
    (synopsis "Follow-the-mouse X demo")
    (description "Xeyes is a demo program for x.org.  It shows eyes
following the mouse.")
    (license license:x11)))


(define-public pixman
  (package
    (name "pixman")
    (version "0.40.0")
    (source
     (origin
       (method url-fetch)
       (uri
        (string-append
         "https://www.cairographics.org/releases/pixman-"
         version ".tar.gz"))
       (sha256
        (base32 "1z13n96m7x91j25qq9wlkxsbq04wfwjhw66ir17frna06zn0s83d"))
       (patches
        (search-patches
         "pixman-CVE-2016-5296.patch"))))
    (build-system gnu-build-system)
    (arguments
     `(#:configure-flags
       (list
        "--disable-static"
        "--enable-timers"
        "--enable-gnuplot")))
    (native-inputs
     `(("pkg-config" ,pkg-config)))
    (inputs
     `(("libpng" ,libpng)
       ("zlib" ,zlib)))
    (synopsis "Low-level pixel manipulation library")
    (description "Pixman is a low-level software library for pixel
manipulation, providing features such as image compositing and trapezoid
rasterisation.")
    (home-page "http://www.pixman.org/")
    (license license:expat)))

(define-public libdrm
  (package
    (name "libdrm")
    (version "2.4.104")
    (source (origin
              (method url-fetch)
              (uri (string-append
                    "https://dri.freedesktop.org/libdrm/libdrm-"
                    version ".tar.xz"))
              (sha256
               (base32
                "1jqvx9c23hgwhq109zqj6vg3ng40pcvh3r1k2fn1a424qasxhsnn"))))
    (build-system meson-build-system)
    (arguments
     `(#:configure-flags
       '(,@(match (%current-system)
             ((or "armhf-linux" "aarch64-linux")
              '("-Dexynos=true"
                "-Domap=true"
                "-Detnaviv=true"
                "-Dtegra=true"
                "-Dfreedreno-kgsl=true"))
             (_ '())))

       #:phases (modify-phases %standard-phases
                  (replace 'check
                    (lambda _
                      (invoke "meson" "test" "--timeout-multiplier" "5"))))))
    (inputs
     `(("libpciaccess" ,libpciaccess)))
    (native-inputs
     `(("pkg-config" ,pkg-config)))
    (home-page "https://dri.freedesktop.org/wiki/")
    (synopsis "Direct rendering userspace library")
    (description "The Direct Rendering Infrastructure, also known as the DRI,
is a framework for allowing direct access to graphics hardware under the
X Window System in a safe and efficient manner.  It includes changes to the
X server, to several client libraries, and to the kernel (DRM, Direct
Rendering Manager).  The most important use for the DRI is to create fast
OpenGL implementations providing hardware acceleration for Mesa.
Several 3D accelerated drivers have been written to the DRI specification,
including drivers for chipsets produced by 3DFX, AMD (formerly ATI), Intel
and Matrox.")
    (license license:x11)))


(define-public mtdev
  (package
    (name "mtdev")
    (version "1.1.6")
    (source
      (origin
        (method url-fetch)
        (uri (string-append
               "http://bitmath.org/code/mtdev/mtdev-"
               version ".tar.bz2"))
        (sha256
         (base32
          "1q700h9dqcm3zl6c3gj0qxxjcx6ibw2c51wjijydhwdcm26v5mqm"))))
    (build-system gnu-build-system)
    (arguments '(#:configure-flags '("--disable-static")))
    (home-page "http://bitmath.org/code/mtdev/")
    (synopsis "Multitouch protocol translation library")
    (description "Mtdev is a stand-alone library which transforms all
variants of kernel MT events to the slotted type B protocol.  The events
put into mtdev may be from any MT device, specifically type A without
contact tracking, type A with contact tracking, or type B with contact
tracking.")
    (license license:x11)))

(define-public startup-notification
  (package
    (name "startup-notification")
    (version "0.12")
    (source
     (origin
       (method url-fetch)
       (uri (string-append "https://www.freedesktop.org/software/" name
                           "/releases/" name "-" version ".tar.gz"))
       (sha256
        (base32
         "0jmyryrpqb35y9hd5sgxqy2z0r1snw7d3ljw0jak0n0cjdz1yf9w"))))
    (build-system gnu-build-system)
    (native-inputs `(("pkg-config" ,pkg-config)))
    (inputs
     `(("libx11" ,libx11)
       ("xcb-util" ,xcb-util)))
    (home-page "https://www.freedesktop.org/wiki/Software/startup-notification/")
    (synopsis "Application startup notification and feedback library")
    (description
     "Startup-notification contains a reference implementation of the startup
notification protocol.  The reference implementation is mostly under an X Window
System style license, and has no special dependencies.")
    ;; Most of the code is provided under x11 license.
    (license license:lgpl2.0+)))

(define-public wmctrl
  (package
    (name "wmctrl")
    (version "1.07")
    (source (origin
              (method url-fetch)
              (uri (string-append
                    "https://sites.google.com/site/tstyblo/wmctrl/wmctrl-"
                    version ".tar.gz"))
              (sha256
               (base32
                "1afclc57b9017a73mfs9w7lbdvdipmf9q0xdk116f61gnvyix2np"))
              (patches (search-patches "wmctrl-64-fix.patch"))))
    (build-system gnu-build-system)
    (arguments
     '(#:configure-flags
       (list (string-append "--mandir="
                            (assoc-ref %outputs "out")
                            "/share/man"))))
    (native-inputs
     `(("pkg-config" ,pkg-config)))
    (inputs
     `(("libx11" ,libx11)
       ("libxmu" ,libxmu)
       ("glib" ,glib)))
    (home-page "http://tomas.styblo.name/wmctrl/")
    (synopsis "Command-line tool to control X window managers")
    (description
     "Wmctrl interacts with an X window manager that is compatible
with the EWMH/NetWM specification.  It can query the window manager for
information, and request for certain window management actions (resize and
move windows, switch between desktops, etc.).")
    (license license:gpl2+)))

(define-public scrot
  (package
    (name "scrot")
    (version "1.4")
    (source
     (origin
       (method git-fetch)
       (uri
        (git-reference
         (url "https://github.com/resurrecting-open-source-projects/scrot")
         (commit version)))
       (file-name (git-file-name name version))
       (sha256
        (base32
         "12xq6glg70icwsvbnfw9gm4dahlbnrc7b6adpd0mpf89h4sj2gds"))))
    (build-system gnu-build-system)
    (native-inputs
     `(("autoconf" ,autoconf)
       ("autoconf-archive" ,autoconf-archive)
       ("automake" ,automake)))
    (inputs
     `(("giblib" ,giblib)
       ("libx11" ,libx11)
       ("libXcursor" ,libxcursor)
       ("libxcomposite" ,libxcomposite)
       ("libXfixes" ,libxfixes)))
    (home-page "https://github.com/resurrecting-open-source-projects/scrot")
    (synopsis "Command-line screen capture utility for X Window System")
    (description
     "Scrot saves a screenshot of a full screen, a window or a part
of the screen selected by mouse.")
    ;; This license removes a clause about X Consortium from the original
    ;; X11 license.
    (license (license:x11-style "file://COPYING"
                                "See 'COPYING' in the distribution."))))

(define-public slop
  (package
    (name "slop")
    (version "7.5")
    (source (origin
              (method git-fetch)
              (uri (git-reference
                    (url "https://github.com/naelstrof/slop")
                    (commit (string-append "v" version))))
              (file-name (git-file-name name version))
              (sha256
               (base32
                "1k8xxb4rj2fylr4vj16yvsf73cyywliz9cy78pl4ibmi03jhg837"))))
    (build-system cmake-build-system)
    (arguments
     '(#:tests? #f)) ; no "check" target
    (inputs
     `(("glew" ,glew)
       ("glm" ,glm)
       ("icu4c" ,icu4c)
       ("libxext" ,libxext)
       ("libxrender" ,libxrender)
       ("mesa" ,mesa)))
    (home-page "https://github.com/naelstrof/slop")
    (synopsis "Select a region and print its bounds to stdout")
    (description
     "slop (Select Operation) is a tool that queries for a selection from a
user and prints the region to stdout.  It grabs the mouse and turns it into a
crosshair, lets the user click and drag to make a selection (or click on a
window) while drawing a pretty box around it, then finally prints the
selection's dimensions to stdout.")
    (license license:gpl3+)))

(define-public maim
  (package
    (name "maim")
    (version "5.6.3")
    (source (origin
              (method git-fetch)
              (uri (git-reference
                    (url "https://github.com/naelstrof/maim")
                    (commit (string-append "v" version))))
              (file-name (git-file-name name version))
              (sha256
               (base32
                "181mjjrjb9fs1ficcv9miqbk94v95j1yli7fjp2dj514g7nj9l3x"))))
    (build-system cmake-build-system)
    (arguments
     '(#:tests? #f))            ; no "check" target
    (inputs
     `(("glm" ,glm)
       ("libjpeg" ,libjpeg-turbo)
       ("libpng" ,libpng)
       ("libxcomposite" ,libxcomposite)
       ("libxfixes" ,libxfixes)
       ("libxrandr" ,libxrandr)
       ("mesa" ,mesa)
       ("slop" ,slop)
       ("zlib" ,zlib)))
    (home-page "https://github.com/naelstrof/maim")
    (synopsis "Screenshot utility for X Window System")
    (description
     "maim (Make Image) is a tool that takes screenshots of your desktop and
saves it in any format.  Along with a full screen, it allows you to capture a
predefined region or a particular window.  Also, it makes it possible to
include cursor in the resulting image.")
    (license license:gpl3+)))

(define-public unclutter
  (package
    (name "unclutter")
    (version "8")
    (source (origin
              (method url-fetch)
              (uri (string-append
                    "http://ftp.x.org/contrib/utilities/unclutter-"
                    version ".tar.Z"))
              (sha256
               (base32
                "0ahrr5z6wxqqfyihm112hnq0859zlxisrb3y5232zav58j6sfmdq"))))
    (build-system gnu-build-system)
    (arguments
     '(#:tests? #f                      ; no check target
       #:phases
       (modify-phases %standard-phases
         (delete 'configure)
         (replace 'install
           (lambda* (#:key inputs outputs #:allow-other-keys)
             (let* ((out  (assoc-ref outputs "out"))
                    (bin  (string-append out "/bin"))
                    (man1 (string-append out "/share/man/man1")))
               (mkdir-p bin)
               (mkdir-p man1)
               (invoke "make" "install" "install.man"
                       (string-append "BINDIR=" bin)
                       (string-append "MANDIR=" man1))))))))
    (inputs `(("libx11" ,libx11)))
    (home-page "http://ftp.x.org/contrib/utilities/")
    (synopsis "Hide idle mouse cursor")
    (description
     "Unclutter is a program which runs permanently in the background of an
X11 session.  It checks on the X11 pointer (cursor) position every few
seconds, and when it finds it has not moved (and no buttons are pressed
on the mouse, and the cursor is not in the root window) it creates a
small sub-window as a child of the window the cursor is in.  The new
window installs a cursor of size 1x1 but a mask of all 0, i.e. an
invisible cursor.  This allows you to see all the text in an xterm or
xedit, for example.  The human factors crowd would agree it should make
things less distracting.")
    (license license:public-domain)))

(define-public xautomation
  (package
    (name "xautomation")
    (version "1.09")
    (source
     (origin
       (method url-fetch)
       (uri (string-append "https://www.hoopajoo.net/static/projects/"
                           "xautomation-" version ".tar.gz"))

       (sha256
        (base32
         "03azv5wpg65h40ip2kk1kdh58vix4vy1r9bihgsq59jx2rhjr3zf"))))
    (build-system gnu-build-system)
    (inputs
     `(("libpng" ,libpng)
       ("libx11" ,libx11)
       ("libxi" ,libxi)
       ("libxtst" ,libxtst)))
    (native-inputs
     `(("xorgproto" ,xorgproto)))
    (synopsis "Tools to automate tasks in X such as detecting on screen images")
    (description
     "Xautomation can control X from the command line for scripts, and
do visual scraping to find things on the screen.  The control interface
allows mouse movement, clicking, button up/down, key up/down, etc, and
uses the XTest extension so you don't have the annoying problems that
xse has when apps ignore sent events.  The visgrep program can find
images inside of images and reports the coordinates, allowing programs
to find buttons, etc, on the screen to click on.")
    (home-page "https://www.hoopajoo.net/projects/xautomation.html")
    (license license:gpl2+)))

(define-public xbanish
  (package
    (name "xbanish")
    (version "1.7")
    (home-page "https://github.com/jcs/xbanish")
    (source (origin
              (method git-fetch)
              (uri (git-reference (url home-page)
                                  (commit (string-append "v" version))))
              (file-name (git-file-name name version))
              (sha256
               (base32
                "0ic5f7zgc32p5g1wxas9y5h8dhik0pvsa8wmn6skdry56gw9vg9q"))))
    (build-system gnu-build-system)
    (arguments
     `(#:tests? #f                      ; no tests
       #:make-flags (list "CC=gcc"
                          (string-append "PREFIX=" (assoc-ref %outputs "out")))
       #:phases (modify-phases %standard-phases
                  (delete 'configure)))) ; no configure script
    (inputs
     `(("libx11" ,libx11)
       ("libxfixes" ,libxfixes)
       ("libxi" ,libxi)
       ("libxt" ,libxt)))
    (synopsis "Banish the mouse cursor")
    (description
     "@command{xbanish} hides the mouse cursor when you start typing, and
shows it again when the mouse cursor moves or a mouse button is pressed.")
    (license license:bsd-3)))

(define-public xlockmore
  (package
    (name "xlockmore")
    (version "5.66")
    (source (origin
             (method url-fetch)
             (uri (list (string-append "http://sillycycle.com/xlock/"
                                       "xlockmore-" version ".tar.xz")
                        ;; Previous releases are moved to a subdirectory.
                        (string-append "http://sillycycle.com/xlock/"
                                       "recent-releases/"
                                       "xlockmore-" version ".tar.xz")))
             (sha256
              (base32
               "0wdb7gpyjw3sigmhiplgg1bqxz6wipr0c3n9492x2a18cv1saxjr"))))
    (build-system gnu-build-system)
    (arguments
     '(#:configure-flags (list (string-append "--enable-appdefaultdir="
                                              (assoc-ref %outputs "out")
                                              "/lib/X11/app-defaults"))
       #:tests? #f))                            ;no such thing as a test suite
    (inputs
     `(("libX11" ,libx11)
       ("libXext" ,libxext)
       ("libXt" ,libxt)
       ("linux-pam" ,linux-pam)))
    (home-page "https://sillycycle.com/xlockmore.html")
    (synopsis "Screen locker for the X Window System")
    (description
     "XLockMore is a classic screen locker and screen saver for the
X Window System.")
    (license (license:non-copyleft #f "See xlock.c.")
             ))) ; + GPLv2 in modes/glx/biof.c.

(define-public xosd
  (package
    (name "xosd")
    (version "2.2.14")
    (source (origin
              (method url-fetch)
              (uri (string-append
                    "mirror://sourceforge/libxosd/libxosd/xosd-" version "/"
                    name "-" version ".tar.gz"))
              (sha256
               (base32
                "025m7ha89q29swkc7s38knnbn8ysl24g2h5s7imfxflm91psj7sg"))))
    (build-system gnu-build-system)
    (arguments
     '(#:configure-flags
       (list (string-append "--mandir=" %output "/share/man"))))
    (inputs
     `(("libx11" ,libx11)
       ("libxt" ,libxt)
       ("libxext" ,libxext)
       ("libxinerama" ,libxinerama)))
    (home-page "https://sourceforge.net/projects/libxosd/")
    (synopsis "X On Screen Display")
    (description
     "XOSD provides a C library and a simple utility (osd_cat) for displaying
transparent text on your screen.")
    (license license:gpl2+)))

(define-public wob
  (package
    (name "wob")
    (version "0.11")
    (source
     (origin
       (method url-fetch)
       (uri (string-append "https://github.com/francma/wob/releases/download/"
                           version "/wob-" version ".tar.gz"))
       (sha256
        (base32 "1vgngcg8wxn6zfg34czn9w55ia0zmhlgnpzf0gh31dc72li9353k"))))
    (build-system meson-build-system)
    (native-inputs
     `(("pkg-config" ,pkg-config)
       ("scdoc" ,scdoc)))
    (inputs
     `(("libseccomp" ,libseccomp)
       ("wayland" ,wayland)
       ("wayland-protocols" ,wayland-protocols)))
    (home-page "https://github.com/francma/wob")
    (synopsis "Lightweight overlay bar for Wayland")
    (description
     "Wob, or Wayland Overlay Bar, is a lightweight overlay volume,
backlight, progress, or anything bar for Wayland.")
    (license license:isc)))

(define-public xbindkeys
  (package
    (name "xbindkeys")
    (version "1.8.7")
    (source (origin
              (method url-fetch)
              ;; Download from the savannah mirror list fails
              (uri (string-append
                    "http://www.nongnu.org/xbindkeys/xbindkeys-"
                    version
                    ".tar.gz"))
              (sha256
               (base32
                "1wl2vc5alisiwyk8m07y1ryq8w3ll9ym83j27g4apm4ixjl8d6x2"))))
    (build-system gnu-build-system)
    (arguments
     `(#:phases
       (modify-phases %standard-phases
         (add-after 'unpack 'sanitise-shebang
           ;; This wish script uses a strange double shebang that escapes our
           ;; patch-shebangs phase.  Assume that it's unnecessary & replace it.
           (lambda _
             (substitute* "xbindkeys_show"
               (("^#!.*|^exec wish.*") "")
               (("^# \\\\") (string-append "#!" (which "wish"))))
             #t))
         (add-after 'unpack 'patch-references
           (lambda* (#:key outputs #:allow-other-keys)
             (let ((out (assoc-ref outputs "out")))
               (substitute* "xbindkeys_show"
                 (("\"(xbindkeys)\"" _ command)
                  (format #f "\"~a/bin/~a\"" out command)))
               #t))))))
    (native-inputs
     `(("pkg-config" ,pkg-config)))
    (inputs
     `(("guile" ,guile-2.2)
       ("libx11" ,libx11)
       ("tk" ,tk)))
    (home-page "https://www.nongnu.org/xbindkeys/")
    (synopsis "Associate a combination of keys with a shell command")
    (description
     "XBindKeys is a program that allows you to launch shell commands with
your keyboard or your mouse under the X Window System.  It links commands to
keys or mouse buttons, using a configuration file.  It's independent of the
window manager and can capture all keyboard keys (ex: Power, Wake...).  It
optionally supports a Guile-based configuration file layout, which enables you
to access all XBindKeys internals, so you can have key combinations, double
clicks or timed double clicks take actions.  Also all functions that work in
Guile will work for XBindKeys.")
    (license license:gpl2+)))

(define-public sxhkd
  (package
    (name "sxhkd")
    (version "0.6.2")
    (source
     (origin
       (method git-fetch)
       (uri (git-reference
             (url "https://github.com/baskerville/sxhkd")
             (commit version)))
       (file-name (git-file-name name version))
       (sha256
        (base32 "1winwzdy9yxvxnrv8gqpigl9y0c2px27mnms62bdilp4x6llrs9r"))))
    (build-system gnu-build-system)
    (inputs
     `(("asciidoc" ,asciidoc)
       ("libxcb" ,libxcb)
       ("xcb-util" ,xcb-util)
       ("xcb-util-keysyms" ,xcb-util-keysyms)
       ("xcb-util-wm" ,xcb-util-wm)))
    (arguments
     `(#:phases (modify-phases %standard-phases (delete 'configure))
       #:tests? #f  ; no check target
       #:make-flags
       (list "CC=gcc"
             (string-append "PREFIX=" %output)
             ;; Keep the documentation where the build system installs LICENSE.
             (string-append "DOCPREFIX=" %output
                            "/share/doc/" ,name "-" ,version))))
    (home-page "https://github.com/baskerville/sxhkd")
    (synopsis "Simple X hotkey daemon")
    (description "sxhkd is a simple X hotkey daemon with a powerful and
compact configuration syntax.")
    (license license:bsd-2)))

(define-public rxvt-unicode
  (package
    (name "rxvt-unicode")
    (version "9.22")
    (source (origin
              (method url-fetch)
              (uri (string-append "http://dist.schmorp.de/rxvt-unicode/Attic/"
                                  name "-" version ".tar.bz2"))
              (patches (search-patches "rxvt-unicode-escape-sequences.patch"))
              (sha256
               (base32
                "1pddjn5ynblwfrdmskylrsxb9vfnk3w4jdnq2l8xn2pspkljhip9"))))
    (build-system gnu-build-system)
    (arguments
     ;; This sets the destination when installing the necessary terminal
     ;; capability data, which are not provided by 'ncurses'.  See
     ;; https://lists.gnu.org/archive/html/bug-ncurses/2009-10/msg00031.html
     `(#:configure-flags (list "--enable-256-color")
       #:make-flags (list (string-append "TERMINFO="
                                         (assoc-ref %outputs "out")
                                         "/share/terminfo"))
       #:phases
       (modify-phases %standard-phases
         (add-after 'install 'install-desktop-urxvt
           (lambda* (#:key outputs #:allow-other-keys)
             (let* ((output (assoc-ref outputs "out"))
                    (desktop (string-append output "/share/applications")))
               (mkdir-p desktop)
               (with-output-to-file
                   (string-append desktop "/urxvt.desktop")
                 (lambda _
                   (format #t
                           "[Desktop Entry]~@
                           Name=rxvt-unicode~@
                           Comment=~@
                           Exec=~a/bin/urxvt~@
                           TryExec=~@*~a/bin/urxvt~@
                           Icon=~@
                           Type=Application~%"
                           output)))
               #t)))
         (add-after 'install 'install-desktop-urxvtc
           (lambda* (#:key outputs #:allow-other-keys)
             (let* ((output (assoc-ref outputs "out"))
                    (desktop (string-append output "/share/applications")))
               (mkdir-p desktop)
               (with-output-to-file
                   (string-append desktop "/urxvtc.desktop")
                 (lambda _
                   (format #t
                           "[Desktop Entry]~@
                           Name=rxvt-unicode (client)~@
                           Comment=Rxvt clone with XFT and unicode support~@
                           Exec=~a/bin/urxvtc~@
                           TryExec=~@*~a/bin/urxvtc~@
                           Icon=~@
                           Type=Application~%"
                           output)))
               #t))))))
    (inputs
     `(("libXft" ,libxft)
       ("libX11" ,libx11)))
    (native-inputs
     `(("ncurses" ,ncurses)         ;trigger the installation of terminfo data
       ("perl" ,perl)
       ("pkg-config" ,pkg-config)))
    ;; FIXME: This should only be located in 'ncurses'.  Nonetheless it is
    ;; provided for usability reasons.  See <https://bugs.gnu.org/22138>.
    (native-search-paths
     (list (search-path-specification
            (variable "TERMINFO_DIRS")
            (files '("share/terminfo")))))
    (home-page "http://software.schmorp.de/pkg/rxvt-unicode.html")
    (synopsis "Rxvt clone with XFT and unicode support")
    (description "Rxvt-unicode (urxvt) is a colour vt102 terminal emulator
intended as an xterm replacement for users who do not require features such as
Tektronix 4014 emulation and toolkit-style configurability.  It supports
unicode, XFT and may be extended with Perl plugins.  It also comes with a
client/daemon pair that lets you open any number of terminal windows from
within a single process.")
    (license license:gpl3+)))

(define-public xcape
  (package
    (name "xcape")
    (version "1.2")
    (source (origin
              (method git-fetch)
              (uri (git-reference
                    (url "https://github.com/alols/xcape")
                    (commit (string-append "v" version))))
              (file-name (git-file-name name version))
              (sha256
               (base32
                "09a05cxgrip6nqy1qmwblamp2bhknqnqmxn7i2a1rgxa0nba95dm"))))
    (build-system gnu-build-system)
    (arguments
     `(#:tests? #f ; no check target
       ;; no configure script
       #:phases (modify-phases %standard-phases (delete 'configure))
       #:make-flags (list (string-append "PREFIX=" (assoc-ref %outputs "out"))
                          "MANDIR=/share/man/man1"
                          "CC=gcc")))
    (inputs
     `(("libxtst" ,libxtst)
       ("libx11" ,libx11)))
    (native-inputs
     `(("pkg-config" ,pkg-config)))
    (home-page "https://github.com/alols/xcape")
    (synopsis "Use a modifier key in X.org as another key")
    (description
     "This utility for X.org uses a modifier key as another key when
pressed and released on its own.  The default behaviour is to generate the
Escape key when Left Control is pressed and released on its own.")
    (license license:gpl3+)))

(define-public libwacom
  (package
    (name "libwacom")
    (version "1.7")
    (source (origin
              (method url-fetch)
              (uri (string-append
                    "https://github.com/linuxwacom/libwacom/releases/download/"
                    "libwacom-" version "/libwacom-" version ".tar.bz2"))
              (sha256
               (base32
                "0797gc055dgg2jfqijy9823bd83jwr4wb2z9id992qlcr0xmz1rw"))))
    (build-system glib-or-gtk-build-system)
    (arguments
     `(#:configure-flags '("--disable-static")))
    (native-inputs
     `(("pkg-config" ,pkg-config)
       ;; For tests.
       ("python" ,python)))
    (inputs
     `(("gtk+" ,gtk+)
       ("libgudev" ,libgudev)
       ("eudev" ,eudev)
       ("libxml2" ,libxml2)))
    (propagated-inputs
     ;; libwacom includes header files that include GLib, and libinput uses
     ;; those header files.
     `(("glib" ,glib)))
    (home-page "https://linuxwacom.github.io/")
    (synopsis "Helper library for Wacom tablet settings")
    (description
     "Libwacom is a library to help implement Wacom tablet settings.  It is
intended to be used by client-programs that need model identification.  It is
already being used by the gnome-settings-daemon and the GNOME Control Center
Wacom tablet applet.")
    (license license:x11)))

(define-public xf86-input-wacom
  (package
    (name "xf86-input-wacom")
    (version "0.39.0")
    (source
     (origin
       (method url-fetch)
       (uri (string-append
             "https://github.com/linuxwacom/xf86-input-wacom/releases/download/"
             "xf86-input-wacom-" version "/"
             "xf86-input-wacom-" version ".tar.bz2"))
       (sha256
        (base32 "11qk58az6qwii774ga45h5yqzipwn56f0d74kdbajqdv45p85gqj"))))
    (arguments
     `(#:configure-flags
       (list (string-append "--with-sdkdir="
                            (assoc-ref %outputs "out")
                            "/include/xorg")
             (string-append "--with-xorg-conf-dir="
                            (assoc-ref %outputs "out")
                            "/share/X11/xorg.conf.d"))))
    (build-system gnu-build-system)
    (native-inputs
     `(("pkg-config" ,pkg-config)))
    (inputs
     `(("xorg-server" ,xorg-server)
       ("libxrandr" ,libxrandr)
       ("libxinerama" ,libxinerama)
       ("libxi" ,libxi)
       ("eudev" ,eudev)))
    (home-page "https://linuxwacom.github.io/")
    (synopsis "Wacom input driver for X")
    (description
     "The xf86-input-wacom driver is the wacom-specific X11 input driver for
the X.Org X Server version 1.7 and later (X11R7.5 or later).")
    (license license:x11)))

(define-public redshift
  (package
    (name "redshift")
    (version "1.12")
    (source
     (origin
       (method url-fetch)
       (uri
        (string-append "https://github.com/jonls/redshift/"
                       "releases/download/v" version
                       "/redshift-" version ".tar.xz"))
       (sha256
        (base32
         "1fi27b73x85qqar526dbd33av7mahca2ykaqwr7siqiw1qqcby6j"))))
    (build-system gnu-build-system)
    (arguments
     `(#:imported-modules (,@%gnu-build-system-modules
                           (guix build python-build-system))
       #:phases
       (modify-phases %standard-phases
         (add-after 'install 'split-outputs
           (lambda* (#:key outputs #:allow-other-keys)
             (let ((out (assoc-ref outputs "out"))
                   (gtk (assoc-ref outputs "gtk"))
                   (desktop-file "/share/applications/redshift-gtk.desktop"))
               (mkdir-p (string-append gtk "/bin"))
               (link (string-append out "/bin/redshift-gtk")
                     (string-append gtk "/bin/redshift-gtk"))
               (delete-file (string-append out "/bin/redshift-gtk"))
               (copy-recursively (string-append out "/lib")
                                 (string-append gtk "/lib"))
               (delete-file-recursively (string-append out "/lib"))
               (mkdir-p (string-append gtk "/share/applications"))
               (link (string-append out desktop-file)
                     (string-append gtk desktop-file))
               (delete-file (string-append out desktop-file))
               (with-directory-excursion (string-append out "/share")
                 (for-each (lambda (dir)
                             (copy-recursively
                              (string-append out "/share/" dir)
                              (string-append gtk "/share/" dir))
                             (delete-file-recursively dir))
                           '("appdata" "icons")))
               #t)))
         (add-after 'split-outputs 'wrap
           (lambda* (#:key inputs outputs #:allow-other-keys)
             (let* ((gtk (assoc-ref outputs "gtk"))
                    (site-packages (@ (guix build python-build-system)
                                      site-packages))
                    (site (site-packages inputs outputs)))
               (wrap-program (string-append gtk "/bin/redshift-gtk")
                 `("GUIX_PYTHONPATH" ":" prefix
                   (,(string-append site ":" (getenv "GUIX_PYTHONPATH"))))
                 `("GI_TYPELIB_PATH" ":" prefix (,(getenv "GI_TYPELIB_PATH"))))
               #t))))))
    (outputs '("out" "gtk"))
    (native-inputs
     `(("pkg-config" ,pkg-config)
       ("intltool" ,intltool)))
    (inputs
     `(("libdrm" ,libdrm)
       ("libx11" ,libx11)
       ("libxcb" ,libxcb)
       ("libxxf86vm" ,libxxf86vm)
       ("glib" ,glib)                   ;for Geoclue2 support

       ;; To build the GTK3 GUI, we need these.
       ("gtk+" ,gtk+)
       ("python" ,python)
       ("python-pygobject" ,python-pygobject)
       ("python-pyxdg" ,python-pyxdg)))
    (home-page "https://github.com/jonls/redshift")
    (synopsis "Adjust the color temperature of your screen")
    (description
     "Redshift adjusts the color temperature according to the position of the
sun.  A different color temperature is set during night and daytime.  During
twilight and early morning, the color temperature transitions smoothly from
night to daytime temperature to allow your eyes to slowly adapt.  At night the
color temperature should be set to match the lamps in your room.")
    (license license:gpl3+)))

(define-public redshift-wayland
  (let ((commit "7da875d34854a6a34612d5ce4bd8718c32bec804")
        (revision "1"))
    (package
      (name "redshift-wayland")
      (version (string-append "1.12-"
                              revision "." (string-take commit 7)))
      (source (origin
                (method git-fetch)
                (uri (git-reference
                      (url "https://github.com/minus7/redshift")
                      (commit commit)))
                (file-name (string-append name "-" version))
                (sha256
                 (base32
                  "0nbkcw3avmzjg1jr1g9yfpm80kzisy55idl09b6wvzv2sz27n957"))))
      (build-system gnu-build-system)
      (arguments
       '(#:phases (modify-phases %standard-phases
                    (add-after 'install 'create-desktop-file
                      (lambda* (#:key outputs #:allow-other-keys)
                        ;; For the GeoClue provider to work, a .desktop file
                        ;; needs to be provided.  A template is available,
                        ;; but it only gets installed when the GUI is enabled.
                        ;; Install it manually for this Wayland variant.
                        (let* ((out (assoc-ref outputs "out"))
                               (desktop-file
                                (string-append
                                 out "/share/applications/redshift.desktop")))
                          (mkdir-p (dirname desktop-file))
                          (copy-file "data/applications/redshift.desktop.in"
                                     desktop-file)
                          (substitute* desktop-file
                            (("^_") ""))
                          #t))))))
      (native-inputs
       `(("autoconf" ,autoconf)
         ("automake" ,automake)
         ("libtool" ,libtool)
         ("pkg-config" ,pkg-config)
         ("intltool" ,intltool)))
      (inputs
       `(("libdrm" ,libdrm)
         ("libx11" ,libx11)
         ("libxcb" ,libxcb)
         ("libxxf86vm" ,libxxf86vm)
         ("glib" ,glib)                 ; for Geoclue2 support
         ("wayland" ,wayland)))
      (home-page "https://github.com/minus7/redshift")
      (synopsis "Adjust the color temperature of your screen (with Wayland support)")
      (description
       "Redshift adjusts the color temperature according to the position of the
sun.  A different color temperature is set during night and daytime.  During
twilight and early morning, the color temperature transitions smoothly from
night to daytime temperature to allow your eyes to slowly adapt.  At night the
color temperature should be set to match the lamps in your room.

This is a fork with added support for Wayland using the wlr-gamma-control
protocol.")
      (license license:gpl3+))))

(define-public gammastep
  (package
    (name "gammastep")
    (version "2.0.7")
    (source
     (origin
       (method git-fetch)
       (uri (git-reference
             (url "https://gitlab.com/chinstrap/gammastep")
             (commit (string-append "v" version))))
       (file-name (git-file-name name version))
       (sha256
        (base32 "11j54rdd3cgngdhjwyapwjbrdm8cii4i7g4zdvfykvmb1w4zdk7g"))))
    (build-system gnu-build-system)
    (arguments
     `(#:phases
       (modify-phases %standard-phases
         (add-after 'install 'wrap-python-and-typelib
           (lambda* (#:key outputs #:allow-other-keys)
             ;; Gammastep GUI needs Typelib files from GTK and access
             ;; to Python libraries.
             (wrap-program (string-append (assoc-ref outputs "out")
                                          "/bin/gammastep-indicator")
               `("PYTHONPATH" ":" prefix (,(getenv "PYTHONPATH")))
               `("GI_TYPELIB_PATH" ":" prefix
                 (,(getenv "GI_TYPELIB_PATH")))))))))
    (native-inputs
     `(("autoconf" ,autoconf)
       ("automake" ,automake)
       ("gettext" ,gettext-minimal)
       ("intltool" ,intltool)
       ("libtool" ,libtool)
       ("pkg-config" ,pkg-config)))
    (inputs
     `(("glib" ,glib)
       ("gtk" ,gtk+)
       ("libappindicator" ,libappindicator)
       ("libdrm" ,libdrm)
       ("libX11" ,libx11)
       ("libxxf86vm" ,libxxf86vm)
       ("libxcb" ,libxcb)
       ("python" ,python)
       ("python-pygobject" ,python-pygobject)
       ("python-pyxdg" ,python-pyxdg)
       ("wayland" ,wayland)))
    (home-page "https://gitlab.com/chinstrap/gammastep")
    (synopsis "Adjust the color temperature of your screen")
    (description
     "Gammastep automatically adjusts the color temperature of your
screen according to your surroundings.  This may help your eyes hurt
less if you are working in front of the screen at night.")
    (license license:gpl3)))

(define-public xscreensaver
  (package
    (name "xscreensaver")
    (version "5.44")
    (source
     (origin
       (method url-fetch)
       (uri
        (string-append "https://www.jwz.org/xscreensaver/xscreensaver-"
                       version ".tar.gz"))
       (sha256
        (base32 "15bv05vpfjwsrqbazrjmm382jd7vvw0mp6y9vasn6wvxzjf0in3k"))))
    (build-system gnu-build-system)
    (arguments
     `(#:tests? #f                      ; no check target
       #:phases
       (modify-phases %standard-phases
         (add-before 'configure 'adjust-gtk-resource-paths
           (lambda _
             (substitute* '("driver/Makefile.in" "po/Makefile.in.in")
               (("@GTK_DATADIR@") "@datadir@")
               (("@PO_DATADIR@") "@datadir@"))
             #t)))
       #:configure-flags '("--with-pam" "--with-proc-interrupts"
                           "--without-readdisplay")
       #:make-flags (list (string-append "AD_DIR="
                                         (assoc-ref %outputs "out")
                                         "/lib/X11/app-defaults"))))
    (native-inputs
     `(("pkg-config" ,pkg-config)
       ("intltool" ,intltool)))
    (inputs
     `(("libx11" ,libx11)
       ("libxext" ,libxext)
       ("libxi" ,libxi)
       ("libxt" ,libxt)
       ("libxft" ,libxft)
       ("libxmu" ,libxmu)
       ("libxpm" ,libxpm)
       ("libglade" ,libglade)
       ("libxml2" ,libxml2)
       ("libsm" ,libsm)
       ("libjpeg" ,libjpeg-turbo)
       ("linux-pam" ,linux-pam)
       ("pango" ,pango)
       ("gtk+" ,gtk+)
       ("perl" ,perl)
       ("cairo" ,cairo)
       ("bc" ,bc)
       ("libxrandr" ,libxrandr)
       ("glu" ,glu)
       ("glib" ,glib)))
    (home-page "https://www.jwz.org/xscreensaver/")
    (synopsis "Classic screen saver suite supporting screen locking")
    (description
     "xscreensaver is a popular screen saver collection with many entertaining
demos.  It also acts as a nice screen locker.")
    ;; xscreensaver doesn't have a single copyright file and instead relies on
    ;; source comment headers, though most files have the same lax
    ;; permissions.  To reduce complexity, we're pointing at Debian's
    ;; breakdown of the copyright information.
    (license (license:non-copyleft
              (string-append
               "http://metadata.ftp-master.debian.org/changelogs/"
               "/main/x/xscreensaver/xscreensaver_5.36-1_copyright")))))

(define-public xssproxy
  (package
    (name "xssproxy")
    (version "1.0.0")
    (source (origin
              (method git-fetch)
              (uri (git-reference
                    (url "https://github.com/timakro/xssproxy")
                    (commit (string-append "v" version))))
              (file-name (string-append name "-" version "-checkout"))
              (sha256
               (base32
                "0c83wmipnsdnbihc5niyczs7jrkss2s8n6iwwjdia7hkjzbd0hl7"))))
    (build-system gnu-build-system)
    (arguments `(#:make-flags `("bindir=/bin"
                                "man1dir=/share/man/man1"
                                ,(string-append "DESTDIR=" (assoc-ref %outputs "out"))
                                "CC=gcc")
                 #:phases (modify-phases %standard-phases
                            (delete 'configure)
                            (delete 'check))))
    (native-inputs
     `(("pkg-config" ,pkg-config)))
    (inputs
     `(("glib" ,glib)
       ("libx11" ,libx11)
       ("libxext" ,libxext)
       ("libxscrnsaver" ,libxscrnsaver)
       ("dbus" ,dbus)))
    (synopsis "Forward freedesktop.org Idle Inhibition Service calls to Xss")
    (description "xssproxy implements the @code{org.freedesktop.ScreenSaver}
D-Bus interface described in the Idle Inhibition Service Draft by the
freedesktop.org developers.  The inhibition of the screensaver is then
controlled using the XScreenSaverSuspend function from the Xss (X11 Screen
Saver extension) library.")
    (home-page "https://github.com/timakro/xssproxy")
    (license license:gpl3+)))

(define-public xsel
  (package
    (name "xsel")
    (version "1.2.0")
    (source (origin
              (method url-fetch)
              (uri (string-append "http://www.vergenet.net/~conrad/software"
                                  "/xsel/download/xsel-" version ".tar.gz"))
              (sha256
               (base32
                "070lbcpw77j143jrbkh0y1v10ppn1jwmjf92800w7x42vh4cw9xr"))))
    (build-system gnu-build-system)
    (inputs
     `(("libxt" ,libxt)))
    (home-page "http://www.vergenet.net/~conrad/software/xsel/")
    (synopsis "Manipulate X selection")
    (description
     "XSel is a command-line program for getting and setting the contents of
the X selection.  Normally this is only accessible by manually highlighting
information and pasting it with the middle mouse button.

XSel reads from standard input and writes to standard output by default,
but can also follow a growing file, display contents, delete entries and more.")
    (license (license:x11-style "file://COPYING"
                                "See COPYING in the distribution."))))

(define-public xdpyprobe
  (package
    (name "xdpyprobe")
    (version "0.1")
    (source (origin
              (method url-fetch)
              (uri (string-append "https://github.com/alezost/" name
                                  "/releases/download/v" version
                                  "/" name "-" version ".tar.gz"))
              (sha256
               (base32
                "1h09wd2qcg08rj5hcakvdh9q01hkrj8vxly94ax3ch2x06lm0zq8"))))
    (build-system gnu-build-system)
    (inputs
     `(("libx11" ,libx11)))
    (home-page "https://github.com/alezost/xdpyprobe")
    (synopsis "Probe X server for connectivity")
    (description
     "Xdpyprobe is a tiny C program whose only purpose is to probe a
connectivity of the X server running on a particular @code{DISPLAY}.")
    (license license:gpl3+)))

(define-public rofi
  (package
    (name "rofi")
    (version "1.6.1")
    (source (origin
              (method url-fetch)
              (uri (string-append "https://github.com/DaveDavenport/rofi/"
                                  "releases/download/"
                                  version "/rofi-" version ".tar.xz"))
              (sha256
               (base32
                "12p9z8bl1gg8k024m4a6zfz7gf1zbyffardh98raqgabn6knwk22"))))
    (build-system gnu-build-system)
    (inputs
     `(("pango" ,pango)
       ("cairo" ,cairo)
       ("glib" ,glib)
       ("startup-notification" ,startup-notification)
       ("libjpeg" ,libjpeg-turbo)
       ("librsvg" ,librsvg)
       ("libxkbcommon" ,libxkbcommon)
       ("libxcb" ,libxcb)
       ("xcb-util" ,xcb-util)
       ("xcb-util-xrm" ,xcb-util-xrm)
       ("xcb-util-wm" ,xcb-util-wm)))
    (native-inputs
     `(("bison" ,bison)
       ("check" ,check)
       ("flex" ,flex)
       ("glib:bin" ,glib "bin")
       ("pkg-config" ,pkg-config)))
    (arguments
     `(#:parallel-tests? #f             ; fails in some circumstances
       #:phases
       (modify-phases %standard-phases
         (add-before 'configure 'adjust-tests
           (lambda _
             (substitute* '("test/helper-expand.c")
               (("~root") "/root")
               (("~") "")
               (("g_get_home_dir \\(\\)") "\"/\""))
             #t)))))
    (home-page "https://github.com/DaveDavenport/rofi")
    (synopsis "Application launcher")
    (description "Rofi is a minimalist application launcher.  It memorizes which
applications you regularly use and also allows you to search for an application
by name.")
    (license license:expat)))

(define-public tint2
  (package
    (name "tint2")
    (version "0.14.6")
    (source (origin
              (method url-fetch)
              (uri (string-append "https://gitlab.com/o9000/" name
                                  "/repository/archive.tar.gz?ref=" version))
              (file-name (string-append name "-" version ".tar.gz"))
              (sha256
               (base32
                "1kwzwxy4myagybm3rc7dgynfgp75742n348qibn1p2an9ggyivda"))))
    (build-system cmake-build-system)
    (arguments
     '(#:tests? #f                      ;no test target
       #:phases
       (modify-phases %standard-phases
         (add-after 'unpack 'fix-installation-prefix
           (lambda _
             (substitute* "CMakeLists.txt"
               (("/etc") "${CMAKE_INSTALL_PREFIX}/etc"))
             #t)))))
    (inputs
     `(("gtk+" ,gtk+-2)
       ("imlib2" ,imlib2)
       ("librsvg" ,librsvg)
       ("libxcomposite" ,libxcomposite)
       ("libxdamage" ,libxdamage)
       ("libxft" ,libxft)
       ("libxinerama" ,libxinerama)
       ("libxrandr" ,libxrandr)
       ("startup-notification" ,startup-notification)))
    (native-inputs
     `(("gettext" ,gettext-minimal)
       ("pkg-config" ,pkg-config)))
    (home-page "https://gitlab.com/o9000/tint2")
    (synopsis "Lightweight task bar")
    (description
     "Tint2 is a simple task bar made for modern X window managers.  It was
specifically made for Openbox but it should also work with other window
managers (GNOME, KDE, XFCE etc.).

The taskbar includes transparency and color settings for the font, icons,
border, and background.  It also supports multihead setups, customized mouse
actions, a built-in clock, a battery monitor and a system tray.")
    (license license:gpl2)))

(define-public dzen
  (let ((commit "488ab66019f475e35e067646621827c18a879ba1")
        (revision "1"))
    (package
     (name "dzen")
     (version (string-append "0.9.5-" ; Taken from `config.mk`.
                             revision "." (string-take commit 7)))
     (source (origin
              (method git-fetch)
              (uri (git-reference
                    (url "https://github.com/robm/dzen")
                    (commit commit)))
              (file-name (string-append name "-" version))
              (sha256
               (base32
                "0y47d6ii87vf4a517gi4fh0yl06f8b085sra77immnsasbq9pxnw"))))
     (build-system gnu-build-system)
     (arguments
      `(#:tests? #f ; No test suite.
        #:make-flags ; Replacement for `config.mk`.
        (list
         (string-append "VERSION = " ,version)
         (string-append "PREFIX = " %output)
         "MANPREFIX = ${PREFIX}/share/man"
         "INCS = -I."
         "LIBS = -lc -lX11 -lXinerama -lXpm $(shell pkg-config --libs xft)"
         "CFLAGS = -Wall -Os ${INCS} -DVERSION=\\\"${VERSION}\\\"\
         -DDZEN_XINERAMA -DDZEN_XPM -DDZEN_XFT $(shell pkg-config --cflags xft)"
         "LDFLAGS = ${LIBS}"
         "CC = gcc"
         "LD = ${CC}")
        #:phases
        (modify-phases %standard-phases
          (delete 'configure) ; No configuration script.
          ;; Use own make-flags instead of `config.mk`.
          (add-before 'build 'dont-include-config-mk
            (lambda _
              (substitute* "Makefile" (("include config.mk") ""))
              #t)))))
     (inputs
      `(("libx11"      ,libx11)
        ("libxft"      ,libxft)
        ("libxpm"      ,libxpm)
        ("libxinerama" ,libxinerama)))
     (native-inputs `(("pkg-config" ,pkg-config)))
     (synopsis "General purpose messaging, notification and menuing program for X11")
     (description "Dzen is a general purpose messaging, notification and menuing
program for X11.  It was designed to be fast, tiny and scriptable in any language.")
     (home-page "https://github.com/robm/dzen")
     (license license:expat))))

(define-public xftwidth
  (package
    (name "xftwidth")
    (version "20170402")
    (source
     (origin
       (method git-fetch)
       (uri (git-reference
	     (url "http://github.com/vixus0/xftwidth")
	     (commit "35ff963908d41a8a6a7101c434c88255728025ee")))
       (sha256
	(base32
	 "1jwl25785li24kbp0m1wxfwk4dgxkliynn03nsj813cjr34kq16h"))
       (file-name (string-append name "-" version "-checkout"))))
    (build-system gnu-build-system)
    (inputs `(("freetype" ,freetype)
              ("libx11" ,libx11)
              ("fontconfig" ,fontconfig)
              ("libxft" ,libxft)))
    (native-inputs
     `(("pkg-config" ,pkg-config)))
    (arguments
     '(#:phases
       (modify-phases %standard-phases
         (add-after 'unpack 'fix-makefile ; /usr/bin doesn't show up in PATH
           (lambda _ (substitute* "Makefile" (("usr/") "")) #t))
         (delete 'check) ; no check included in Makefile
         (delete 'configure))
       #:make-flags
       (let ((out (assoc-ref %outputs "out")))
         (list (string-append "DESTDIR=" out)))))
    (home-page "https://github.com/vixus0/xftwidth")
    (synopsis "Calculator for determining pixel widths of displayed text using Xft fonts")
    (description "xftwidth is a small C program for calculating the pixel
widths of displayed text using Xft fonts. It is especially useful in scripts
for displaying text in graphical panels, menus, popups, and notification
windows generated using dzen. These scripts are often used in conjunction with
minimalistic tiling window managers such as herbstluftwm and bspwm.")
    (license license:expat)))

(define-public xcb-util-xrm
  (package
    (name "xcb-util-xrm")
    (version "1.3")
    (source (origin
              (method url-fetch)
              (uri (string-append
                    "https://github.com/Airblader/xcb-util-xrm/releases"
                    "/download/v" version "/xcb-util-xrm-" version ".tar.bz2"))
              (sha256
               (base32
                "118cj1ybw86pgw0l5whn9vbg5n5b0ijcpx295mwahzi004vz671h"))
              (modules '((guix build utils)))
              (snippet
               ;; Drop bundled m4.
               '(begin
                  (delete-file-recursively "m4")
                  #t))))
    (build-system gnu-build-system)
    (native-inputs
     `(("pkg-config" ,pkg-config)
       ("m4" ,m4)
       ("libx11" ,libx11))) ; for tests
    (inputs
     `(("libxcb" ,libxcb)
       ("xcb-util" ,xcb-util)))
    (home-page "https://github.com/Airblader/xcb-util-xrm")
    (synopsis "XCB utility functions for the X resource manager")
    (description
     "The XCB util module provides a number of libraries which sit on
top of libxcb, the core X protocol library, and some of the extension
libraries.  These experimental libraries provide convenience functions
and interfaces which make the raw X protocol more usable.  Some of the
libraries also provide client-side code which is not strictly part of
the X protocol but which has traditionally been provided by Xlib.

XCB util-xrm module provides the following libraries:

- xrm: utility functions for the X resource manager.")
    (license license:x11)))

(define-public xcalib
  (package
    (name "xcalib")
    (version "0.10")
    (home-page "https://github.com/OpenICC/xcalib")
    (source (origin
              (method git-fetch)
              (uri (git-reference
                    (url home-page)
                    (commit version)))
              (file-name (git-file-name name version))
              (sha256
               (base32
                "05fzdjmhiafgi2jf0k41i3nm0837a78sb6yv59cwc23nla8g0bhr"))
              (patches
               (list
                ;; Add missing documentation for the new --output option.
                ;; This upstream patch can be removed on the next update.
                (origin
                  (method url-fetch)
                  (uri (string-append
                        home-page "/commit/"
                        "ae03889b91fe984b18e925ad2b5e6f2f7354e058.patch"))
                  (file-name "xcalib-update-man-page.patch")
                  (sha256
                   (base32
                    "0f7b4d5484x4b9n1bwhqmar0kcaa029ffff7bp3xpr734n1qgqb6")))))))
    (build-system cmake-build-system)
    (arguments
     '(#:tests? #f))                    ; no test suite
    (inputs `(("libx11" ,libx11)
              ("libxext" ,libxext)
              ("libxrandr" ,libxrandr)
              ("libxxf86vm" ,libxxf86vm)))
    (synopsis "Tiny monitor calibration loader for XFree86 (or X.org)")
    (description "xcalib is a tiny tool to load the content of vcgt-Tags in ICC
profiles to the video card's gamma ramp.  It does work with most video card
drivers except the generic VESA driver.  Alter brightness, contrast, RGB, and
invert colors on a specific display/screen.")
    (license license:gpl2)))

(define-public nxbelld
  (package
    (name "nxbelld")
    (version "0.1.2")
    (source (origin
              (method git-fetch)
              (uri (git-reference
                    (url "https://github.com/dusxmt/nxbelld")
                    (commit version)))
              (sha256
               (base32
                "04qwhmjs51irinz5mjlxdb3dc6vr79dqmc5fkj80x1ll3ylh5n3z"))
              (file-name (git-file-name name version))))
    (build-system gnu-build-system)
    (arguments '(#:configure-flags `("--enable-sound"
                                     "--enable-wave"
                                     "--enable-alsa")))
    (native-inputs `(("autoconf" ,autoconf)
                     ("automake" ,automake)
                     ("pkg-config" ,pkg-config)
                     ("perl" ,perl)))
    (inputs `(("libx11" ,libx11)
              ("alsa-lib" ,alsa-lib)))
    (synopsis "Daemon that performs an action every time the X11 bell is rung")
    (description "nxbelld is a tiny utility to aid people who either don't
like the default PC speaker beep, or use a sound driver that doesn't have
support for the PC speaker.  The utility performs a given action every time
the X bell is rung.  The actions nxbelld can currently perform include running
a specified program, emulating the PC speaker beep using the sound card (default),
or playing a PCM encoded WAVE file.")
    (home-page "https://github.com/dusxmt/nxbelld")
    (license license:gpl3+)))

(define-public xautolock
  (package
    (name "xautolock")
    (version "2.2")
    (source (origin
              (method url-fetch)
              (uri (string-append "https://www.ibiblio.org/pub/linux/X11/"
                                  "screensavers/xautolock-" version ".tgz"))
              (sha256
               (base32
                "18jd3k3pvlm5x1adyqw63z2b3f4ixh9mfvz9asvnskk3fm8jgw0i"))))
    (build-system gnu-build-system)
    (native-inputs
     `(("imake" ,imake)))
    (inputs
     `(("libx11" ,libx11)
       ("libxext" ,libxext)
       ("libxscrnsaver" ,libxscrnsaver)))
    (arguments
     `(#:tests? #f
       #:phases
       (modify-phases %standard-phases
         (replace 'configure
           (lambda* (#:key inputs outputs #:allow-other-keys)
             (let ((imake (assoc-ref inputs "imake"))
                   (out   (assoc-ref outputs "out")))
               ;; Generate Makefile
               (invoke "xmkmf")
               (substitute* "Makefile"
                 ;; These imake variables somehow remain undefined
                 (("DefaultGcc2[[:graph:]]*Opt") "-O2")
                 ;; Reset a few variable defaults that are set in imake templates
                 ((imake) out)
                 (("(MANPATH = )[[:graph:]]*" _ front)
                  (string-append front out "/share/man")))
               ;; Old BSD-style 'union wait' is unneeded (defining
               ;; _USE_BSD did not seem to fix it)
               (substitute* "src/engine.c"
                 (("union wait  status") "int status = 0"))
               #t)))
         (add-after 'install 'install/man
           (lambda _
             (invoke "make" "install.man"))))))
    (home-page "https://ibiblio.org/pub/Linux/X11/screensavers/")
    (synopsis "Program launcher for idle X sessions")
    (description "Xautolock monitors input devices under the X Window
System, and launches a program of your choice if there is no activity after
a user-configurable period of time.")
    (license license:gpl2)))

(define-public screen-message
  (package
    (name "screen-message")
    (version "0.26")
    (source (origin
              (method url-fetch)
              (uri (string-append
                    "https://www.joachim-breitner.de/archive/screen-message"
                    "/screen-message-" version ".tar.gz"))
              (sha256
               (base32
                "0dwgm4z3dfk6xz41w8xiv0hmnwr74gf3ykb91b090hc4ffwsf4mw"))))
    (build-system gnu-build-system)
    (inputs `(("gtk3" ,gtk+)
              ("gdk" ,gdk-pixbuf)
              ("pango" ,pango)))
    (native-inputs `(("pkg-config" ,pkg-config)))
    (arguments
     ;; The default configure puts the 'sm' binary in games/ instead of bin/ -
     ;; this fixes it:
     `(#:make-flags (list (string-append "execgamesdir=" %output "/bin"))))
    (synopsis "Print messages on your screen")
    (description "@code{screen-message} is a tool for displaying text on
your screen.  It will make the text as large as possible and display it
with black color on a white background (colors are configurable on the
commandline).")
    (home-page "https://www.joachim-breitner.de/projects#screen-message")
    (license license:gpl2+)))

(define-public xss-lock
  ;; xss-lock does not seem to be maintained any longer, but the last commits
  ;; fix important issues so we package them.
  (let ((version "0.3.0")
        (revision "1")
        (commit "1e158fb20108058dbd62bd51d8e8c003c0a48717"))
    (package
      (name "xss-lock")
      (version (git-version version revision commit))
      (source (origin
                (method git-fetch)
                (uri (git-reference
                      (url "https://bitbucket.org/raymonad/xss-lock.git")
                      (commit commit)))
                (file-name (git-file-name name version))
                (sha256
                 (base32
                  "10hx7k7ga8g08akwz8qrsvj8iqr5nd4siiva6sjx789jvf0sak7r"))))
      (build-system cmake-build-system)
      (inputs `(("glib" ,glib)
                ("xcb-util" ,xcb-util)))
      (native-inputs
       `(("python-docutils" ,python-docutils)
         ("pkg-config" ,pkg-config)))
      (arguments
       `(#:tests? #f))
      (synopsis "Use external screen locker on events")
      (description "@code{xss-lock} listens to X signals to fire up a
user-defined screensaver.  In effect this automatically locks the
screen when closing a laptop lid or after a period of user inactivity (as set
with @code{xset s TIMEOUT}).  The notifier command, if specified, is executed
first.  Additionally, xss-lock uses the inhibition logic to lock the screen
before the system goes to sleep.")
      (home-page "https://bitbucket.org/raymonad/xss-lock")
      (license license:expat))))

(define-public python-pyperclip
  (package
    (name "python-pyperclip")
    (version "1.6.4")
    (source
      (origin
        (method url-fetch)
        (uri (pypi-uri "pyperclip" version))
        (sha256
         (base32
          "1p505c23ji06r28k1y67siihsbdzdf1brhlqpyv9ams4gk9863pp"))))
    (build-system python-build-system)
    (arguments
     '(#:tests? #f)) ; Not clear how to make tests pass.
    (inputs
     `(("xclip" ,xclip)
       ("xsel" ,xsel)))
    (home-page "https://github.com/asweigart/pyperclip")
    (synopsis "Python clipboard module")
    (description
     "Pyperclip is a clipboard module for Python, handling copy/pasting from
the X11 clipboard")
    (license license:bsd-3)))

(define-public numlockx
  (package
    (name "numlockx")
    (version "1.2")
    (source (origin
              (method git-fetch)
              (uri (git-reference
                    ;; It seems that upstream is gone.
                    (url "https://github.com/rg3/numlockx")
                    (commit version)))
              (file-name (git-file-name name version))
              (sha256
               (base32
                "1w49fayhwzn5rx0z1q2lrvm7z8jrd34lgb89p853a024bixc3cf2"))))
    (build-system gnu-build-system)
    (inputs
     `(("xorg-server" ,xorg-server)))
    (home-page "https://github.com/rg3/numlockx")
    (synopsis "Turns on the numlock key in X11")
    (description "@command{numlockx} is a tiny program that lets you turn on
the numlock key in X11.  It can be called from the user's initialization files
to automatically turn it on on login.")
    (license license:expat)))

(define-public xrandr-invert-colors
  (package
    (name "xrandr-invert-colors")
    (version "0.01")
    (source (origin
              (method git-fetch)
              (uri (git-reference
                    (url "https://github.com/zoltanp/xrandr-invert-colors")
                    (commit (string-append "v" version))))
              (file-name (git-file-name name version))
              (sha256
               (base32
                "1br3x9vr6xm4ika06n8cfxx1b3wdchdqvyzjl4y1chmivrml8x9h"))))
    (build-system gnu-build-system)
    (arguments
     `(#:make-flags (list "CC=gcc")
       #:tests? #f ; there are none
       #:phases
       (modify-phases %standard-phases
         (delete 'configure)
         (replace 'install
           (lambda* (#:key outputs #:allow-other-keys)
             (let* ((out  (assoc-ref outputs "out"))
                    (bin  (string-append out "/bin")))
               (install-file "xrandr-invert-colors.bin" bin)
               #t))))))
    (inputs
     `(("libxrandr" ,libxrandr)))
    (home-page "https://github.com/zoltanp/xrandr-invert-colors")
    (synopsis "Invert display colors")
    (description "This package provides a small utility for inverting the
colors on all monitors attached to an XRandR-capable X11 display server.")
    (license license:gpl3+)))

(define-public sct
  (package
    (name "sct")
    (version "0.5")
    (source
     (origin
       (method url-fetch)
       (uri
        (string-append "https://www.umaxx.net/dl/sct-"
                       version ".tar.gz"))
       (sha256
        (base32 "0lrhx771iccbw04wrhj0ygids1pzmjfc4hvklm30m3p3flvhqf0m"))))
    (build-system gnu-build-system)
    (arguments
     `(#:make-flags
       (list ,(string-append "CC=" (cc-for-target)))
       #:tests? #f                      ; no test suite
       #:phases
       (modify-phases %standard-phases
         (delete 'configure)
         (add-after 'unpack 'fix-sctd-paths
           (lambda* (#:key outputs inputs #:allow-other-keys)
             (let ((out (assoc-ref outputs "out"))
                   (coreutils (assoc-ref inputs "coreutils"))
                   (inetutils (assoc-ref inputs "inetutils"))
                   (sed (assoc-ref inputs "sed")))
               (substitute* "sctd.sh"
                 (("\\$\\(which sct\\)") (string-append out "/bin/sct"))
                 (("date") (string-append coreutils "/bin/date"))
                 (("printf") (string-append coreutils "/bin/printf"))
                 (("sleep") (string-append coreutils "/bin/sleep"))
                 (("logger") (string-append inetutils "/bin/logger"))
                 (("sed") (string-append sed "/bin/sed"))))))
         (replace 'install
           (lambda* (#:key outputs #:allow-other-keys)
             (let ((out (assoc-ref outputs "out")))
               (install-file "sct" (string-append out "/bin"))
               (install-file "sctd.sh" (string-append out "/bin"))
               (install-file "sct.1" (string-append out "/man/man1"))
               (install-file "sctd.1" (string-append out "/man/man1"))
               (rename-file (string-append out "/bin/sctd.sh")
                            (string-append out "/bin/sctd"))
               #t))))))
    (inputs
     `(("coreutils" ,coreutils) ; sctd uses "date", "printf" and "sleep"
       ("inetutils" ,inetutils) ; sctd uses "logger"
       ("libxrandr" ,libxrandr)
       ("sed" ,sed))) ; sctd uses "sed"
    (home-page "https://www.umaxx.net")
    (synopsis "Set the color temperature of the screen")
    (description "@code{sct} is a lightweight utility to set the color
temperature of the screen.")
    (license (license:non-copyleft "file://sct.c")))) ; "OpenBSD" license

(define-public xsecurelock
  (package
    (name "xsecurelock")
    (version "1.6.0")
    (source (origin
              (method url-fetch)
              (uri (string-append
                    "https://github.com/google/xsecurelock/releases"
                    "/download/v" version "/xsecurelock-" version ".tar.gz"))
              (sha256
               (base32 "070gknyv0s5hz9hkc6v73m2v7ssyjwgl93b5hd4glayfqxqjbmdp"))))
    (build-system gnu-build-system)
    (arguments
     '(#:configure-flags
       '("--with-pam-service-name=login"
         "--with-xkb"
         "--with-default-authproto-module=/run/setuid-programs/authproto_pam")))
    (native-inputs
     `(("pandoc" ,pandoc)
       ("pkg-config" ,pkg-config)))
    (inputs
     `(("fontconfig" ,fontconfig)
       ("libX11" ,libx11)
       ("libxcomposite" ,libxcomposite)
       ("libxext" ,libxext)
       ("libxfixes" ,libxfixes)
       ("libxft" ,libxft)
       ("libxmu" ,libxmu)
       ("libxrandr" ,libxrandr)
       ("libxscrnsaver" ,libxscrnsaver)
       ("linux-pam" ,linux-pam)))
    (home-page "https://github.com/google/xsecurelock")
    (synopsis "X11 screen lock utility with the primary goal of security")
    (description "@code{xsecurelock} is an X11 screen locker which uses
a modular design to avoid the usual pitfalls of screen locking utility design.

As a consequence of the modular design, the usual screen locker service
shouldn't be used with @code{xsecurelock}.  Instead, you need to add a helper
binary to setuid-binaries:
@example
(setuid-programs (cons*
                   (file-append xsecurelock \"/libexec/xsecurelock/authproto_pam\")
                   %setuid-programs))
@end example")
    (license license:asl2.0)))

(define-public wl-clipboard
  (package
    (name "wl-clipboard")
    (version "2.0.0")
    (source
     (origin
       (method git-fetch)
       (uri (git-reference
             (url "https://github.com/bugaevc/wl-clipboard")
             (commit (string-append "v" version))))
       (file-name (git-file-name name version))
       (sha256
        (base32 "0c4w87ipsw09aii34szj9p0xfy0m00wyjpll0gb0aqmwa60p0c5d"))))
    (build-system meson-build-system)
    (native-inputs
     `(("pkg-config" ,pkg-config)))
    (inputs
     `(("wayland" ,wayland)
       ("wayland-protocols" ,wayland-protocols)))
    (home-page "https://github.com/bugaevc/wl-clipboard")
    (synopsis "Command-line copy/paste utilities for Wayland")
    (description "Wl-clipboard is a set of command-line copy/paste utilities for
Wayland.")
    (license license:gpl3+)))

(define-public autocutsel
  (package
    (name "autocutsel")
    (version "0.10.0")
    (source (origin
              (method url-fetch)
              (uri (string-append "https://github.com/sigmike/autocutsel"
                                  "/releases/download/" version "/"
                                  "autocutsel-" version ".tar.gz"))
              (sha256
               (base32
                "0gsys2dzh4az51ndcsabhlbbrjn2nm75lnjr45kg6r8sm8q66dx2"))))
    (build-system gnu-build-system)
    (arguments
     '(#:tests? #f)) ; no "check" target
    (native-inputs `(("libx11" ,libx11)
                     ("libxaw" ,libxaw)))
    (home-page "https://www.nongnu.org/autocutsel/")
    (synopsis "Automated X11 clipboard and cutbuffer synchronization")
    (description "@code{autocutsel} tracks changes in the server's cutbuffer
and clipboard selection.  When the clipboard is changed, it updates the
cutbuffer.  When the cutbuffer is changed, it owns the clipboard selection.
The cutbuffer and clipboard selection are always synchronized.")
    (license license:gpl2+)))

(define-public jgmenu
  (package
    (name "jgmenu")
    (version "4.1.0")
    (source
     (origin
       (method git-fetch)
       (uri (git-reference
             (url "https://github.com/johanmalm/jgmenu")
             (commit (string-append "v" version))))
       (file-name (git-file-name name version))
       (sha256
        (base32
         "1wsh37rapb1bszlq36hvwxqvfds39hbvbl152m8as4zlh93wfvvk"))))
    (build-system gnu-build-system)
    (native-inputs
     `(("cppcheck" ,cppcheck)
       ("perl" ,perl)
       ("pkg-config" ,pkg-config)))
    (inputs
     `(("cairo" ,cairo)
       ("glib" ,glib)
       ("librsvg" ,librsvg)
       ("libx11" ,libx11)
       ("libxml2" ,libxml2)
       ("libxrandr" ,libxrandr)
       ("pango" ,pango)))
    (arguments
     `(#:phases
       (modify-phases %standard-phases
         (add-after 'unpack 'fix-tests
           (lambda _
             (substitute* "scripts/cppcheck-wrapper.sh"
               (("--library=/usr/share/cppcheck/cfg/gnu\\.cfg")
                ""))
             #t))
         (replace 'configure
           (lambda* (#:key outputs #:allow-other-keys)
             (setenv "CC" "gcc")
             (invoke "./configure"
                     (string-append "--prefix=" (assoc-ref outputs "out")))
             #t)))))
    (synopsis "Simple X11 menu")
    (description
     "This is a simple menu for X11 designed for scripting and tweaking.  It
can optionally use some appearance settings from XSettings, tint2 and GTK.")
    (home-page "https://jgmenu.github.io/")
    (license license:gpl2)))

(define-public xwallpaper
  (package
    (name "xwallpaper")
    (version "0.6.6")
    (source
     (origin
       (method git-fetch)
       (uri (git-reference
             (url "https://github.com/stoeckmann/xwallpaper")
             (commit (string-append "v" version))))
       (file-name (git-file-name name version))
       (sha256
        (base32 "10klm81rs3k3l2i7whpvcsg95x51ja11l86fmwbrvg3kq705p2sr"))))
    (build-system gnu-build-system)
    (native-inputs
     `(("autoconf" ,autoconf)
       ("automake" ,automake)
       ("pkg-config" ,pkg-config)))
    (inputs
     `(("libjpeg-turbo" ,libjpeg-turbo)
       ("libpng" ,libpng)
       ("libxpm" ,libxpm)
       ("pixman" ,pixman)
       ("xcb-util" ,xcb-util)
       ("xcb-util-image" ,xcb-util-image)))
    (home-page "https://github.com/stoeckmann/xwallpaper")
    (synopsis "Wallpaper setting utility for X")
    (description
     "The xwallpaper utility allows you to set image files as your X
wallpaper. JPEG, PNG, and XPM file formats are supported.

The wallpaper is also advertised to programs which support semi-transparent
backgrounds.")
    (license license:isc)))

(define-public xwrits
  (package
    (name "xwrits")
    (version "2.26")
    (source
     (origin
       (method url-fetch)
       (uri (string-append "https://www.lcdf.org/~eddietwo/xwrits/"
                           "xwrits-" version ".tar.gz"))
       (sha256
        (base32 "1n7y0fqpcvmzznvbsn14hzy5ddaa3lilm8aw6ckscqndnh4lijma"))))
    (build-system gnu-build-system)
    (arguments
     `(#:phases
       (modify-phases %standard-phases
         (add-after 'install 'install-docs
           (lambda* (#:key outputs #:allow-other-keys)
             (let* ((out (assoc-ref outputs "out"))
                    (doc (string-append out "/share/doc/xwrits")))
               (install-file "GESTURES" doc)
               (install-file "README" doc)
               #t))))))
    (inputs
     `(("libx11" ,libx11)
       ("libxinerama" ,libxinerama)))
    (home-page "https://www.lcdf.org/~eddietwo/xwrits/")
    (synopsis "Reminds you to take wrist breaks")
    (description "Xwrits reminds you to take wrist breaks for prevention or
management of repetitive stress injuries.  When you should take a break, it
pops up an X window, the warning window.  You click on the warning window,
then take a break.  The window changes appearance while you take the break.
It changes again when your break is over.  Then you just resume typing.
Xwrits hides itself until you should take another break.")
    (license license:gpl2)))

(define-public xsettingsd
  (package
    (name "xsettingsd")
    (version "1.0.2")
    (source
     (origin
       (method git-fetch)
       (uri (git-reference
             (url "https://github.com/derat/xsettingsd")
             (commit (string-append "v" version))))
       (file-name (git-file-name name version))
       (sha256
        (base32 "14gnkz18dipsa2v24f4nm9syxaa7g21iqjm7y65jn849ka2jr1h8"))))
    (build-system scons-build-system)
    (inputs
     `(("libx11" ,libx11)))
    (native-inputs
     `(("pkg-config" ,pkg-config)
       ("googletest" ,googletest)
       ("googletest-source" ,(package-source googletest))))
    (arguments
     `(#:scons ,scons-python2
       #:scons-flags
       (list "CC=gcc")
       #:phases
       (modify-phases %standard-phases
         (add-before 'build 'patch-sconstruct
           (lambda* (#:key inputs #:allow-other-keys)
             (substitute* "SConstruct"
               ;; scons doesn't pick up environment variables automatically
               ;; so it needs help to find path variables
               (("env = Environment\\(")
                "env = Environment(
                         ENV = {
                           'PATH': os.environ['PATH'],
                           'CPATH': os.environ['C_INCLUDE_PATH'],
                           'LIBRARY_PATH': os.environ['LIBRARY_PATH'],
                           'PKG_CONFIG_PATH': os.environ['PKG_CONFIG_PATH']
                         },")
               ;; Update path to gtest source files used in tests
               (("/usr/src/gtest") (string-append
                                    (assoc-ref inputs "googletest-source")
                                    "/googletest"))
               ;; Exclude one warning that causes a build error
               (("-Werror") "-Werror -Wno-error=sign-compare"))
             #t))
         ;; The SConstruct script doesn't configure installation so
         ;; binaries must be copied to the output path directly
         (replace 'install
           (lambda* (#:key outputs #:allow-other-keys)
             (let* ((out (assoc-ref outputs "out"))
                    (bin (string-append out "/bin")))
               (mkdir-p bin)
               (install-file "xsettingsd" bin)
               (install-file "dump_xsettings" bin)
               #t))))))
    (home-page "https://github.com/derat/xsettingsd")
    (synopsis "Xorg settings daemon")
    (description "@command{xsettingsd} is a lightweight daemon that provides settings to
Xorg applications via the XSETTINGS specification.  It is used for defining
font and theme settings when a complete desktop environment (GNOME, KDE) is
not running.  With a simple @file{.xsettingsd} configuration file one can avoid
configuring visual settings in different UI toolkits separately.")
    (license license:bsd-3)))

(define-public clipnotify
  (package
    (name "clipnotify")
    (version "1.0.2")
    (source
     (origin
       (method git-fetch)
       (uri (git-reference
             (url "https://github.com/cdown/clipnotify")
             (commit version)))
       (file-name (git-file-name name version))
       (sha256
        (base32
         "1v3ydm5ljy8z1savmdxrjyx7a5bm5013rzw80frp3qbbjaci0wbg"))))
    (build-system gnu-build-system)
    (arguments
     `(#:phases
       (modify-phases %standard-phases
         (delete 'configure)
         (replace 'install
           (lambda* (#:key inputs outputs #:allow-other-keys)
             (let* ((out  (assoc-ref outputs "out"))
                    (bin  (string-append out "/bin"))
                    (doc  (string-append %output "/share/doc/" ,name "-" ,version)))
               (install-file "clipnotify" bin)
               (install-file "README.md" doc)
               #t))))
       #:make-flags
       (list ,(string-append "CC=" (cc-for-target)))
       #:tests? #f))                    ; no test suite
    (inputs
     `(("libx11" ,libx11)
       ("libXfixes" ,libxfixes)))
    (home-page "https://github.com/cdown/clipnotify")
    (synopsis "Notify on new X clipboard events")
    (description "@command{clipnotify} is a simple program that, using the
XFIXES extension to X11, waits until a new selection is available and then
exits.

It was primarily designed for clipmenu, to avoid polling for new selections.

@command{clipnotify} doesn't try to print anything about the contents of the
selection, it just exits when it changes.  This is intentional -- X11's
selection API is verging on the insane, and there are plenty of others who
have already lost their sanity to bring us xclip/xsel/etc.  Use one of those
tools to complement clipnotify.")
    (license license:public-domain)))

(define-public clipmenu
  (let ((commit "bcbe7b144598db4a103f14e8408c4b7327d6d5e1")
        (revision "1"))
    (package
      (name "clipmenu")
      (version (string-append "6.0.1-"
                              revision "." (string-take commit 7)))
      (source
       (origin
         (method git-fetch)
         (uri (git-reference
               (url "https://github.com/cdown/clipmenu")
               (commit commit)))
         (file-name (git-file-name name version))
         (sha256
          (base32
           "0053j4i14lz5m2bzc5sch5id5ilr1bl196mp8fp0q8x74w3vavs9"))))
      (build-system gnu-build-system)
      (arguments
       `(#:phases
         (modify-phases %standard-phases
           (delete 'configure)
           (delete 'build)
           (replace 'install
             (lambda* (#:key inputs outputs #:allow-other-keys)
               (let* ((out  (assoc-ref outputs "out"))
                      (bin  (string-append out "/bin"))
                      (doc  (string-append %output "/share/doc/"
                                           ,name "-" ,version)))
                 (install-file "clipdel" bin)
                 (install-file "clipmenu" bin)
                 (install-file "clipmenud" bin)
                 (install-file "README.md" doc)
                 #t)))
           (add-after 'install 'wrap-script
             (lambda* (#:key inputs outputs #:allow-other-keys)
               (let* ((out               (assoc-ref outputs "out"))
                      (clipnotify        (assoc-ref inputs "clipnotify"))
                      (coreutils-minimal (assoc-ref inputs "coreutils-minimal"))
                      (gawk              (assoc-ref inputs "gawk"))
                      (util-linux        (assoc-ref inputs "util-linux"))
                      (xdotool           (assoc-ref inputs "xdotool"))
                      (xsel              (assoc-ref inputs "xsel")))
                 (for-each
                  (lambda (prog)
                    (wrap-script (string-append out "/bin/" prog)
                      `("PATH" ":" prefix
                        ,(map (lambda (dir)
                                (string-append dir "/bin"))
                              (list clipnotify coreutils-minimal
                                    gawk util-linux xdotool xsel)))))
                  '("clipmenu" "clipmenud" "clipdel")))
               #t))
           (replace 'check
             (lambda* (#:key inputs outputs #:allow-other-keys)
               ;; substitute a shebang appearing inside a string (the test
               ;; file writes this string to a temporary file):
               (substitute* "tests/test-clipmenu"
                 (("#!/usr/bin/env bash")
                  (string-append "#!" (which "bash"))))
               (invoke "tests/test-clipmenu")
               #t)))))
      (inputs
       `(("clipnotify" ,clipnotify)
         ("coreutils-minimal" ,coreutils-minimal)
         ("gawk" ,gawk)
         ("guile" ,guile-3.0) ; for wrap-script
         ("util-linux" ,util-linux)
         ("xdotool" ,xdotool)
         ("xsel" ,xsel)))
      (home-page "https://github.com/cdown/clipmenu")
      (synopsis "Simple clipboard manager using dmenu or rofi and xsel")
      (description "Start @command{clipmenud}, then run @command{clipmenu} to
select something to put on the clipboard.

When @command{clipmenud} detects changes to the clipboard contents, it writes
them out to the cache directory.  @command{clipmenu} reads the cache directory
to find all available clips and launches @command{dmenu} (or @command{rofi},
depending on the value of @code{CM_LAUNCHER}) to let the user select a clip.
After selection, the clip is put onto the PRIMARY and CLIPBOARD X selections.")
      (license license:public-domain))))

(define-public kbdd
  (package
    (name "kbdd")
    (version "0.7.1")
    (source
     (origin
       (method git-fetch)
       (uri (git-reference
             (url "https://github.com/qnikst/kbdd")
             (commit (string-append "v" version))))
       (file-name (git-file-name name version))
       (sha256
        (base32
         "0qkq75grbd4wkx4nlvswgavpijk9ad0pzqyj89a0ayjsbsn36pqy"))))
    (build-system gnu-build-system)
    (native-inputs
     `(("autoconf" ,autoconf)
       ("automake" ,automake)
       ("glib" ,glib "bin")
       ("pkg-config" ,pkg-config)))
    (inputs
     `(("dbus-glib" ,dbus-glib)
       ("glib" ,glib)
       ("libx11" ,libx11)))
    (home-page "https://github.com/qnikst/kbdd")
    (synopsis "Per-window keyboard layout switching daemon for X")
    (description "@command{kbdd} is a simple keyboard layout switching
program, which is designed to run in an X11 session and remember
keyboard layouts on a per-window basis.  That can be very handy for a
user of a non-US keyboard who does not want to jump through layouts back
and forth while typing in terminals (mostly in a latin alphabet) and
some kind of chat (in native language).

@command{kbdd} also supports D-Bus signals, which makes it possible to
create layout indicator widgets.")
    (license license:bsd-2)))

(define-public j4-dmenu-desktop
  (package
    (name "j4-dmenu-desktop")
    (version "2.18")
    (source (origin
              (method git-fetch)
              (uri (git-reference
                    (url "https://github.com/enkore/j4-dmenu-desktop")
                    (commit (string-append "r" version))))
              (file-name (git-file-name name version))
              (sha256
               (base32
                "1gxpgifzy0hnpd0ymw3r32amzr32z3bgb90ldjzl438p6h1q0i26"))))
    (build-system cmake-build-system)
    (native-inputs
     `(("catch2" ,catch-framework2)))
    (arguments
     `(#:configure-flags '("-DWITH_GIT_CATCH=off")
       #:phases
       (modify-phases %standard-phases
         (add-after 'unpack 'find-catch
           (lambda _
             (substitute* "CMakeLists.txt"
               (("PATH_SUFFIXES catch") "PATH_SUFFIXES catch2"))
             #t))
         (replace 'check
           (lambda _
             (invoke "./j4-dmenu-tests" "exclude:SearchPath/XDG_DATA_HOME"))))))
    (synopsis "Fast desktop menu")
    (description
     "j4-dmenu-desktop is a replacement for i3-dmenu-desktop.  Its purpose
is to find @file{.desktop} files and offer you a menu to start an application
using @command{dmenu}.")
    (home-page "https://github.com/enkore/j4-dmenu-desktop")
    (license license:gpl3+)))

(define-public wofi
  (package
    (name "wofi")
    (version "1.2.4")
    (source (origin
              (method hg-fetch)
              (uri (hg-reference
                    (url "https://hg.sr.ht/~scoopta/wofi")
                    (changeset (string-append "v" version))))
              (file-name (git-file-name name version))
              (sha256
               (base32
                "1bnf078fg1kwslzwm1mjxwcqqq3bhk1dzymwfw9gk3brqbxrl75c"))))
    (build-system meson-build-system)
    (arguments
     `(#:glib-or-gtk? #t))
    (native-inputs
     `(("pkg-config" ,pkg-config)))
    (inputs
     `(("gtk3" ,gtk+)
       ("wayland" ,wayland)))
    (synopsis "Launcher/menu program for wayland")
    (description
     "Wofi is a launcher/menu program for wlroots based wayland compositors
such as sway, similar to @command{rofi}.")
    (home-page "https://hg.sr.ht/~scoopta/wofi")
    (license license:gpl3+)))

(define-public dex
  (package
    (name "dex")
    (version "0.9.0")
    (source (origin
              (method git-fetch)
              (uri (git-reference
                    (url (string-append "https://github.com/jceb/dex"))
                    (commit (string-append "v" version))))
              (sha256
               (base32
                "03aapcywnz4kl548cygpi25m8adwbmqlmwgxa66v4156ax9dqs86"))
              (file-name (git-file-name name version))))
    (build-system gnu-build-system)
    (arguments
     `(#:make-flags (list (string-append "PREFIX=" (assoc-ref %outputs "out")))
       #:phases
       (modify-phases %standard-phases
         (delete 'configure))
       #:tests? #f))
    (inputs
     `(("python", python)))
    (native-inputs
     `(("python-sphinx" ,python-sphinx)))
    (home-page "https://github.com/jceb/dex")
    (synopsis "Execute DesktopEntry files")
    (description
     "@command{dex}, @dfn{DesktopEntry Execution}, is a program to generate
and execute @file{.desktop} files of the Application type.")
    (license license:gpl3+)))

(define-public sx
  (package
    (name "sx")
    (version "2.1.6")
    (source (origin
              (method git-fetch)
              (uri (git-reference
                    (url "https://github.com/Earnestly/sx")
                    (commit version)))
              (file-name (git-file-name name version))
              (sha256
               (base32
                "0p24ghp1ygvyc2hv81byhxax7491yhcc5priq5ldv07nzl7akagc"))))
    (build-system gnu-build-system)
    (arguments
     '(#:tests? #f                      ; no tests
       #:make-flags
       (let ((out (assoc-ref %outputs "out")))
         (list (string-append "PREFIX=" out)))
       #:phases
       (modify-phases %standard-phases
         ;; no configure script
         (delete 'configure))))
    (propagated-inputs
     `(("xauth" ,xauth)))
    (home-page "https://github.com/Earnestly/sx")
    (synopsis "Start an xorg server")
    (description
     "@command{sx} is a simple alternative to both @command{xinit} and
@command{startx} for starting an Xorg server.")
    (license license:x11)))

(define-public hsetroot
  (package
    (name "hsetroot")
    (version "1.0.5")
    (home-page "https://github.com/himdel/hsetroot")
    (source (origin
              (method git-fetch)
              (file-name (git-file-name name version))
              (uri (git-reference
                    (url home-page)
                    (commit version)))
              (sha256
               (base32
                "1jbk5hlxm48zmjzkaq5946s58rqwg1v1ds2sdyd2ba029hmvr722"))))
    (build-system gnu-build-system)
    (arguments
     `(#:tests? #f
       #:make-flags
       (list
        "CC=gcc"
        (string-append "PREFIX=" (assoc-ref %outputs "out")))
       #:phases
       (modify-phases %standard-phases
         (delete 'configure)
         (add-before 'install 'mkdir-install-path
           (lambda* (#:key outputs #:allow-other-keys)
             (let ((out (assoc-ref outputs "out")))
               (mkdir-p (string-append out "/bin"))))))))
    (inputs
     `(("libx11" ,libx11)
       ("imlib2" ,imlib2)
       ("libxinerama" ,libxinerama)))
    (native-inputs
     `(("pkg-config" ,pkg-config)))
    (synopsis "Imlib2-based wallpaper changer")
    (description
     "The @command{hsetroot} command composes wallpapers for X.
This package is the fork of hsetroot by Hyriand.")
    (license license:gpl2+)))<|MERGE_RESOLUTION|>--- conflicted
+++ resolved
@@ -42,14 +42,10 @@
 ;;; Copyright © 2020 Gabriel Arazas <foo.dogsquared@gmail.com>
 ;;; Copyright © 2020 James Smith <jsubuntuxp@disroot.org>
 ;;; Copyright © 2020 B. Wilson <elaexuotee@wilsonb.com>
-<<<<<<< HEAD
-;;; Copyright © 2020 Zheng Junjie <873216071@qq.com>
+;;; Copyright © 2020, 2021 Zheng Junjie <873216071@qq.com>
 ;;; Copyright © 2021 Maxim Cournoyer <maxim.cournoyer@gmail.com>
-=======
-;;; Copyright © 2020, 2021 Zheng Junjie <873216071@qq.com>
 ;;; Copyright © 2021 Nicolas Goaziou <mail@nicolasgoaziou.fr>
 ;;; Copyright © 2021 Xinglu Chen <public@yoctocell.xyz>
->>>>>>> a714af38
 ;;;
 ;;; This file is part of GNU Guix.
 ;;;
